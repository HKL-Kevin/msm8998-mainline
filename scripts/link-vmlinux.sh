#!/bin/sh
# SPDX-License-Identifier: GPL-2.0
#
# link vmlinux
#
# vmlinux is linked from the objects selected by $(KBUILD_VMLINUX_OBJS) and
# $(KBUILD_VMLINUX_LIBS). Most are built-in.a files from top-level directories
# in the kernel tree, others are specified in arch/$(ARCH)/Makefile.
# $(KBUILD_VMLINUX_LIBS) are archives which are linked conditionally
# (not within --whole-archive), and do not require symbol indexes added.
#
# vmlinux
#   ^
#   |
#   +--< $(KBUILD_VMLINUX_OBJS)
#   |    +--< init/built-in.a drivers/built-in.a mm/built-in.a + more
#   |
#   +--< $(KBUILD_VMLINUX_LIBS)
#   |    +--< lib/lib.a + more
#   |
#   +-< ${kallsymso} (see description in KALLSYMS section)
#
# vmlinux version (uname -v) cannot be updated during normal
# descending-into-subdirs phase since we do not yet know if we need to
# update vmlinux.
# Therefore this step is delayed until just before final link of vmlinux.
#
# System.map is generated to document addresses of all kernel symbols

# Error out on error
set -e

LD="$1"
KBUILD_LDFLAGS="$2"
LDFLAGS_vmlinux="$3"

is_enabled() {
	grep -q "^$1=y" include/config/auto.conf
}

# Nice output in kbuild format
# Will be supressed by "make -s"
info()
{
	printf "  %-7s %s\n" "${1}" "${2}"
}

# Generate a linker script to ensure correct ordering of initcalls.
gen_initcalls()
{
	info GEN .tmp_initcalls.lds

	${PYTHON} ${srctree}/scripts/jobserver-exec		\
	${PERL} ${srctree}/scripts/generate_initcall_order.pl	\
		${KBUILD_VMLINUX_OBJS} ${KBUILD_VMLINUX_LIBS}	\
		> .tmp_initcalls.lds
}

# If CONFIG_LTO_CLANG is selected, collect generated symbol versions into
# .tmp_symversions.lds
gen_symversions()
{
	info GEN .tmp_symversions.lds
	rm -f .tmp_symversions.lds

	for o in ${KBUILD_VMLINUX_OBJS} ${KBUILD_VMLINUX_LIBS}; do
		if [ -f ${o}.symversions ]; then
			cat ${o}.symversions >> .tmp_symversions.lds
		fi
	done
}

# Link of vmlinux.o used for section mismatch analysis
# ${1} output file
modpost_link()
{
	local objects
	local lds=""

	objects="--whole-archive				\
		${KBUILD_VMLINUX_OBJS}				\
		--no-whole-archive				\
		--start-group					\
		${KBUILD_VMLINUX_LIBS}				\
		--end-group"

	if is_enabled CONFIG_LTO_CLANG; then
		gen_initcalls
		lds="-T .tmp_initcalls.lds"

		if is_enabled CONFIG_MODVERSIONS; then
			gen_symversions
			lds="${lds} -T .tmp_symversions.lds"
		fi

		# This might take a while, so indicate that we're doing
		# an LTO link
		info LTO ${1}
	else
		info LD ${1}
	fi

	${LD} ${KBUILD_LDFLAGS} -r -o ${1} ${lds} ${objects}
}

objtool_link()
{
	local objtoolcmd;
	local objtoolopt;

	if is_enabled CONFIG_LTO_CLANG && is_enabled CONFIG_STACK_VALIDATION; then
		# Don't perform vmlinux validation unless explicitly requested,
		# but run objtool on vmlinux.o now that we have an object file.
		if is_enabled CONFIG_UNWINDER_ORC; then
			objtoolcmd="orc generate"
		fi

		objtoolopt="${objtoolopt} --duplicate"

		if is_enabled CONFIG_FTRACE_MCOUNT_USE_OBJTOOL; then
			objtoolopt="${objtoolopt} --mcount"
		fi
	fi

	if is_enabled CONFIG_VMLINUX_VALIDATION; then
		objtoolopt="${objtoolopt} --noinstr"
	fi

	if [ -n "${objtoolopt}" ]; then
		if [ -z "${objtoolcmd}" ]; then
			objtoolcmd="check"
		fi
		objtoolopt="${objtoolopt} --vmlinux"
		if ! is_enabled CONFIG_FRAME_POINTER; then
			objtoolopt="${objtoolopt} --no-fp"
		fi
		if is_enabled CONFIG_GCOV_KERNEL || is_enabled CONFIG_LTO_CLANG; then
			objtoolopt="${objtoolopt} --no-unreachable"
		fi
		if is_enabled CONFIG_RETPOLINE; then
			objtoolopt="${objtoolopt} --retpoline"
		fi
		if is_enabled CONFIG_X86_SMAP; then
			objtoolopt="${objtoolopt} --uaccess"
		fi
		if [ -n "${CONFIG_SLS}" ]; then
			objtoolopt="${objtoolopt} --sls"
		fi
		info OBJTOOL ${1}
		tools/objtool/objtool ${objtoolcmd} ${objtoolopt} ${1}
	fi
}

# Link of vmlinux
# ${1} - output file
# ${2}, ${3}, ... - optional extra .o files
vmlinux_link()
{
	local output=${1}
	local objs
	local libs
	local ld
	local ldflags
	local ldlibs

	info LD ${output}

	# skip output file argument
	shift

	if is_enabled CONFIG_LTO_CLANG; then
		# Use vmlinux.o instead of performing the slow LTO link again.
		objs=vmlinux.o
		libs=
	else
		objs="${KBUILD_VMLINUX_OBJS}"
		libs="${KBUILD_VMLINUX_LIBS}"
	fi

	if [ "${SRCARCH}" = "um" ]; then
		wl=-Wl,
		ld="${CC}"
		ldflags="${CFLAGS_vmlinux}"
		ldlibs="-lutil -lrt -lpthread"
	else
		wl=
		ld="${LD}"
		ldflags="${KBUILD_LDFLAGS} ${LDFLAGS_vmlinux}"
		ldlibs=
	fi

	ldflags="${ldflags} ${wl}--script=${objtree}/${KBUILD_LDS}"

	# The kallsyms linking does not need debug symbols included.
	if [ "$output" != "${output#.tmp_vmlinux.kallsyms}" ] ; then
		ldflags="${ldflags} ${wl}--strip-debug"
	fi

	if is_enabled CONFIG_VMLINUX_MAP; then
		ldflags="${ldflags} ${wl}-Map=${output}.map"
	fi

	${ld} ${ldflags} -o ${output}					\
		${wl}--whole-archive ${objs} ${wl}--no-whole-archive	\
		${wl}--start-group ${libs} ${wl}--end-group		\
		$@ ${ldlibs}
}

# generate .BTF typeinfo from DWARF debuginfo
# ${1} - vmlinux image
# ${2} - file to dump raw BTF data into
gen_btf()
{
	local pahole_ver

	if ! [ -x "$(command -v ${PAHOLE})" ]; then
		echo >&2 "BTF: ${1}: pahole (${PAHOLE}) is not available"
		return 1
	fi

	pahole_ver=$(${PAHOLE} --version | sed -E 's/v([0-9]+)\.([0-9]+)/\1\2/')
	if [ "${pahole_ver}" -lt "116" ]; then
		echo >&2 "BTF: ${1}: pahole version $(${PAHOLE} --version) is too old, need at least v1.16"
		return 1
	fi

	vmlinux_link ${1}

	info "BTF" ${2}
	LLVM_OBJCOPY="${OBJCOPY}" ${PAHOLE} -J ${PAHOLE_FLAGS} ${1}

	# Create ${2} which contains just .BTF section but no symbols. Add
	# SHF_ALLOC because .BTF will be part of the vmlinux image. --strip-all
	# deletes all symbols including __start_BTF and __stop_BTF, which will
	# be redefined in the linker script. Add 2>/dev/null to suppress GNU
	# objcopy warnings: "empty loadable segment detected at ..."
	${OBJCOPY} --only-section=.BTF --set-section-flags .BTF=alloc,readonly \
		--strip-all ${1} ${2} 2>/dev/null
	# Change e_type to ET_REL so that it can be used to link final vmlinux.
	# Unlike GNU ld, lld does not allow an ET_EXEC input.
	printf '\1' | dd of=${2} conv=notrunc bs=1 seek=16 status=none
}

# Create ${2} .S file with all symbols from the ${1} object file
kallsyms()
{
	local kallsymopt;

	if is_enabled CONFIG_KALLSYMS_ALL; then
		kallsymopt="${kallsymopt} --all-symbols"
	fi

	if is_enabled CONFIG_KALLSYMS_ABSOLUTE_PERCPU; then
		kallsymopt="${kallsymopt} --absolute-percpu"
	fi

	if is_enabled CONFIG_KALLSYMS_BASE_RELATIVE; then
		kallsymopt="${kallsymopt} --base-relative"
	fi

	info KSYMS ${2}
	${NM} -n ${1} | scripts/kallsyms ${kallsymopt} > ${2}
}

# Perform one step in kallsyms generation, including temporary linking of
# vmlinux.
kallsyms_step()
{
	kallsymso_prev=${kallsymso}
	kallsyms_vmlinux=.tmp_vmlinux.kallsyms${1}
	kallsymso=${kallsyms_vmlinux}.o
	kallsyms_S=${kallsyms_vmlinux}.S

	vmlinux_link ${kallsyms_vmlinux} "${kallsymso_prev}" ${btf_vmlinux_bin_o}
	kallsyms ${kallsyms_vmlinux} ${kallsyms_S}

	info AS ${kallsyms_S}
	${CC} ${NOSTDINC_FLAGS} ${LINUXINCLUDE} ${KBUILD_CPPFLAGS} \
	      ${KBUILD_AFLAGS} ${KBUILD_AFLAGS_KERNEL} \
	      -c -o ${kallsymso} ${kallsyms_S}
}

# Create map file with all symbols from ${1}
# See mksymap for additional details
mksysmap()
{
	${CONFIG_SHELL} "${srctree}/scripts/mksysmap" ${1} ${2}
}

sorttable()
{
	${objtree}/scripts/sorttable ${1}
}

# Delete output files in case of error
cleanup()
{
	rm -f .btf.*
	rm -f .tmp_System.map
	rm -f .tmp_initcalls.lds
	rm -f .tmp_symversions.lds
	rm -f .tmp_vmlinux*
	rm -f System.map
	rm -f vmlinux
	rm -f vmlinux.map
	rm -f vmlinux.o
	rm -f .vmlinux.d
}

# Use "make V=1" to debug this script
case "${KBUILD_VERBOSE}" in
*1*)
	set -x
	;;
esac

if [ "$1" = "clean" ]; then
	cleanup
	exit 0
fi

# Update version
info GEN .version
if [ -r .version ]; then
	VERSION=$(expr 0$(cat .version) + 1)
	echo $VERSION > .version
else
	rm -f .version
	echo 1 > .version
fi;

# final build of init/
${MAKE} -f "${srctree}/scripts/Makefile.build" obj=init need-builtin=1

#link vmlinux.o
modpost_link vmlinux.o
objtool_link vmlinux.o

# modpost vmlinux.o to check for section mismatches
${MAKE} -f "${srctree}/scripts/Makefile.modpost" MODPOST_VMLINUX=1

info MODINFO modules.builtin.modinfo
${OBJCOPY} -j .modinfo -O binary vmlinux.o modules.builtin.modinfo
info GEN modules.builtin
# The second line aids cases where multiple modules share the same object.
tr '\0' '\n' < modules.builtin.modinfo | sed -n 's/^[[:alnum:]:_]*\.file=//p' |
	tr ' ' '\n' | uniq | sed -e 's:^:kernel/:' -e 's/$/.ko/' > modules.builtin

btf_vmlinux_bin_o=""
if is_enabled CONFIG_DEBUG_INFO_BTF; then
	btf_vmlinux_bin_o=.btf.vmlinux.bin.o
	if ! gen_btf .tmp_vmlinux.btf $btf_vmlinux_bin_o ; then
		echo >&2 "Failed to generate BTF for vmlinux"
		echo >&2 "Try to disable CONFIG_DEBUG_INFO_BTF"
		exit 1
	fi
fi

kallsymso=""
kallsymso_prev=""
kallsyms_vmlinux=""
if is_enabled CONFIG_KALLSYMS; then

	# kallsyms support
	# Generate section listing all symbols and add it into vmlinux
	# It's a three step process:
	# 1)  Link .tmp_vmlinux.kallsyms1 so it has all symbols and sections,
	#     but __kallsyms is empty.
	#     Running kallsyms on that gives us .tmp_kallsyms1.o with
	#     the right size
	# 2)  Link .tmp_vmlinux.kallsyms2 so it now has a __kallsyms section of
	#     the right size, but due to the added section, some
	#     addresses have shifted.
	#     From here, we generate a correct .tmp_vmlinux.kallsyms2.o
	# 3)  That link may have expanded the kernel image enough that
	#     more linker branch stubs / trampolines had to be added, which
	#     introduces new names, which further expands kallsyms. Do another
	#     pass if that is the case. In theory it's possible this results
	#     in even more stubs, but unlikely.
	#     KALLSYMS_EXTRA_PASS=1 may also used to debug or work around
	#     other bugs.
	# 4)  The correct ${kallsymso} is linked into the final vmlinux.
	#
	# a)  Verify that the System.map from vmlinux matches the map from
	#     ${kallsymso}.

	kallsyms_step 1
	kallsyms_step 2

	# step 3
	size1=$(${CONFIG_SHELL} "${srctree}/scripts/file-size.sh" ${kallsymso_prev})
	size2=$(${CONFIG_SHELL} "${srctree}/scripts/file-size.sh" ${kallsymso})

	if [ $size1 -ne $size2 ] || [ -n "${KALLSYMS_EXTRA_PASS}" ]; then
		kallsyms_step 3
	fi
fi

vmlinux_link vmlinux "${kallsymso}" ${btf_vmlinux_bin_o}

# fill in BTF IDs
if is_enabled CONFIG_DEBUG_INFO_BTF && is_enabled CONFIG_BPF; then
	info BTFIDS vmlinux
	${RESOLVE_BTFIDS} vmlinux
fi

<<<<<<< HEAD
if is_enabled CONFIG_BUILDTIME_TABLE_SORT; then
=======
info SYSMAP System.map
mksysmap vmlinux System.map

if [ -n "${CONFIG_BUILDTIME_TABLE_SORT}" ]; then
>>>>>>> f37c3bbc
	info SORTTAB vmlinux
	if ! sorttable vmlinux; then
		echo >&2 Failed to sort kernel tables
		exit 1
	fi
fi

# step a (see comment above)
if is_enabled CONFIG_KALLSYMS; then
	mksysmap ${kallsyms_vmlinux} .tmp_System.map

	if ! cmp -s System.map .tmp_System.map; then
		echo >&2 Inconsistent kallsyms data
		echo >&2 Try "make KALLSYMS_EXTRA_PASS=1" as a workaround
		exit 1
	fi
fi

# For fixdep
echo "vmlinux: $0" > .vmlinux.d<|MERGE_RESOLUTION|>--- conflicted
+++ resolved
@@ -404,14 +404,10 @@
 	${RESOLVE_BTFIDS} vmlinux
 fi
 
-<<<<<<< HEAD
-if is_enabled CONFIG_BUILDTIME_TABLE_SORT; then
-=======
 info SYSMAP System.map
 mksysmap vmlinux System.map
 
-if [ -n "${CONFIG_BUILDTIME_TABLE_SORT}" ]; then
->>>>>>> f37c3bbc
+if is_enabled CONFIG_BUILDTIME_TABLE_SORT; then
 	info SORTTAB vmlinux
 	if ! sorttable vmlinux; then
 		echo >&2 Failed to sort kernel tables
