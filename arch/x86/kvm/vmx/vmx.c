/*
 * Kernel-based Virtual Machine driver for Linux
 *
 * This module enables machines with Intel VT-x extensions to run virtual
 * machines without emulation or binary translation.
 *
 * Copyright (C) 2006 Qumranet, Inc.
 * Copyright 2010 Red Hat, Inc. and/or its affiliates.
 *
 * Authors:
 *   Avi Kivity   <avi@qumranet.com>
 *   Yaniv Kamay  <yaniv@qumranet.com>
 *
 * This work is licensed under the terms of the GNU GPL, version 2.  See
 * the COPYING file in the top-level directory.
 *
 */

#include <linux/frame.h>
#include <linux/highmem.h>
#include <linux/hrtimer.h>
#include <linux/kernel.h>
#include <linux/kvm_host.h>
#include <linux/module.h>
#include <linux/moduleparam.h>
#include <linux/mod_devicetable.h>
#include <linux/mm.h>
#include <linux/sched.h>
#include <linux/sched/smt.h>
#include <linux/slab.h>
#include <linux/tboot.h>
#include <linux/trace_events.h>

#include <asm/apic.h>
#include <asm/asm.h>
#include <asm/cpu.h>
#include <asm/debugreg.h>
#include <asm/desc.h>
#include <asm/fpu/internal.h>
#include <asm/io.h>
#include <asm/irq_remapping.h>
#include <asm/kexec.h>
#include <asm/perf_event.h>
#include <asm/mce.h>
#include <asm/mmu_context.h>
#include <asm/mshyperv.h>
#include <asm/spec-ctrl.h>
#include <asm/virtext.h>
#include <asm/vmx.h>

#include "capabilities.h"
#include "cpuid.h"
#include "evmcs.h"
#include "irq.h"
#include "kvm_cache_regs.h"
#include "lapic.h"
#include "mmu.h"
#include "nested.h"
#include "ops.h"
#include "pmu.h"
#include "trace.h"
#include "vmcs.h"
#include "vmcs12.h"
#include "vmx.h"
#include "x86.h"

MODULE_AUTHOR("Qumranet");
MODULE_LICENSE("GPL");

static const struct x86_cpu_id vmx_cpu_id[] = {
	X86_FEATURE_MATCH(X86_FEATURE_VMX),
	{}
};
MODULE_DEVICE_TABLE(x86cpu, vmx_cpu_id);

bool __read_mostly enable_vpid = 1;
module_param_named(vpid, enable_vpid, bool, 0444);

static bool __read_mostly enable_vnmi = 1;
module_param_named(vnmi, enable_vnmi, bool, S_IRUGO);

bool __read_mostly flexpriority_enabled = 1;
module_param_named(flexpriority, flexpriority_enabled, bool, S_IRUGO);

bool __read_mostly enable_ept = 1;
module_param_named(ept, enable_ept, bool, S_IRUGO);

bool __read_mostly enable_unrestricted_guest = 1;
module_param_named(unrestricted_guest,
			enable_unrestricted_guest, bool, S_IRUGO);

bool __read_mostly enable_ept_ad_bits = 1;
module_param_named(eptad, enable_ept_ad_bits, bool, S_IRUGO);

static bool __read_mostly emulate_invalid_guest_state = true;
module_param(emulate_invalid_guest_state, bool, S_IRUGO);

static bool __read_mostly fasteoi = 1;
module_param(fasteoi, bool, S_IRUGO);

static bool __read_mostly enable_apicv = 1;
module_param(enable_apicv, bool, S_IRUGO);

/*
 * If nested=1, nested virtualization is supported, i.e., guests may use
 * VMX and be a hypervisor for its own guests. If nested=0, guests may not
 * use VMX instructions.
 */
static bool __read_mostly nested = 1;
module_param(nested, bool, S_IRUGO);

static u64 __read_mostly host_xss;

bool __read_mostly enable_pml = 1;
module_param_named(pml, enable_pml, bool, S_IRUGO);

#define MSR_BITMAP_MODE_X2APIC		1
#define MSR_BITMAP_MODE_X2APIC_APICV	2

#define KVM_VMX_TSC_MULTIPLIER_MAX     0xffffffffffffffffULL

/* Guest_tsc -> host_tsc conversion requires 64-bit division.  */
static int __read_mostly cpu_preemption_timer_multi;
static bool __read_mostly enable_preemption_timer = 1;
#ifdef CONFIG_X86_64
module_param_named(preemption_timer, enable_preemption_timer, bool, S_IRUGO);
#endif

#define KVM_VM_CR0_ALWAYS_OFF (X86_CR0_NW | X86_CR0_CD)
#define KVM_VM_CR0_ALWAYS_ON_UNRESTRICTED_GUEST X86_CR0_NE
#define KVM_VM_CR0_ALWAYS_ON				\
	(KVM_VM_CR0_ALWAYS_ON_UNRESTRICTED_GUEST | 	\
	 X86_CR0_WP | X86_CR0_PG | X86_CR0_PE)
#define KVM_CR4_GUEST_OWNED_BITS				      \
	(X86_CR4_PVI | X86_CR4_DE | X86_CR4_PCE | X86_CR4_OSFXSR      \
	 | X86_CR4_OSXMMEXCPT | X86_CR4_LA57 | X86_CR4_TSD)

#define KVM_VM_CR4_ALWAYS_ON_UNRESTRICTED_GUEST X86_CR4_VMXE
#define KVM_PMODE_VM_CR4_ALWAYS_ON (X86_CR4_PAE | X86_CR4_VMXE)
#define KVM_RMODE_VM_CR4_ALWAYS_ON (X86_CR4_VME | X86_CR4_PAE | X86_CR4_VMXE)

#define RMODE_GUEST_OWNED_EFLAGS_BITS (~(X86_EFLAGS_IOPL | X86_EFLAGS_VM))

#define MSR_IA32_RTIT_STATUS_MASK (~(RTIT_STATUS_FILTEREN | \
	RTIT_STATUS_CONTEXTEN | RTIT_STATUS_TRIGGEREN | \
	RTIT_STATUS_ERROR | RTIT_STATUS_STOPPED | \
	RTIT_STATUS_BYTECNT))

#define MSR_IA32_RTIT_OUTPUT_BASE_MASK \
	(~((1UL << cpuid_query_maxphyaddr(vcpu)) - 1) | 0x7f)

/*
 * These 2 parameters are used to config the controls for Pause-Loop Exiting:
 * ple_gap:    upper bound on the amount of time between two successive
 *             executions of PAUSE in a loop. Also indicate if ple enabled.
 *             According to test, this time is usually smaller than 128 cycles.
 * ple_window: upper bound on the amount of time a guest is allowed to execute
 *             in a PAUSE loop. Tests indicate that most spinlocks are held for
 *             less than 2^12 cycles
 * Time is measured based on a counter that runs at the same rate as the TSC,
 * refer SDM volume 3b section 21.6.13 & 22.1.3.
 */
static unsigned int ple_gap = KVM_DEFAULT_PLE_GAP;
module_param(ple_gap, uint, 0444);

static unsigned int ple_window = KVM_VMX_DEFAULT_PLE_WINDOW;
module_param(ple_window, uint, 0444);

/* Default doubles per-vcpu window every exit. */
static unsigned int ple_window_grow = KVM_DEFAULT_PLE_WINDOW_GROW;
module_param(ple_window_grow, uint, 0444);

/* Default resets per-vcpu window every exit to ple_window. */
static unsigned int ple_window_shrink = KVM_DEFAULT_PLE_WINDOW_SHRINK;
module_param(ple_window_shrink, uint, 0444);

/* Default is to compute the maximum so we can never overflow. */
static unsigned int ple_window_max        = KVM_VMX_DEFAULT_PLE_WINDOW_MAX;
module_param(ple_window_max, uint, 0444);

/* Default is SYSTEM mode, 1 for host-guest mode */
int __read_mostly pt_mode = PT_MODE_SYSTEM;
module_param(pt_mode, int, S_IRUGO);

static DEFINE_STATIC_KEY_FALSE(vmx_l1d_should_flush);
static DEFINE_STATIC_KEY_FALSE(vmx_l1d_flush_cond);
static DEFINE_MUTEX(vmx_l1d_flush_mutex);

/* Storage for pre module init parameter parsing */
static enum vmx_l1d_flush_state __read_mostly vmentry_l1d_flush_param = VMENTER_L1D_FLUSH_AUTO;

static const struct {
	const char *option;
	bool for_parse;
} vmentry_l1d_param[] = {
	[VMENTER_L1D_FLUSH_AUTO]	 = {"auto", true},
	[VMENTER_L1D_FLUSH_NEVER]	 = {"never", true},
	[VMENTER_L1D_FLUSH_COND]	 = {"cond", true},
	[VMENTER_L1D_FLUSH_ALWAYS]	 = {"always", true},
	[VMENTER_L1D_FLUSH_EPT_DISABLED] = {"EPT disabled", false},
	[VMENTER_L1D_FLUSH_NOT_REQUIRED] = {"not required", false},
};

#define L1D_CACHE_ORDER 4
static void *vmx_l1d_flush_pages;

static int vmx_setup_l1d_flush(enum vmx_l1d_flush_state l1tf)
{
	struct page *page;
	unsigned int i;

	if (!enable_ept) {
		l1tf_vmx_mitigation = VMENTER_L1D_FLUSH_EPT_DISABLED;
		return 0;
	}

	if (boot_cpu_has(X86_FEATURE_ARCH_CAPABILITIES)) {
		u64 msr;

		rdmsrl(MSR_IA32_ARCH_CAPABILITIES, msr);
		if (msr & ARCH_CAP_SKIP_VMENTRY_L1DFLUSH) {
			l1tf_vmx_mitigation = VMENTER_L1D_FLUSH_NOT_REQUIRED;
			return 0;
		}
	}

	/* If set to auto use the default l1tf mitigation method */
	if (l1tf == VMENTER_L1D_FLUSH_AUTO) {
		switch (l1tf_mitigation) {
		case L1TF_MITIGATION_OFF:
			l1tf = VMENTER_L1D_FLUSH_NEVER;
			break;
		case L1TF_MITIGATION_FLUSH_NOWARN:
		case L1TF_MITIGATION_FLUSH:
		case L1TF_MITIGATION_FLUSH_NOSMT:
			l1tf = VMENTER_L1D_FLUSH_COND;
			break;
		case L1TF_MITIGATION_FULL:
		case L1TF_MITIGATION_FULL_FORCE:
			l1tf = VMENTER_L1D_FLUSH_ALWAYS;
			break;
		}
	} else if (l1tf_mitigation == L1TF_MITIGATION_FULL_FORCE) {
		l1tf = VMENTER_L1D_FLUSH_ALWAYS;
	}

	if (l1tf != VMENTER_L1D_FLUSH_NEVER && !vmx_l1d_flush_pages &&
	    !boot_cpu_has(X86_FEATURE_FLUSH_L1D)) {
		/*
		 * This allocation for vmx_l1d_flush_pages is not tied to a VM
		 * lifetime and so should not be charged to a memcg.
		 */
		page = alloc_pages(GFP_KERNEL, L1D_CACHE_ORDER);
		if (!page)
			return -ENOMEM;
		vmx_l1d_flush_pages = page_address(page);

		/*
		 * Initialize each page with a different pattern in
		 * order to protect against KSM in the nested
		 * virtualization case.
		 */
		for (i = 0; i < 1u << L1D_CACHE_ORDER; ++i) {
			memset(vmx_l1d_flush_pages + i * PAGE_SIZE, i + 1,
			       PAGE_SIZE);
		}
	}

	l1tf_vmx_mitigation = l1tf;

	if (l1tf != VMENTER_L1D_FLUSH_NEVER)
		static_branch_enable(&vmx_l1d_should_flush);
	else
		static_branch_disable(&vmx_l1d_should_flush);

	if (l1tf == VMENTER_L1D_FLUSH_COND)
		static_branch_enable(&vmx_l1d_flush_cond);
	else
		static_branch_disable(&vmx_l1d_flush_cond);
	return 0;
}

static int vmentry_l1d_flush_parse(const char *s)
{
	unsigned int i;

	if (s) {
		for (i = 0; i < ARRAY_SIZE(vmentry_l1d_param); i++) {
			if (vmentry_l1d_param[i].for_parse &&
			    sysfs_streq(s, vmentry_l1d_param[i].option))
				return i;
		}
	}
	return -EINVAL;
}

static int vmentry_l1d_flush_set(const char *s, const struct kernel_param *kp)
{
	int l1tf, ret;

	l1tf = vmentry_l1d_flush_parse(s);
	if (l1tf < 0)
		return l1tf;

	if (!boot_cpu_has(X86_BUG_L1TF))
		return 0;

	/*
	 * Has vmx_init() run already? If not then this is the pre init
	 * parameter parsing. In that case just store the value and let
	 * vmx_init() do the proper setup after enable_ept has been
	 * established.
	 */
	if (l1tf_vmx_mitigation == VMENTER_L1D_FLUSH_AUTO) {
		vmentry_l1d_flush_param = l1tf;
		return 0;
	}

	mutex_lock(&vmx_l1d_flush_mutex);
	ret = vmx_setup_l1d_flush(l1tf);
	mutex_unlock(&vmx_l1d_flush_mutex);
	return ret;
}

static int vmentry_l1d_flush_get(char *s, const struct kernel_param *kp)
{
	if (WARN_ON_ONCE(l1tf_vmx_mitigation >= ARRAY_SIZE(vmentry_l1d_param)))
		return sprintf(s, "???\n");

	return sprintf(s, "%s\n", vmentry_l1d_param[l1tf_vmx_mitigation].option);
}

static const struct kernel_param_ops vmentry_l1d_flush_ops = {
	.set = vmentry_l1d_flush_set,
	.get = vmentry_l1d_flush_get,
};
module_param_cb(vmentry_l1d_flush, &vmentry_l1d_flush_ops, NULL, 0644);

static bool guest_state_valid(struct kvm_vcpu *vcpu);
static u32 vmx_segment_access_rights(struct kvm_segment *var);
static __always_inline void vmx_disable_intercept_for_msr(unsigned long *msr_bitmap,
							  u32 msr, int type);

void vmx_vmexit(void);

static DEFINE_PER_CPU(struct vmcs *, vmxarea);
DEFINE_PER_CPU(struct vmcs *, current_vmcs);
/*
 * We maintain a per-CPU linked-list of VMCS loaded on that CPU. This is needed
 * when a CPU is brought down, and we need to VMCLEAR all VMCSs loaded on it.
 */
static DEFINE_PER_CPU(struct list_head, loaded_vmcss_on_cpu);

/*
 * We maintian a per-CPU linked-list of vCPU, so in wakeup_handler() we
 * can find which vCPU should be waken up.
 */
static DEFINE_PER_CPU(struct list_head, blocked_vcpu_on_cpu);
static DEFINE_PER_CPU(spinlock_t, blocked_vcpu_on_cpu_lock);

static DECLARE_BITMAP(vmx_vpid_bitmap, VMX_NR_VPIDS);
static DEFINE_SPINLOCK(vmx_vpid_lock);

struct vmcs_config vmcs_config;
struct vmx_capability vmx_capability;

#define VMX_SEGMENT_FIELD(seg)					\
	[VCPU_SREG_##seg] = {                                   \
		.selector = GUEST_##seg##_SELECTOR,		\
		.base = GUEST_##seg##_BASE,		   	\
		.limit = GUEST_##seg##_LIMIT,		   	\
		.ar_bytes = GUEST_##seg##_AR_BYTES,	   	\
	}

static const struct kvm_vmx_segment_field {
	unsigned selector;
	unsigned base;
	unsigned limit;
	unsigned ar_bytes;
} kvm_vmx_segment_fields[] = {
	VMX_SEGMENT_FIELD(CS),
	VMX_SEGMENT_FIELD(DS),
	VMX_SEGMENT_FIELD(ES),
	VMX_SEGMENT_FIELD(FS),
	VMX_SEGMENT_FIELD(GS),
	VMX_SEGMENT_FIELD(SS),
	VMX_SEGMENT_FIELD(TR),
	VMX_SEGMENT_FIELD(LDTR),
};

u64 host_efer;

/*
 * Though SYSCALL is only supported in 64-bit mode on Intel CPUs, kvm
 * will emulate SYSCALL in legacy mode if the vendor string in guest
 * CPUID.0:{EBX,ECX,EDX} is "AuthenticAMD" or "AMDisbetter!" To
 * support this emulation, IA32_STAR must always be included in
 * vmx_msr_index[], even in i386 builds.
 */
const u32 vmx_msr_index[] = {
#ifdef CONFIG_X86_64
	MSR_SYSCALL_MASK, MSR_LSTAR, MSR_CSTAR,
#endif
	MSR_EFER, MSR_TSC_AUX, MSR_STAR,
};

#if IS_ENABLED(CONFIG_HYPERV)
static bool __read_mostly enlightened_vmcs = true;
module_param(enlightened_vmcs, bool, 0444);

/* check_ept_pointer() should be under protection of ept_pointer_lock. */
static void check_ept_pointer_match(struct kvm *kvm)
{
	struct kvm_vcpu *vcpu;
	u64 tmp_eptp = INVALID_PAGE;
	int i;

	kvm_for_each_vcpu(i, vcpu, kvm) {
		if (!VALID_PAGE(tmp_eptp)) {
			tmp_eptp = to_vmx(vcpu)->ept_pointer;
		} else if (tmp_eptp != to_vmx(vcpu)->ept_pointer) {
			to_kvm_vmx(kvm)->ept_pointers_match
				= EPT_POINTERS_MISMATCH;
			return;
		}
	}

	to_kvm_vmx(kvm)->ept_pointers_match = EPT_POINTERS_MATCH;
}

static int kvm_fill_hv_flush_list_func(struct hv_guest_mapping_flush_list *flush,
		void *data)
{
	struct kvm_tlb_range *range = data;

	return hyperv_fill_flush_guest_mapping_list(flush, range->start_gfn,
			range->pages);
}

static inline int __hv_remote_flush_tlb_with_range(struct kvm *kvm,
		struct kvm_vcpu *vcpu, struct kvm_tlb_range *range)
{
	u64 ept_pointer = to_vmx(vcpu)->ept_pointer;

	/*
	 * FLUSH_GUEST_PHYSICAL_ADDRESS_SPACE hypercall needs address
	 * of the base of EPT PML4 table, strip off EPT configuration
	 * information.
	 */
	if (range)
		return hyperv_flush_guest_mapping_range(ept_pointer & PAGE_MASK,
				kvm_fill_hv_flush_list_func, (void *)range);
	else
		return hyperv_flush_guest_mapping(ept_pointer & PAGE_MASK);
}

static int hv_remote_flush_tlb_with_range(struct kvm *kvm,
		struct kvm_tlb_range *range)
{
	struct kvm_vcpu *vcpu;
	int ret = 0, i;

	spin_lock(&to_kvm_vmx(kvm)->ept_pointer_lock);

	if (to_kvm_vmx(kvm)->ept_pointers_match == EPT_POINTERS_CHECK)
		check_ept_pointer_match(kvm);

	if (to_kvm_vmx(kvm)->ept_pointers_match != EPT_POINTERS_MATCH) {
		kvm_for_each_vcpu(i, vcpu, kvm) {
			/* If ept_pointer is invalid pointer, bypass flush request. */
			if (VALID_PAGE(to_vmx(vcpu)->ept_pointer))
				ret |= __hv_remote_flush_tlb_with_range(
					kvm, vcpu, range);
		}
	} else {
		ret = __hv_remote_flush_tlb_with_range(kvm,
				kvm_get_vcpu(kvm, 0), range);
	}

	spin_unlock(&to_kvm_vmx(kvm)->ept_pointer_lock);
	return ret;
}
static int hv_remote_flush_tlb(struct kvm *kvm)
{
	return hv_remote_flush_tlb_with_range(kvm, NULL);
}

#endif /* IS_ENABLED(CONFIG_HYPERV) */

/*
 * Comment's format: document - errata name - stepping - processor name.
 * Refer from
 * https://www.virtualbox.org/svn/vbox/trunk/src/VBox/VMM/VMMR0/HMR0.cpp
 */
static u32 vmx_preemption_cpu_tfms[] = {
/* 323344.pdf - BA86   - D0 - Xeon 7500 Series */
0x000206E6,
/* 323056.pdf - AAX65  - C2 - Xeon L3406 */
/* 322814.pdf - AAT59  - C2 - i7-600, i5-500, i5-400 and i3-300 Mobile */
/* 322911.pdf - AAU65  - C2 - i5-600, i3-500 Desktop and Pentium G6950 */
0x00020652,
/* 322911.pdf - AAU65  - K0 - i5-600, i3-500 Desktop and Pentium G6950 */
0x00020655,
/* 322373.pdf - AAO95  - B1 - Xeon 3400 Series */
/* 322166.pdf - AAN92  - B1 - i7-800 and i5-700 Desktop */
/*
 * 320767.pdf - AAP86  - B1 -
 * i7-900 Mobile Extreme, i7-800 and i7-700 Mobile
 */
0x000106E5,
/* 321333.pdf - AAM126 - C0 - Xeon 3500 */
0x000106A0,
/* 321333.pdf - AAM126 - C1 - Xeon 3500 */
0x000106A1,
/* 320836.pdf - AAJ124 - C0 - i7-900 Desktop Extreme and i7-900 Desktop */
0x000106A4,
 /* 321333.pdf - AAM126 - D0 - Xeon 3500 */
 /* 321324.pdf - AAK139 - D0 - Xeon 5500 */
 /* 320836.pdf - AAJ124 - D0 - i7-900 Extreme and i7-900 Desktop */
0x000106A5,
 /* Xeon E3-1220 V2 */
0x000306A8,
};

static inline bool cpu_has_broken_vmx_preemption_timer(void)
{
	u32 eax = cpuid_eax(0x00000001), i;

	/* Clear the reserved bits */
	eax &= ~(0x3U << 14 | 0xfU << 28);
	for (i = 0; i < ARRAY_SIZE(vmx_preemption_cpu_tfms); i++)
		if (eax == vmx_preemption_cpu_tfms[i])
			return true;

	return false;
}

static inline bool cpu_need_virtualize_apic_accesses(struct kvm_vcpu *vcpu)
{
	return flexpriority_enabled && lapic_in_kernel(vcpu);
}

static inline bool report_flexpriority(void)
{
	return flexpriority_enabled;
}

static inline int __find_msr_index(struct vcpu_vmx *vmx, u32 msr)
{
	int i;

	for (i = 0; i < vmx->nmsrs; ++i)
		if (vmx_msr_index[vmx->guest_msrs[i].index] == msr)
			return i;
	return -1;
}

struct shared_msr_entry *find_msr_entry(struct vcpu_vmx *vmx, u32 msr)
{
	int i;

	i = __find_msr_index(vmx, msr);
	if (i >= 0)
		return &vmx->guest_msrs[i];
	return NULL;
}

void loaded_vmcs_init(struct loaded_vmcs *loaded_vmcs)
{
	vmcs_clear(loaded_vmcs->vmcs);
	if (loaded_vmcs->shadow_vmcs && loaded_vmcs->launched)
		vmcs_clear(loaded_vmcs->shadow_vmcs);
	loaded_vmcs->cpu = -1;
	loaded_vmcs->launched = 0;
}

#ifdef CONFIG_KEXEC_CORE
/*
 * This bitmap is used to indicate whether the vmclear
 * operation is enabled on all cpus. All disabled by
 * default.
 */
static cpumask_t crash_vmclear_enabled_bitmap = CPU_MASK_NONE;

static inline void crash_enable_local_vmclear(int cpu)
{
	cpumask_set_cpu(cpu, &crash_vmclear_enabled_bitmap);
}

static inline void crash_disable_local_vmclear(int cpu)
{
	cpumask_clear_cpu(cpu, &crash_vmclear_enabled_bitmap);
}

static inline int crash_local_vmclear_enabled(int cpu)
{
	return cpumask_test_cpu(cpu, &crash_vmclear_enabled_bitmap);
}

static void crash_vmclear_local_loaded_vmcss(void)
{
	int cpu = raw_smp_processor_id();
	struct loaded_vmcs *v;

	if (!crash_local_vmclear_enabled(cpu))
		return;

	list_for_each_entry(v, &per_cpu(loaded_vmcss_on_cpu, cpu),
			    loaded_vmcss_on_cpu_link)
		vmcs_clear(v->vmcs);
}
#else
static inline void crash_enable_local_vmclear(int cpu) { }
static inline void crash_disable_local_vmclear(int cpu) { }
#endif /* CONFIG_KEXEC_CORE */

static void __loaded_vmcs_clear(void *arg)
{
	struct loaded_vmcs *loaded_vmcs = arg;
	int cpu = raw_smp_processor_id();

	if (loaded_vmcs->cpu != cpu)
		return; /* vcpu migration can race with cpu offline */
	if (per_cpu(current_vmcs, cpu) == loaded_vmcs->vmcs)
		per_cpu(current_vmcs, cpu) = NULL;
	crash_disable_local_vmclear(cpu);
	list_del(&loaded_vmcs->loaded_vmcss_on_cpu_link);

	/*
	 * we should ensure updating loaded_vmcs->loaded_vmcss_on_cpu_link
	 * is before setting loaded_vmcs->vcpu to -1 which is done in
	 * loaded_vmcs_init. Otherwise, other cpu can see vcpu = -1 fist
	 * then adds the vmcs into percpu list before it is deleted.
	 */
	smp_wmb();

	loaded_vmcs_init(loaded_vmcs);
	crash_enable_local_vmclear(cpu);
}

void loaded_vmcs_clear(struct loaded_vmcs *loaded_vmcs)
{
	int cpu = loaded_vmcs->cpu;

	if (cpu != -1)
		smp_call_function_single(cpu,
			 __loaded_vmcs_clear, loaded_vmcs, 1);
}

static bool vmx_segment_cache_test_set(struct vcpu_vmx *vmx, unsigned seg,
				       unsigned field)
{
	bool ret;
	u32 mask = 1 << (seg * SEG_FIELD_NR + field);

	if (!(vmx->vcpu.arch.regs_avail & (1 << VCPU_EXREG_SEGMENTS))) {
		vmx->vcpu.arch.regs_avail |= (1 << VCPU_EXREG_SEGMENTS);
		vmx->segment_cache.bitmask = 0;
	}
	ret = vmx->segment_cache.bitmask & mask;
	vmx->segment_cache.bitmask |= mask;
	return ret;
}

static u16 vmx_read_guest_seg_selector(struct vcpu_vmx *vmx, unsigned seg)
{
	u16 *p = &vmx->segment_cache.seg[seg].selector;

	if (!vmx_segment_cache_test_set(vmx, seg, SEG_FIELD_SEL))
		*p = vmcs_read16(kvm_vmx_segment_fields[seg].selector);
	return *p;
}

static ulong vmx_read_guest_seg_base(struct vcpu_vmx *vmx, unsigned seg)
{
	ulong *p = &vmx->segment_cache.seg[seg].base;

	if (!vmx_segment_cache_test_set(vmx, seg, SEG_FIELD_BASE))
		*p = vmcs_readl(kvm_vmx_segment_fields[seg].base);
	return *p;
}

static u32 vmx_read_guest_seg_limit(struct vcpu_vmx *vmx, unsigned seg)
{
	u32 *p = &vmx->segment_cache.seg[seg].limit;

	if (!vmx_segment_cache_test_set(vmx, seg, SEG_FIELD_LIMIT))
		*p = vmcs_read32(kvm_vmx_segment_fields[seg].limit);
	return *p;
}

static u32 vmx_read_guest_seg_ar(struct vcpu_vmx *vmx, unsigned seg)
{
	u32 *p = &vmx->segment_cache.seg[seg].ar;

	if (!vmx_segment_cache_test_set(vmx, seg, SEG_FIELD_AR))
		*p = vmcs_read32(kvm_vmx_segment_fields[seg].ar_bytes);
	return *p;
}

void update_exception_bitmap(struct kvm_vcpu *vcpu)
{
	u32 eb;

	eb = (1u << PF_VECTOR) | (1u << UD_VECTOR) | (1u << MC_VECTOR) |
	     (1u << DB_VECTOR) | (1u << AC_VECTOR);
	/*
	 * Guest access to VMware backdoor ports could legitimately
	 * trigger #GP because of TSS I/O permission bitmap.
	 * We intercept those #GP and allow access to them anyway
	 * as VMware does.
	 */
	if (enable_vmware_backdoor)
		eb |= (1u << GP_VECTOR);
	if ((vcpu->guest_debug &
	     (KVM_GUESTDBG_ENABLE | KVM_GUESTDBG_USE_SW_BP)) ==
	    (KVM_GUESTDBG_ENABLE | KVM_GUESTDBG_USE_SW_BP))
		eb |= 1u << BP_VECTOR;
	if (to_vmx(vcpu)->rmode.vm86_active)
		eb = ~0;
	if (enable_ept)
		eb &= ~(1u << PF_VECTOR); /* bypass_guest_pf = 0 */

	/* When we are running a nested L2 guest and L1 specified for it a
	 * certain exception bitmap, we must trap the same exceptions and pass
	 * them to L1. When running L2, we will only handle the exceptions
	 * specified above if L1 did not want them.
	 */
	if (is_guest_mode(vcpu))
		eb |= get_vmcs12(vcpu)->exception_bitmap;

	vmcs_write32(EXCEPTION_BITMAP, eb);
}

/*
 * Check if MSR is intercepted for currently loaded MSR bitmap.
 */
static bool msr_write_intercepted(struct kvm_vcpu *vcpu, u32 msr)
{
	unsigned long *msr_bitmap;
	int f = sizeof(unsigned long);

	if (!cpu_has_vmx_msr_bitmap())
		return true;

	msr_bitmap = to_vmx(vcpu)->loaded_vmcs->msr_bitmap;

	if (msr <= 0x1fff) {
		return !!test_bit(msr, msr_bitmap + 0x800 / f);
	} else if ((msr >= 0xc0000000) && (msr <= 0xc0001fff)) {
		msr &= 0x1fff;
		return !!test_bit(msr, msr_bitmap + 0xc00 / f);
	}

	return true;
}

static void clear_atomic_switch_msr_special(struct vcpu_vmx *vmx,
		unsigned long entry, unsigned long exit)
{
	vm_entry_controls_clearbit(vmx, entry);
	vm_exit_controls_clearbit(vmx, exit);
}

static int find_msr(struct vmx_msrs *m, unsigned int msr)
{
	unsigned int i;

	for (i = 0; i < m->nr; ++i) {
		if (m->val[i].index == msr)
			return i;
	}
	return -ENOENT;
}

static void clear_atomic_switch_msr(struct vcpu_vmx *vmx, unsigned msr)
{
	int i;
	struct msr_autoload *m = &vmx->msr_autoload;

	switch (msr) {
	case MSR_EFER:
		if (cpu_has_load_ia32_efer()) {
			clear_atomic_switch_msr_special(vmx,
					VM_ENTRY_LOAD_IA32_EFER,
					VM_EXIT_LOAD_IA32_EFER);
			return;
		}
		break;
	case MSR_CORE_PERF_GLOBAL_CTRL:
		if (cpu_has_load_perf_global_ctrl()) {
			clear_atomic_switch_msr_special(vmx,
					VM_ENTRY_LOAD_IA32_PERF_GLOBAL_CTRL,
					VM_EXIT_LOAD_IA32_PERF_GLOBAL_CTRL);
			return;
		}
		break;
	}
	i = find_msr(&m->guest, msr);
	if (i < 0)
		goto skip_guest;
	--m->guest.nr;
	m->guest.val[i] = m->guest.val[m->guest.nr];
	vmcs_write32(VM_ENTRY_MSR_LOAD_COUNT, m->guest.nr);

skip_guest:
	i = find_msr(&m->host, msr);
	if (i < 0)
		return;

	--m->host.nr;
	m->host.val[i] = m->host.val[m->host.nr];
	vmcs_write32(VM_EXIT_MSR_LOAD_COUNT, m->host.nr);
}

static void add_atomic_switch_msr_special(struct vcpu_vmx *vmx,
		unsigned long entry, unsigned long exit,
		unsigned long guest_val_vmcs, unsigned long host_val_vmcs,
		u64 guest_val, u64 host_val)
{
	vmcs_write64(guest_val_vmcs, guest_val);
	if (host_val_vmcs != HOST_IA32_EFER)
		vmcs_write64(host_val_vmcs, host_val);
	vm_entry_controls_setbit(vmx, entry);
	vm_exit_controls_setbit(vmx, exit);
}

static void add_atomic_switch_msr(struct vcpu_vmx *vmx, unsigned msr,
				  u64 guest_val, u64 host_val, bool entry_only)
{
	int i, j = 0;
	struct msr_autoload *m = &vmx->msr_autoload;

	switch (msr) {
	case MSR_EFER:
		if (cpu_has_load_ia32_efer()) {
			add_atomic_switch_msr_special(vmx,
					VM_ENTRY_LOAD_IA32_EFER,
					VM_EXIT_LOAD_IA32_EFER,
					GUEST_IA32_EFER,
					HOST_IA32_EFER,
					guest_val, host_val);
			return;
		}
		break;
	case MSR_CORE_PERF_GLOBAL_CTRL:
		if (cpu_has_load_perf_global_ctrl()) {
			add_atomic_switch_msr_special(vmx,
					VM_ENTRY_LOAD_IA32_PERF_GLOBAL_CTRL,
					VM_EXIT_LOAD_IA32_PERF_GLOBAL_CTRL,
					GUEST_IA32_PERF_GLOBAL_CTRL,
					HOST_IA32_PERF_GLOBAL_CTRL,
					guest_val, host_val);
			return;
		}
		break;
	case MSR_IA32_PEBS_ENABLE:
		/* PEBS needs a quiescent period after being disabled (to write
		 * a record).  Disabling PEBS through VMX MSR swapping doesn't
		 * provide that period, so a CPU could write host's record into
		 * guest's memory.
		 */
		wrmsrl(MSR_IA32_PEBS_ENABLE, 0);
	}

	i = find_msr(&m->guest, msr);
	if (!entry_only)
		j = find_msr(&m->host, msr);

	if ((i < 0 && m->guest.nr == NR_AUTOLOAD_MSRS) ||
		(j < 0 &&  m->host.nr == NR_AUTOLOAD_MSRS)) {
		printk_once(KERN_WARNING "Not enough msr switch entries. "
				"Can't add msr %x\n", msr);
		return;
	}
	if (i < 0) {
		i = m->guest.nr++;
		vmcs_write32(VM_ENTRY_MSR_LOAD_COUNT, m->guest.nr);
	}
	m->guest.val[i].index = msr;
	m->guest.val[i].value = guest_val;

	if (entry_only)
		return;

	if (j < 0) {
		j = m->host.nr++;
		vmcs_write32(VM_EXIT_MSR_LOAD_COUNT, m->host.nr);
	}
	m->host.val[j].index = msr;
	m->host.val[j].value = host_val;
}

static bool update_transition_efer(struct vcpu_vmx *vmx, int efer_offset)
{
	u64 guest_efer = vmx->vcpu.arch.efer;
	u64 ignore_bits = 0;

	if (!enable_ept) {
		/*
		 * NX is needed to handle CR0.WP=1, CR4.SMEP=1.  Testing
		 * host CPUID is more efficient than testing guest CPUID
		 * or CR4.  Host SMEP is anyway a requirement for guest SMEP.
		 */
		if (boot_cpu_has(X86_FEATURE_SMEP))
			guest_efer |= EFER_NX;
		else if (!(guest_efer & EFER_NX))
			ignore_bits |= EFER_NX;
	}

	/*
	 * LMA and LME handled by hardware; SCE meaningless outside long mode.
	 */
	ignore_bits |= EFER_SCE;
#ifdef CONFIG_X86_64
	ignore_bits |= EFER_LMA | EFER_LME;
	/* SCE is meaningful only in long mode on Intel */
	if (guest_efer & EFER_LMA)
		ignore_bits &= ~(u64)EFER_SCE;
#endif

	/*
	 * On EPT, we can't emulate NX, so we must switch EFER atomically.
	 * On CPUs that support "load IA32_EFER", always switch EFER
	 * atomically, since it's faster than switching it manually.
	 */
	if (cpu_has_load_ia32_efer() ||
	    (enable_ept && ((vmx->vcpu.arch.efer ^ host_efer) & EFER_NX))) {
		if (!(guest_efer & EFER_LMA))
			guest_efer &= ~EFER_LME;
		if (guest_efer != host_efer)
			add_atomic_switch_msr(vmx, MSR_EFER,
					      guest_efer, host_efer, false);
		else
			clear_atomic_switch_msr(vmx, MSR_EFER);
		return false;
	} else {
		clear_atomic_switch_msr(vmx, MSR_EFER);

		guest_efer &= ~ignore_bits;
		guest_efer |= host_efer & ignore_bits;

		vmx->guest_msrs[efer_offset].data = guest_efer;
		vmx->guest_msrs[efer_offset].mask = ~ignore_bits;

		return true;
	}
}

#ifdef CONFIG_X86_32
/*
 * On 32-bit kernels, VM exits still load the FS and GS bases from the
 * VMCS rather than the segment table.  KVM uses this helper to figure
 * out the current bases to poke them into the VMCS before entry.
 */
static unsigned long segment_base(u16 selector)
{
	struct desc_struct *table;
	unsigned long v;

	if (!(selector & ~SEGMENT_RPL_MASK))
		return 0;

	table = get_current_gdt_ro();

	if ((selector & SEGMENT_TI_MASK) == SEGMENT_LDT) {
		u16 ldt_selector = kvm_read_ldt();

		if (!(ldt_selector & ~SEGMENT_RPL_MASK))
			return 0;

		table = (struct desc_struct *)segment_base(ldt_selector);
	}
	v = get_desc_base(&table[selector >> 3]);
	return v;
}
#endif

static inline void pt_load_msr(struct pt_ctx *ctx, u32 addr_range)
{
	u32 i;

	wrmsrl(MSR_IA32_RTIT_STATUS, ctx->status);
	wrmsrl(MSR_IA32_RTIT_OUTPUT_BASE, ctx->output_base);
	wrmsrl(MSR_IA32_RTIT_OUTPUT_MASK, ctx->output_mask);
	wrmsrl(MSR_IA32_RTIT_CR3_MATCH, ctx->cr3_match);
	for (i = 0; i < addr_range; i++) {
		wrmsrl(MSR_IA32_RTIT_ADDR0_A + i * 2, ctx->addr_a[i]);
		wrmsrl(MSR_IA32_RTIT_ADDR0_B + i * 2, ctx->addr_b[i]);
	}
}

static inline void pt_save_msr(struct pt_ctx *ctx, u32 addr_range)
{
	u32 i;

	rdmsrl(MSR_IA32_RTIT_STATUS, ctx->status);
	rdmsrl(MSR_IA32_RTIT_OUTPUT_BASE, ctx->output_base);
	rdmsrl(MSR_IA32_RTIT_OUTPUT_MASK, ctx->output_mask);
	rdmsrl(MSR_IA32_RTIT_CR3_MATCH, ctx->cr3_match);
	for (i = 0; i < addr_range; i++) {
		rdmsrl(MSR_IA32_RTIT_ADDR0_A + i * 2, ctx->addr_a[i]);
		rdmsrl(MSR_IA32_RTIT_ADDR0_B + i * 2, ctx->addr_b[i]);
	}
}

static void pt_guest_enter(struct vcpu_vmx *vmx)
{
	if (pt_mode == PT_MODE_SYSTEM)
		return;

	/*
	 * GUEST_IA32_RTIT_CTL is already set in the VMCS.
	 * Save host state before VM entry.
	 */
	rdmsrl(MSR_IA32_RTIT_CTL, vmx->pt_desc.host.ctl);
	if (vmx->pt_desc.guest.ctl & RTIT_CTL_TRACEEN) {
		wrmsrl(MSR_IA32_RTIT_CTL, 0);
		pt_save_msr(&vmx->pt_desc.host, vmx->pt_desc.addr_range);
		pt_load_msr(&vmx->pt_desc.guest, vmx->pt_desc.addr_range);
	}
}

static void pt_guest_exit(struct vcpu_vmx *vmx)
{
	if (pt_mode == PT_MODE_SYSTEM)
		return;

	if (vmx->pt_desc.guest.ctl & RTIT_CTL_TRACEEN) {
		pt_save_msr(&vmx->pt_desc.guest, vmx->pt_desc.addr_range);
		pt_load_msr(&vmx->pt_desc.host, vmx->pt_desc.addr_range);
	}

	/* Reload host state (IA32_RTIT_CTL will be cleared on VM exit). */
	wrmsrl(MSR_IA32_RTIT_CTL, vmx->pt_desc.host.ctl);
}

void vmx_prepare_switch_to_guest(struct kvm_vcpu *vcpu)
{
	struct vcpu_vmx *vmx = to_vmx(vcpu);
	struct vmcs_host_state *host_state;
#ifdef CONFIG_X86_64
	int cpu = raw_smp_processor_id();
#endif
	unsigned long fs_base, gs_base;
	u16 fs_sel, gs_sel;
	int i;

	vmx->req_immediate_exit = false;

	/*
	 * Note that guest MSRs to be saved/restored can also be changed
	 * when guest state is loaded. This happens when guest transitions
	 * to/from long-mode by setting MSR_EFER.LMA.
	 */
	if (!vmx->loaded_cpu_state || vmx->guest_msrs_dirty) {
		vmx->guest_msrs_dirty = false;
		for (i = 0; i < vmx->save_nmsrs; ++i)
			kvm_set_shared_msr(vmx->guest_msrs[i].index,
					   vmx->guest_msrs[i].data,
					   vmx->guest_msrs[i].mask);

	}

	if (vmx->loaded_cpu_state)
		return;

	vmx->loaded_cpu_state = vmx->loaded_vmcs;
	host_state = &vmx->loaded_cpu_state->host_state;

	/*
	 * Set host fs and gs selectors.  Unfortunately, 22.2.3 does not
	 * allow segment selectors with cpl > 0 or ti == 1.
	 */
	host_state->ldt_sel = kvm_read_ldt();

#ifdef CONFIG_X86_64
	savesegment(ds, host_state->ds_sel);
	savesegment(es, host_state->es_sel);

	gs_base = cpu_kernelmode_gs_base(cpu);
	if (likely(is_64bit_mm(current->mm))) {
		save_fsgs_for_kvm();
		fs_sel = current->thread.fsindex;
		gs_sel = current->thread.gsindex;
		fs_base = current->thread.fsbase;
		vmx->msr_host_kernel_gs_base = current->thread.gsbase;
	} else {
		savesegment(fs, fs_sel);
		savesegment(gs, gs_sel);
		fs_base = read_msr(MSR_FS_BASE);
		vmx->msr_host_kernel_gs_base = read_msr(MSR_KERNEL_GS_BASE);
	}

	wrmsrl(MSR_KERNEL_GS_BASE, vmx->msr_guest_kernel_gs_base);
#else
	savesegment(fs, fs_sel);
	savesegment(gs, gs_sel);
	fs_base = segment_base(fs_sel);
	gs_base = segment_base(gs_sel);
#endif

	if (unlikely(fs_sel != host_state->fs_sel)) {
		if (!(fs_sel & 7))
			vmcs_write16(HOST_FS_SELECTOR, fs_sel);
		else
			vmcs_write16(HOST_FS_SELECTOR, 0);
		host_state->fs_sel = fs_sel;
	}
	if (unlikely(gs_sel != host_state->gs_sel)) {
		if (!(gs_sel & 7))
			vmcs_write16(HOST_GS_SELECTOR, gs_sel);
		else
			vmcs_write16(HOST_GS_SELECTOR, 0);
		host_state->gs_sel = gs_sel;
	}
	if (unlikely(fs_base != host_state->fs_base)) {
		vmcs_writel(HOST_FS_BASE, fs_base);
		host_state->fs_base = fs_base;
	}
	if (unlikely(gs_base != host_state->gs_base)) {
		vmcs_writel(HOST_GS_BASE, gs_base);
		host_state->gs_base = gs_base;
	}
}

static void vmx_prepare_switch_to_host(struct vcpu_vmx *vmx)
{
	struct vmcs_host_state *host_state;

	if (!vmx->loaded_cpu_state)
		return;

	WARN_ON_ONCE(vmx->loaded_cpu_state != vmx->loaded_vmcs);
	host_state = &vmx->loaded_cpu_state->host_state;

	++vmx->vcpu.stat.host_state_reload;
	vmx->loaded_cpu_state = NULL;

#ifdef CONFIG_X86_64
	rdmsrl(MSR_KERNEL_GS_BASE, vmx->msr_guest_kernel_gs_base);
#endif
	if (host_state->ldt_sel || (host_state->gs_sel & 7)) {
		kvm_load_ldt(host_state->ldt_sel);
#ifdef CONFIG_X86_64
		load_gs_index(host_state->gs_sel);
#else
		loadsegment(gs, host_state->gs_sel);
#endif
	}
	if (host_state->fs_sel & 7)
		loadsegment(fs, host_state->fs_sel);
#ifdef CONFIG_X86_64
	if (unlikely(host_state->ds_sel | host_state->es_sel)) {
		loadsegment(ds, host_state->ds_sel);
		loadsegment(es, host_state->es_sel);
	}
#endif
	invalidate_tss_limit();
#ifdef CONFIG_X86_64
	wrmsrl(MSR_KERNEL_GS_BASE, vmx->msr_host_kernel_gs_base);
#endif
	load_fixmap_gdt(raw_smp_processor_id());
}

#ifdef CONFIG_X86_64
static u64 vmx_read_guest_kernel_gs_base(struct vcpu_vmx *vmx)
{
	preempt_disable();
	if (vmx->loaded_cpu_state)
		rdmsrl(MSR_KERNEL_GS_BASE, vmx->msr_guest_kernel_gs_base);
	preempt_enable();
	return vmx->msr_guest_kernel_gs_base;
}

static void vmx_write_guest_kernel_gs_base(struct vcpu_vmx *vmx, u64 data)
{
	preempt_disable();
	if (vmx->loaded_cpu_state)
		wrmsrl(MSR_KERNEL_GS_BASE, data);
	preempt_enable();
	vmx->msr_guest_kernel_gs_base = data;
}
#endif

static void vmx_vcpu_pi_load(struct kvm_vcpu *vcpu, int cpu)
{
	struct pi_desc *pi_desc = vcpu_to_pi_desc(vcpu);
	struct pi_desc old, new;
	unsigned int dest;

	/*
	 * In case of hot-plug or hot-unplug, we may have to undo
	 * vmx_vcpu_pi_put even if there is no assigned device.  And we
	 * always keep PI.NDST up to date for simplicity: it makes the
	 * code easier, and CPU migration is not a fast path.
	 */
	if (!pi_test_sn(pi_desc) && vcpu->cpu == cpu)
		return;

	/* The full case.  */
	do {
		old.control = new.control = pi_desc->control;

		dest = cpu_physical_id(cpu);

		if (x2apic_enabled())
			new.ndst = dest;
		else
			new.ndst = (dest << 8) & 0xFF00;

		new.sn = 0;
	} while (cmpxchg64(&pi_desc->control, old.control,
			   new.control) != old.control);

	/*
	 * Clear SN before reading the bitmap.  The VT-d firmware
	 * writes the bitmap and reads SN atomically (5.2.3 in the
	 * spec), so it doesn't really have a memory barrier that
	 * pairs with this, but we cannot do that and we need one.
	 */
	smp_mb__after_atomic();

	if (!bitmap_empty((unsigned long *)pi_desc->pir, NR_VECTORS))
		pi_set_on(pi_desc);
}

/*
 * Switches to specified vcpu, until a matching vcpu_put(), but assumes
 * vcpu mutex is already taken.
 */
void vmx_vcpu_load(struct kvm_vcpu *vcpu, int cpu)
{
	struct vcpu_vmx *vmx = to_vmx(vcpu);
	bool already_loaded = vmx->loaded_vmcs->cpu == cpu;

	if (!already_loaded) {
		loaded_vmcs_clear(vmx->loaded_vmcs);
		local_irq_disable();
		crash_disable_local_vmclear(cpu);

		/*
		 * Read loaded_vmcs->cpu should be before fetching
		 * loaded_vmcs->loaded_vmcss_on_cpu_link.
		 * See the comments in __loaded_vmcs_clear().
		 */
		smp_rmb();

		list_add(&vmx->loaded_vmcs->loaded_vmcss_on_cpu_link,
			 &per_cpu(loaded_vmcss_on_cpu, cpu));
		crash_enable_local_vmclear(cpu);
		local_irq_enable();
	}

	if (per_cpu(current_vmcs, cpu) != vmx->loaded_vmcs->vmcs) {
		per_cpu(current_vmcs, cpu) = vmx->loaded_vmcs->vmcs;
		vmcs_load(vmx->loaded_vmcs->vmcs);
		indirect_branch_prediction_barrier();
	}

	if (!already_loaded) {
		void *gdt = get_current_gdt_ro();
		unsigned long sysenter_esp;

		kvm_make_request(KVM_REQ_TLB_FLUSH, vcpu);

		/*
		 * Linux uses per-cpu TSS and GDT, so set these when switching
		 * processors.  See 22.2.4.
		 */
		vmcs_writel(HOST_TR_BASE,
			    (unsigned long)&get_cpu_entry_area(cpu)->tss.x86_tss);
		vmcs_writel(HOST_GDTR_BASE, (unsigned long)gdt);   /* 22.2.4 */

		/*
		 * VM exits change the host TR limit to 0x67 after a VM
		 * exit.  This is okay, since 0x67 covers everything except
		 * the IO bitmap and have have code to handle the IO bitmap
		 * being lost after a VM exit.
		 */
		BUILD_BUG_ON(IO_BITMAP_OFFSET - 1 != 0x67);

		rdmsrl(MSR_IA32_SYSENTER_ESP, sysenter_esp);
		vmcs_writel(HOST_IA32_SYSENTER_ESP, sysenter_esp); /* 22.2.3 */

		vmx->loaded_vmcs->cpu = cpu;
	}

	/* Setup TSC multiplier */
	if (kvm_has_tsc_control &&
	    vmx->current_tsc_ratio != vcpu->arch.tsc_scaling_ratio)
		decache_tsc_multiplier(vmx);

	vmx_vcpu_pi_load(vcpu, cpu);
	vmx->host_pkru = read_pkru();
	vmx->host_debugctlmsr = get_debugctlmsr();
}

static void vmx_vcpu_pi_put(struct kvm_vcpu *vcpu)
{
	struct pi_desc *pi_desc = vcpu_to_pi_desc(vcpu);

	if (!kvm_arch_has_assigned_device(vcpu->kvm) ||
		!irq_remapping_cap(IRQ_POSTING_CAP)  ||
		!kvm_vcpu_apicv_active(vcpu))
		return;

	/* Set SN when the vCPU is preempted */
	if (vcpu->preempted)
		pi_set_sn(pi_desc);
}

void vmx_vcpu_put(struct kvm_vcpu *vcpu)
{
	vmx_vcpu_pi_put(vcpu);

	vmx_prepare_switch_to_host(to_vmx(vcpu));
}

static bool emulation_required(struct kvm_vcpu *vcpu)
{
	return emulate_invalid_guest_state && !guest_state_valid(vcpu);
}

static void vmx_decache_cr0_guest_bits(struct kvm_vcpu *vcpu);

unsigned long vmx_get_rflags(struct kvm_vcpu *vcpu)
{
	unsigned long rflags, save_rflags;

	if (!test_bit(VCPU_EXREG_RFLAGS, (ulong *)&vcpu->arch.regs_avail)) {
		__set_bit(VCPU_EXREG_RFLAGS, (ulong *)&vcpu->arch.regs_avail);
		rflags = vmcs_readl(GUEST_RFLAGS);
		if (to_vmx(vcpu)->rmode.vm86_active) {
			rflags &= RMODE_GUEST_OWNED_EFLAGS_BITS;
			save_rflags = to_vmx(vcpu)->rmode.save_rflags;
			rflags |= save_rflags & ~RMODE_GUEST_OWNED_EFLAGS_BITS;
		}
		to_vmx(vcpu)->rflags = rflags;
	}
	return to_vmx(vcpu)->rflags;
}

void vmx_set_rflags(struct kvm_vcpu *vcpu, unsigned long rflags)
{
	unsigned long old_rflags = vmx_get_rflags(vcpu);

	__set_bit(VCPU_EXREG_RFLAGS, (ulong *)&vcpu->arch.regs_avail);
	to_vmx(vcpu)->rflags = rflags;
	if (to_vmx(vcpu)->rmode.vm86_active) {
		to_vmx(vcpu)->rmode.save_rflags = rflags;
		rflags |= X86_EFLAGS_IOPL | X86_EFLAGS_VM;
	}
	vmcs_writel(GUEST_RFLAGS, rflags);

	if ((old_rflags ^ to_vmx(vcpu)->rflags) & X86_EFLAGS_VM)
		to_vmx(vcpu)->emulation_required = emulation_required(vcpu);
}

u32 vmx_get_interrupt_shadow(struct kvm_vcpu *vcpu)
{
	u32 interruptibility = vmcs_read32(GUEST_INTERRUPTIBILITY_INFO);
	int ret = 0;

	if (interruptibility & GUEST_INTR_STATE_STI)
		ret |= KVM_X86_SHADOW_INT_STI;
	if (interruptibility & GUEST_INTR_STATE_MOV_SS)
		ret |= KVM_X86_SHADOW_INT_MOV_SS;

	return ret;
}

void vmx_set_interrupt_shadow(struct kvm_vcpu *vcpu, int mask)
{
	u32 interruptibility_old = vmcs_read32(GUEST_INTERRUPTIBILITY_INFO);
	u32 interruptibility = interruptibility_old;

	interruptibility &= ~(GUEST_INTR_STATE_STI | GUEST_INTR_STATE_MOV_SS);

	if (mask & KVM_X86_SHADOW_INT_MOV_SS)
		interruptibility |= GUEST_INTR_STATE_MOV_SS;
	else if (mask & KVM_X86_SHADOW_INT_STI)
		interruptibility |= GUEST_INTR_STATE_STI;

	if ((interruptibility != interruptibility_old))
		vmcs_write32(GUEST_INTERRUPTIBILITY_INFO, interruptibility);
}

static int vmx_rtit_ctl_check(struct kvm_vcpu *vcpu, u64 data)
{
	struct vcpu_vmx *vmx = to_vmx(vcpu);
	unsigned long value;

	/*
	 * Any MSR write that attempts to change bits marked reserved will
	 * case a #GP fault.
	 */
	if (data & vmx->pt_desc.ctl_bitmask)
		return 1;

	/*
	 * Any attempt to modify IA32_RTIT_CTL while TraceEn is set will
	 * result in a #GP unless the same write also clears TraceEn.
	 */
	if ((vmx->pt_desc.guest.ctl & RTIT_CTL_TRACEEN) &&
		((vmx->pt_desc.guest.ctl ^ data) & ~RTIT_CTL_TRACEEN))
		return 1;

	/*
	 * WRMSR to IA32_RTIT_CTL that sets TraceEn but clears this bit
	 * and FabricEn would cause #GP, if
	 * CPUID.(EAX=14H, ECX=0):ECX.SNGLRGNOUT[bit 2] = 0
	 */
	if ((data & RTIT_CTL_TRACEEN) && !(data & RTIT_CTL_TOPA) &&
		!(data & RTIT_CTL_FABRIC_EN) &&
		!intel_pt_validate_cap(vmx->pt_desc.caps,
					PT_CAP_single_range_output))
		return 1;

	/*
	 * MTCFreq, CycThresh and PSBFreq encodings check, any MSR write that
	 * utilize encodings marked reserved will casue a #GP fault.
	 */
	value = intel_pt_validate_cap(vmx->pt_desc.caps, PT_CAP_mtc_periods);
	if (intel_pt_validate_cap(vmx->pt_desc.caps, PT_CAP_mtc) &&
			!test_bit((data & RTIT_CTL_MTC_RANGE) >>
			RTIT_CTL_MTC_RANGE_OFFSET, &value))
		return 1;
	value = intel_pt_validate_cap(vmx->pt_desc.caps,
						PT_CAP_cycle_thresholds);
	if (intel_pt_validate_cap(vmx->pt_desc.caps, PT_CAP_psb_cyc) &&
			!test_bit((data & RTIT_CTL_CYC_THRESH) >>
			RTIT_CTL_CYC_THRESH_OFFSET, &value))
		return 1;
	value = intel_pt_validate_cap(vmx->pt_desc.caps, PT_CAP_psb_periods);
	if (intel_pt_validate_cap(vmx->pt_desc.caps, PT_CAP_psb_cyc) &&
			!test_bit((data & RTIT_CTL_PSB_FREQ) >>
			RTIT_CTL_PSB_FREQ_OFFSET, &value))
		return 1;

	/*
	 * If ADDRx_CFG is reserved or the encodings is >2 will
	 * cause a #GP fault.
	 */
	value = (data & RTIT_CTL_ADDR0) >> RTIT_CTL_ADDR0_OFFSET;
	if ((value && (vmx->pt_desc.addr_range < 1)) || (value > 2))
		return 1;
	value = (data & RTIT_CTL_ADDR1) >> RTIT_CTL_ADDR1_OFFSET;
	if ((value && (vmx->pt_desc.addr_range < 2)) || (value > 2))
		return 1;
	value = (data & RTIT_CTL_ADDR2) >> RTIT_CTL_ADDR2_OFFSET;
	if ((value && (vmx->pt_desc.addr_range < 3)) || (value > 2))
		return 1;
	value = (data & RTIT_CTL_ADDR3) >> RTIT_CTL_ADDR3_OFFSET;
	if ((value && (vmx->pt_desc.addr_range < 4)) || (value > 2))
		return 1;

	return 0;
}


static void skip_emulated_instruction(struct kvm_vcpu *vcpu)
{
	unsigned long rip;

	rip = kvm_rip_read(vcpu);
	rip += vmcs_read32(VM_EXIT_INSTRUCTION_LEN);
	kvm_rip_write(vcpu, rip);

	/* skipping an emulated instruction also counts */
	vmx_set_interrupt_shadow(vcpu, 0);
}

static void vmx_clear_hlt(struct kvm_vcpu *vcpu)
{
	/*
	 * Ensure that we clear the HLT state in the VMCS.  We don't need to
	 * explicitly skip the instruction because if the HLT state is set,
	 * then the instruction is already executing and RIP has already been
	 * advanced.
	 */
	if (kvm_hlt_in_guest(vcpu->kvm) &&
			vmcs_read32(GUEST_ACTIVITY_STATE) == GUEST_ACTIVITY_HLT)
		vmcs_write32(GUEST_ACTIVITY_STATE, GUEST_ACTIVITY_ACTIVE);
}

static void vmx_queue_exception(struct kvm_vcpu *vcpu)
{
	struct vcpu_vmx *vmx = to_vmx(vcpu);
	unsigned nr = vcpu->arch.exception.nr;
	bool has_error_code = vcpu->arch.exception.has_error_code;
	u32 error_code = vcpu->arch.exception.error_code;
	u32 intr_info = nr | INTR_INFO_VALID_MASK;

	kvm_deliver_exception_payload(vcpu);

	if (has_error_code) {
		vmcs_write32(VM_ENTRY_EXCEPTION_ERROR_CODE, error_code);
		intr_info |= INTR_INFO_DELIVER_CODE_MASK;
	}

	if (vmx->rmode.vm86_active) {
		int inc_eip = 0;
		if (kvm_exception_is_soft(nr))
			inc_eip = vcpu->arch.event_exit_inst_len;
		if (kvm_inject_realmode_interrupt(vcpu, nr, inc_eip) != EMULATE_DONE)
			kvm_make_request(KVM_REQ_TRIPLE_FAULT, vcpu);
		return;
	}

	WARN_ON_ONCE(vmx->emulation_required);

	if (kvm_exception_is_soft(nr)) {
		vmcs_write32(VM_ENTRY_INSTRUCTION_LEN,
			     vmx->vcpu.arch.event_exit_inst_len);
		intr_info |= INTR_TYPE_SOFT_EXCEPTION;
	} else
		intr_info |= INTR_TYPE_HARD_EXCEPTION;

	vmcs_write32(VM_ENTRY_INTR_INFO_FIELD, intr_info);

	vmx_clear_hlt(vcpu);
}

static bool vmx_rdtscp_supported(void)
{
	return cpu_has_vmx_rdtscp();
}

static bool vmx_invpcid_supported(void)
{
	return cpu_has_vmx_invpcid();
}

/*
 * Swap MSR entry in host/guest MSR entry array.
 */
static void move_msr_up(struct vcpu_vmx *vmx, int from, int to)
{
	struct shared_msr_entry tmp;

	tmp = vmx->guest_msrs[to];
	vmx->guest_msrs[to] = vmx->guest_msrs[from];
	vmx->guest_msrs[from] = tmp;
}

/*
 * Set up the vmcs to automatically save and restore system
 * msrs.  Don't touch the 64-bit msrs if the guest is in legacy
 * mode, as fiddling with msrs is very expensive.
 */
static void setup_msrs(struct vcpu_vmx *vmx)
{
	int save_nmsrs, index;

	save_nmsrs = 0;
#ifdef CONFIG_X86_64
	/*
	 * The SYSCALL MSRs are only needed on long mode guests, and only
	 * when EFER.SCE is set.
	 */
	if (is_long_mode(&vmx->vcpu) && (vmx->vcpu.arch.efer & EFER_SCE)) {
		index = __find_msr_index(vmx, MSR_STAR);
		if (index >= 0)
			move_msr_up(vmx, index, save_nmsrs++);
		index = __find_msr_index(vmx, MSR_LSTAR);
		if (index >= 0)
			move_msr_up(vmx, index, save_nmsrs++);
		index = __find_msr_index(vmx, MSR_SYSCALL_MASK);
		if (index >= 0)
			move_msr_up(vmx, index, save_nmsrs++);
	}
#endif
	index = __find_msr_index(vmx, MSR_EFER);
	if (index >= 0 && update_transition_efer(vmx, index))
		move_msr_up(vmx, index, save_nmsrs++);
	index = __find_msr_index(vmx, MSR_TSC_AUX);
	if (index >= 0 && guest_cpuid_has(&vmx->vcpu, X86_FEATURE_RDTSCP))
		move_msr_up(vmx, index, save_nmsrs++);

	vmx->save_nmsrs = save_nmsrs;
	vmx->guest_msrs_dirty = true;

	if (cpu_has_vmx_msr_bitmap())
		vmx_update_msr_bitmap(&vmx->vcpu);
}

static u64 vmx_read_l1_tsc_offset(struct kvm_vcpu *vcpu)
{
	struct vmcs12 *vmcs12 = get_vmcs12(vcpu);

	if (is_guest_mode(vcpu) &&
	    (vmcs12->cpu_based_vm_exec_control & CPU_BASED_USE_TSC_OFFSETING))
		return vcpu->arch.tsc_offset - vmcs12->tsc_offset;

	return vcpu->arch.tsc_offset;
}

static u64 vmx_write_l1_tsc_offset(struct kvm_vcpu *vcpu, u64 offset)
{
	struct vmcs12 *vmcs12 = get_vmcs12(vcpu);
	u64 g_tsc_offset = 0;

	/*
	 * We're here if L1 chose not to trap WRMSR to TSC. According
	 * to the spec, this should set L1's TSC; The offset that L1
	 * set for L2 remains unchanged, and still needs to be added
	 * to the newly set TSC to get L2's TSC.
	 */
	if (is_guest_mode(vcpu) &&
	    (vmcs12->cpu_based_vm_exec_control & CPU_BASED_USE_TSC_OFFSETING))
		g_tsc_offset = vmcs12->tsc_offset;

	trace_kvm_write_tsc_offset(vcpu->vcpu_id,
				   vcpu->arch.tsc_offset - g_tsc_offset,
				   offset);
	vmcs_write64(TSC_OFFSET, offset + g_tsc_offset);
	return offset + g_tsc_offset;
}

/*
 * nested_vmx_allowed() checks whether a guest should be allowed to use VMX
 * instructions and MSRs (i.e., nested VMX). Nested VMX is disabled for
 * all guests if the "nested" module option is off, and can also be disabled
 * for a single guest by disabling its VMX cpuid bit.
 */
bool nested_vmx_allowed(struct kvm_vcpu *vcpu)
{
	return nested && guest_cpuid_has(vcpu, X86_FEATURE_VMX);
}

static inline bool vmx_feature_control_msr_valid(struct kvm_vcpu *vcpu,
						 uint64_t val)
{
	uint64_t valid_bits = to_vmx(vcpu)->msr_ia32_feature_control_valid_bits;

	return !(val & ~valid_bits);
}

static int vmx_get_msr_feature(struct kvm_msr_entry *msr)
{
	switch (msr->index) {
	case MSR_IA32_VMX_BASIC ... MSR_IA32_VMX_VMFUNC:
		if (!nested)
			return 1;
		return vmx_get_vmx_msr(&vmcs_config.nested, msr->index, &msr->data);
	default:
		return 1;
	}

	return 0;
}

/*
 * Reads an msr value (of 'msr_index') into 'pdata'.
 * Returns 0 on success, non-0 otherwise.
 * Assumes vcpu_load() was already called.
 */
static int vmx_get_msr(struct kvm_vcpu *vcpu, struct msr_data *msr_info)
{
	struct vcpu_vmx *vmx = to_vmx(vcpu);
	struct shared_msr_entry *msr;
	u32 index;

	switch (msr_info->index) {
#ifdef CONFIG_X86_64
	case MSR_FS_BASE:
		msr_info->data = vmcs_readl(GUEST_FS_BASE);
		break;
	case MSR_GS_BASE:
		msr_info->data = vmcs_readl(GUEST_GS_BASE);
		break;
	case MSR_KERNEL_GS_BASE:
		msr_info->data = vmx_read_guest_kernel_gs_base(vmx);
		break;
#endif
	case MSR_EFER:
		return kvm_get_msr_common(vcpu, msr_info);
	case MSR_IA32_SPEC_CTRL:
		if (!msr_info->host_initiated &&
		    !guest_cpuid_has(vcpu, X86_FEATURE_SPEC_CTRL))
			return 1;

		msr_info->data = to_vmx(vcpu)->spec_ctrl;
		break;
	case MSR_IA32_ARCH_CAPABILITIES:
		if (!msr_info->host_initiated &&
		    !guest_cpuid_has(vcpu, X86_FEATURE_ARCH_CAPABILITIES))
			return 1;
		msr_info->data = to_vmx(vcpu)->arch_capabilities;
		break;
	case MSR_IA32_SYSENTER_CS:
		msr_info->data = vmcs_read32(GUEST_SYSENTER_CS);
		break;
	case MSR_IA32_SYSENTER_EIP:
		msr_info->data = vmcs_readl(GUEST_SYSENTER_EIP);
		break;
	case MSR_IA32_SYSENTER_ESP:
		msr_info->data = vmcs_readl(GUEST_SYSENTER_ESP);
		break;
	case MSR_IA32_BNDCFGS:
		if (!kvm_mpx_supported() ||
		    (!msr_info->host_initiated &&
		     !guest_cpuid_has(vcpu, X86_FEATURE_MPX)))
			return 1;
		msr_info->data = vmcs_read64(GUEST_BNDCFGS);
		break;
	case MSR_IA32_MCG_EXT_CTL:
		if (!msr_info->host_initiated &&
		    !(vmx->msr_ia32_feature_control &
		      FEATURE_CONTROL_LMCE))
			return 1;
		msr_info->data = vcpu->arch.mcg_ext_ctl;
		break;
	case MSR_IA32_FEATURE_CONTROL:
		msr_info->data = vmx->msr_ia32_feature_control;
		break;
	case MSR_IA32_VMX_BASIC ... MSR_IA32_VMX_VMFUNC:
		if (!nested_vmx_allowed(vcpu))
			return 1;
		return vmx_get_vmx_msr(&vmx->nested.msrs, msr_info->index,
				       &msr_info->data);
	case MSR_IA32_XSS:
		if (!vmx_xsaves_supported())
			return 1;
		msr_info->data = vcpu->arch.ia32_xss;
		break;
	case MSR_IA32_RTIT_CTL:
		if (pt_mode != PT_MODE_HOST_GUEST)
			return 1;
		msr_info->data = vmx->pt_desc.guest.ctl;
		break;
	case MSR_IA32_RTIT_STATUS:
		if (pt_mode != PT_MODE_HOST_GUEST)
			return 1;
		msr_info->data = vmx->pt_desc.guest.status;
		break;
	case MSR_IA32_RTIT_CR3_MATCH:
		if ((pt_mode != PT_MODE_HOST_GUEST) ||
			!intel_pt_validate_cap(vmx->pt_desc.caps,
						PT_CAP_cr3_filtering))
			return 1;
		msr_info->data = vmx->pt_desc.guest.cr3_match;
		break;
	case MSR_IA32_RTIT_OUTPUT_BASE:
		if ((pt_mode != PT_MODE_HOST_GUEST) ||
			(!intel_pt_validate_cap(vmx->pt_desc.caps,
					PT_CAP_topa_output) &&
			 !intel_pt_validate_cap(vmx->pt_desc.caps,
					PT_CAP_single_range_output)))
			return 1;
		msr_info->data = vmx->pt_desc.guest.output_base;
		break;
	case MSR_IA32_RTIT_OUTPUT_MASK:
		if ((pt_mode != PT_MODE_HOST_GUEST) ||
			(!intel_pt_validate_cap(vmx->pt_desc.caps,
					PT_CAP_topa_output) &&
			 !intel_pt_validate_cap(vmx->pt_desc.caps,
					PT_CAP_single_range_output)))
			return 1;
		msr_info->data = vmx->pt_desc.guest.output_mask;
		break;
	case MSR_IA32_RTIT_ADDR0_A ... MSR_IA32_RTIT_ADDR3_B:
		index = msr_info->index - MSR_IA32_RTIT_ADDR0_A;
		if ((pt_mode != PT_MODE_HOST_GUEST) ||
			(index >= 2 * intel_pt_validate_cap(vmx->pt_desc.caps,
					PT_CAP_num_address_ranges)))
			return 1;
		if (index % 2)
			msr_info->data = vmx->pt_desc.guest.addr_b[index / 2];
		else
			msr_info->data = vmx->pt_desc.guest.addr_a[index / 2];
		break;
	case MSR_TSC_AUX:
		if (!msr_info->host_initiated &&
		    !guest_cpuid_has(vcpu, X86_FEATURE_RDTSCP))
			return 1;
		/* Else, falls through */
	default:
		msr = find_msr_entry(vmx, msr_info->index);
		if (msr) {
			msr_info->data = msr->data;
			break;
		}
		return kvm_get_msr_common(vcpu, msr_info);
	}

	return 0;
}

/*
 * Writes msr value into into the appropriate "register".
 * Returns 0 on success, non-0 otherwise.
 * Assumes vcpu_load() was already called.
 */
static int vmx_set_msr(struct kvm_vcpu *vcpu, struct msr_data *msr_info)
{
	struct vcpu_vmx *vmx = to_vmx(vcpu);
	struct shared_msr_entry *msr;
	int ret = 0;
	u32 msr_index = msr_info->index;
	u64 data = msr_info->data;
	u32 index;

	switch (msr_index) {
	case MSR_EFER:
		ret = kvm_set_msr_common(vcpu, msr_info);
		break;
#ifdef CONFIG_X86_64
	case MSR_FS_BASE:
		vmx_segment_cache_clear(vmx);
		vmcs_writel(GUEST_FS_BASE, data);
		break;
	case MSR_GS_BASE:
		vmx_segment_cache_clear(vmx);
		vmcs_writel(GUEST_GS_BASE, data);
		break;
	case MSR_KERNEL_GS_BASE:
		vmx_write_guest_kernel_gs_base(vmx, data);
		break;
#endif
	case MSR_IA32_SYSENTER_CS:
		vmcs_write32(GUEST_SYSENTER_CS, data);
		break;
	case MSR_IA32_SYSENTER_EIP:
		vmcs_writel(GUEST_SYSENTER_EIP, data);
		break;
	case MSR_IA32_SYSENTER_ESP:
		vmcs_writel(GUEST_SYSENTER_ESP, data);
		break;
	case MSR_IA32_BNDCFGS:
		if (!kvm_mpx_supported() ||
		    (!msr_info->host_initiated &&
		     !guest_cpuid_has(vcpu, X86_FEATURE_MPX)))
			return 1;
		if (is_noncanonical_address(data & PAGE_MASK, vcpu) ||
		    (data & MSR_IA32_BNDCFGS_RSVD))
			return 1;
		vmcs_write64(GUEST_BNDCFGS, data);
		break;
	case MSR_IA32_SPEC_CTRL:
		if (!msr_info->host_initiated &&
		    !guest_cpuid_has(vcpu, X86_FEATURE_SPEC_CTRL))
			return 1;

		/* The STIBP bit doesn't fault even if it's not advertised */
		if (data & ~(SPEC_CTRL_IBRS | SPEC_CTRL_STIBP | SPEC_CTRL_SSBD))
			return 1;

		vmx->spec_ctrl = data;

		if (!data)
			break;

		/*
		 * For non-nested:
		 * When it's written (to non-zero) for the first time, pass
		 * it through.
		 *
		 * For nested:
		 * The handling of the MSR bitmap for L2 guests is done in
		 * nested_vmx_merge_msr_bitmap. We should not touch the
		 * vmcs02.msr_bitmap here since it gets completely overwritten
		 * in the merging. We update the vmcs01 here for L1 as well
		 * since it will end up touching the MSR anyway now.
		 */
		vmx_disable_intercept_for_msr(vmx->vmcs01.msr_bitmap,
					      MSR_IA32_SPEC_CTRL,
					      MSR_TYPE_RW);
		break;
	case MSR_IA32_PRED_CMD:
		if (!msr_info->host_initiated &&
		    !guest_cpuid_has(vcpu, X86_FEATURE_SPEC_CTRL))
			return 1;

		if (data & ~PRED_CMD_IBPB)
			return 1;

		if (!data)
			break;

		wrmsrl(MSR_IA32_PRED_CMD, PRED_CMD_IBPB);

		/*
		 * For non-nested:
		 * When it's written (to non-zero) for the first time, pass
		 * it through.
		 *
		 * For nested:
		 * The handling of the MSR bitmap for L2 guests is done in
		 * nested_vmx_merge_msr_bitmap. We should not touch the
		 * vmcs02.msr_bitmap here since it gets completely overwritten
		 * in the merging.
		 */
		vmx_disable_intercept_for_msr(vmx->vmcs01.msr_bitmap, MSR_IA32_PRED_CMD,
					      MSR_TYPE_W);
		break;
	case MSR_IA32_ARCH_CAPABILITIES:
		if (!msr_info->host_initiated)
			return 1;
		vmx->arch_capabilities = data;
		break;
	case MSR_IA32_CR_PAT:
		if (vmcs_config.vmentry_ctrl & VM_ENTRY_LOAD_IA32_PAT) {
			if (!kvm_mtrr_valid(vcpu, MSR_IA32_CR_PAT, data))
				return 1;
			vmcs_write64(GUEST_IA32_PAT, data);
			vcpu->arch.pat = data;
			break;
		}
		ret = kvm_set_msr_common(vcpu, msr_info);
		break;
	case MSR_IA32_TSC_ADJUST:
		ret = kvm_set_msr_common(vcpu, msr_info);
		break;
	case MSR_IA32_MCG_EXT_CTL:
		if ((!msr_info->host_initiated &&
		     !(to_vmx(vcpu)->msr_ia32_feature_control &
		       FEATURE_CONTROL_LMCE)) ||
		    (data & ~MCG_EXT_CTL_LMCE_EN))
			return 1;
		vcpu->arch.mcg_ext_ctl = data;
		break;
	case MSR_IA32_FEATURE_CONTROL:
		if (!vmx_feature_control_msr_valid(vcpu, data) ||
		    (to_vmx(vcpu)->msr_ia32_feature_control &
		     FEATURE_CONTROL_LOCKED && !msr_info->host_initiated))
			return 1;
		vmx->msr_ia32_feature_control = data;
		if (msr_info->host_initiated && data == 0)
			vmx_leave_nested(vcpu);
		break;
	case MSR_IA32_VMX_BASIC ... MSR_IA32_VMX_VMFUNC:
		if (!msr_info->host_initiated)
			return 1; /* they are read-only */
		if (!nested_vmx_allowed(vcpu))
			return 1;
		return vmx_set_vmx_msr(vcpu, msr_index, data);
	case MSR_IA32_XSS:
		if (!vmx_xsaves_supported())
			return 1;
		/*
		 * The only supported bit as of Skylake is bit 8, but
		 * it is not supported on KVM.
		 */
		if (data != 0)
			return 1;
		vcpu->arch.ia32_xss = data;
		if (vcpu->arch.ia32_xss != host_xss)
			add_atomic_switch_msr(vmx, MSR_IA32_XSS,
				vcpu->arch.ia32_xss, host_xss, false);
		else
			clear_atomic_switch_msr(vmx, MSR_IA32_XSS);
		break;
	case MSR_IA32_RTIT_CTL:
		if ((pt_mode != PT_MODE_HOST_GUEST) ||
			vmx_rtit_ctl_check(vcpu, data) ||
			vmx->nested.vmxon)
			return 1;
		vmcs_write64(GUEST_IA32_RTIT_CTL, data);
		vmx->pt_desc.guest.ctl = data;
		pt_update_intercept_for_msr(vmx);
		break;
	case MSR_IA32_RTIT_STATUS:
		if ((pt_mode != PT_MODE_HOST_GUEST) ||
			(vmx->pt_desc.guest.ctl & RTIT_CTL_TRACEEN) ||
			(data & MSR_IA32_RTIT_STATUS_MASK))
			return 1;
		vmx->pt_desc.guest.status = data;
		break;
	case MSR_IA32_RTIT_CR3_MATCH:
		if ((pt_mode != PT_MODE_HOST_GUEST) ||
			(vmx->pt_desc.guest.ctl & RTIT_CTL_TRACEEN) ||
			!intel_pt_validate_cap(vmx->pt_desc.caps,
						PT_CAP_cr3_filtering))
			return 1;
		vmx->pt_desc.guest.cr3_match = data;
		break;
	case MSR_IA32_RTIT_OUTPUT_BASE:
		if ((pt_mode != PT_MODE_HOST_GUEST) ||
			(vmx->pt_desc.guest.ctl & RTIT_CTL_TRACEEN) ||
			(!intel_pt_validate_cap(vmx->pt_desc.caps,
					PT_CAP_topa_output) &&
			 !intel_pt_validate_cap(vmx->pt_desc.caps,
					PT_CAP_single_range_output)) ||
			(data & MSR_IA32_RTIT_OUTPUT_BASE_MASK))
			return 1;
		vmx->pt_desc.guest.output_base = data;
		break;
	case MSR_IA32_RTIT_OUTPUT_MASK:
		if ((pt_mode != PT_MODE_HOST_GUEST) ||
			(vmx->pt_desc.guest.ctl & RTIT_CTL_TRACEEN) ||
			(!intel_pt_validate_cap(vmx->pt_desc.caps,
					PT_CAP_topa_output) &&
			 !intel_pt_validate_cap(vmx->pt_desc.caps,
					PT_CAP_single_range_output)))
			return 1;
		vmx->pt_desc.guest.output_mask = data;
		break;
	case MSR_IA32_RTIT_ADDR0_A ... MSR_IA32_RTIT_ADDR3_B:
		index = msr_info->index - MSR_IA32_RTIT_ADDR0_A;
		if ((pt_mode != PT_MODE_HOST_GUEST) ||
			(vmx->pt_desc.guest.ctl & RTIT_CTL_TRACEEN) ||
			(index >= 2 * intel_pt_validate_cap(vmx->pt_desc.caps,
					PT_CAP_num_address_ranges)))
			return 1;
		if (index % 2)
			vmx->pt_desc.guest.addr_b[index / 2] = data;
		else
			vmx->pt_desc.guest.addr_a[index / 2] = data;
		break;
	case MSR_TSC_AUX:
		if (!msr_info->host_initiated &&
		    !guest_cpuid_has(vcpu, X86_FEATURE_RDTSCP))
			return 1;
		/* Check reserved bit, higher 32 bits should be zero */
		if ((data >> 32) != 0)
			return 1;
		/* Else, falls through */
	default:
		msr = find_msr_entry(vmx, msr_index);
		if (msr) {
			u64 old_msr_data = msr->data;
			msr->data = data;
			if (msr - vmx->guest_msrs < vmx->save_nmsrs) {
				preempt_disable();
				ret = kvm_set_shared_msr(msr->index, msr->data,
							 msr->mask);
				preempt_enable();
				if (ret)
					msr->data = old_msr_data;
			}
			break;
		}
		ret = kvm_set_msr_common(vcpu, msr_info);
	}

	return ret;
}

static void vmx_cache_reg(struct kvm_vcpu *vcpu, enum kvm_reg reg)
{
	__set_bit(reg, (unsigned long *)&vcpu->arch.regs_avail);
	switch (reg) {
	case VCPU_REGS_RSP:
		vcpu->arch.regs[VCPU_REGS_RSP] = vmcs_readl(GUEST_RSP);
		break;
	case VCPU_REGS_RIP:
		vcpu->arch.regs[VCPU_REGS_RIP] = vmcs_readl(GUEST_RIP);
		break;
	case VCPU_EXREG_PDPTR:
		if (enable_ept)
			ept_save_pdptrs(vcpu);
		break;
	default:
		break;
	}
}

static __init int cpu_has_kvm_support(void)
{
	return cpu_has_vmx();
}

static __init int vmx_disabled_by_bios(void)
{
	u64 msr;

	rdmsrl(MSR_IA32_FEATURE_CONTROL, msr);
	if (msr & FEATURE_CONTROL_LOCKED) {
		/* launched w/ TXT and VMX disabled */
		if (!(msr & FEATURE_CONTROL_VMXON_ENABLED_INSIDE_SMX)
			&& tboot_enabled())
			return 1;
		/* launched w/o TXT and VMX only enabled w/ TXT */
		if (!(msr & FEATURE_CONTROL_VMXON_ENABLED_OUTSIDE_SMX)
			&& (msr & FEATURE_CONTROL_VMXON_ENABLED_INSIDE_SMX)
			&& !tboot_enabled()) {
			printk(KERN_WARNING "kvm: disable TXT in the BIOS or "
				"activate TXT before enabling KVM\n");
			return 1;
		}
		/* launched w/o TXT and VMX disabled */
		if (!(msr & FEATURE_CONTROL_VMXON_ENABLED_OUTSIDE_SMX)
			&& !tboot_enabled())
			return 1;
	}

	return 0;
}

static void kvm_cpu_vmxon(u64 addr)
{
	cr4_set_bits(X86_CR4_VMXE);
	intel_pt_handle_vmx(1);

	asm volatile ("vmxon %0" : : "m"(addr));
}

static int hardware_enable(void)
{
	int cpu = raw_smp_processor_id();
	u64 phys_addr = __pa(per_cpu(vmxarea, cpu));
	u64 old, test_bits;

	if (cr4_read_shadow() & X86_CR4_VMXE)
		return -EBUSY;

	/*
	 * This can happen if we hot-added a CPU but failed to allocate
	 * VP assist page for it.
	 */
	if (static_branch_unlikely(&enable_evmcs) &&
	    !hv_get_vp_assist_page(cpu))
		return -EFAULT;

	INIT_LIST_HEAD(&per_cpu(loaded_vmcss_on_cpu, cpu));
	INIT_LIST_HEAD(&per_cpu(blocked_vcpu_on_cpu, cpu));
	spin_lock_init(&per_cpu(blocked_vcpu_on_cpu_lock, cpu));

	/*
	 * Now we can enable the vmclear operation in kdump
	 * since the loaded_vmcss_on_cpu list on this cpu
	 * has been initialized.
	 *
	 * Though the cpu is not in VMX operation now, there
	 * is no problem to enable the vmclear operation
	 * for the loaded_vmcss_on_cpu list is empty!
	 */
	crash_enable_local_vmclear(cpu);

	rdmsrl(MSR_IA32_FEATURE_CONTROL, old);

	test_bits = FEATURE_CONTROL_LOCKED;
	test_bits |= FEATURE_CONTROL_VMXON_ENABLED_OUTSIDE_SMX;
	if (tboot_enabled())
		test_bits |= FEATURE_CONTROL_VMXON_ENABLED_INSIDE_SMX;

	if ((old & test_bits) != test_bits) {
		/* enable and lock */
		wrmsrl(MSR_IA32_FEATURE_CONTROL, old | test_bits);
	}
	kvm_cpu_vmxon(phys_addr);
	if (enable_ept)
		ept_sync_global();

	return 0;
}

static void vmclear_local_loaded_vmcss(void)
{
	int cpu = raw_smp_processor_id();
	struct loaded_vmcs *v, *n;

	list_for_each_entry_safe(v, n, &per_cpu(loaded_vmcss_on_cpu, cpu),
				 loaded_vmcss_on_cpu_link)
		__loaded_vmcs_clear(v);
}


/* Just like cpu_vmxoff(), but with the __kvm_handle_fault_on_reboot()
 * tricks.
 */
static void kvm_cpu_vmxoff(void)
{
	asm volatile (__ex("vmxoff"));

	intel_pt_handle_vmx(0);
	cr4_clear_bits(X86_CR4_VMXE);
}

static void hardware_disable(void)
{
	vmclear_local_loaded_vmcss();
	kvm_cpu_vmxoff();
}

static __init int adjust_vmx_controls(u32 ctl_min, u32 ctl_opt,
				      u32 msr, u32 *result)
{
	u32 vmx_msr_low, vmx_msr_high;
	u32 ctl = ctl_min | ctl_opt;

	rdmsr(msr, vmx_msr_low, vmx_msr_high);

	ctl &= vmx_msr_high; /* bit == 0 in high word ==> must be zero */
	ctl |= vmx_msr_low;  /* bit == 1 in low word  ==> must be one  */

	/* Ensure minimum (required) set of control bits are supported. */
	if (ctl_min & ~ctl)
		return -EIO;

	*result = ctl;
	return 0;
}

static __init int setup_vmcs_config(struct vmcs_config *vmcs_conf,
				    struct vmx_capability *vmx_cap)
{
	u32 vmx_msr_low, vmx_msr_high;
	u32 min, opt, min2, opt2;
	u32 _pin_based_exec_control = 0;
	u32 _cpu_based_exec_control = 0;
	u32 _cpu_based_2nd_exec_control = 0;
	u32 _vmexit_control = 0;
	u32 _vmentry_control = 0;

	memset(vmcs_conf, 0, sizeof(*vmcs_conf));
	min = CPU_BASED_HLT_EXITING |
#ifdef CONFIG_X86_64
	      CPU_BASED_CR8_LOAD_EXITING |
	      CPU_BASED_CR8_STORE_EXITING |
#endif
	      CPU_BASED_CR3_LOAD_EXITING |
	      CPU_BASED_CR3_STORE_EXITING |
	      CPU_BASED_UNCOND_IO_EXITING |
	      CPU_BASED_MOV_DR_EXITING |
	      CPU_BASED_USE_TSC_OFFSETING |
	      CPU_BASED_MWAIT_EXITING |
	      CPU_BASED_MONITOR_EXITING |
	      CPU_BASED_INVLPG_EXITING |
	      CPU_BASED_RDPMC_EXITING;

	opt = CPU_BASED_TPR_SHADOW |
	      CPU_BASED_USE_MSR_BITMAPS |
	      CPU_BASED_ACTIVATE_SECONDARY_CONTROLS;
	if (adjust_vmx_controls(min, opt, MSR_IA32_VMX_PROCBASED_CTLS,
				&_cpu_based_exec_control) < 0)
		return -EIO;
#ifdef CONFIG_X86_64
	if ((_cpu_based_exec_control & CPU_BASED_TPR_SHADOW))
		_cpu_based_exec_control &= ~CPU_BASED_CR8_LOAD_EXITING &
					   ~CPU_BASED_CR8_STORE_EXITING;
#endif
	if (_cpu_based_exec_control & CPU_BASED_ACTIVATE_SECONDARY_CONTROLS) {
		min2 = 0;
		opt2 = SECONDARY_EXEC_VIRTUALIZE_APIC_ACCESSES |
			SECONDARY_EXEC_VIRTUALIZE_X2APIC_MODE |
			SECONDARY_EXEC_WBINVD_EXITING |
			SECONDARY_EXEC_ENABLE_VPID |
			SECONDARY_EXEC_ENABLE_EPT |
			SECONDARY_EXEC_UNRESTRICTED_GUEST |
			SECONDARY_EXEC_PAUSE_LOOP_EXITING |
			SECONDARY_EXEC_DESC |
			SECONDARY_EXEC_RDTSCP |
			SECONDARY_EXEC_ENABLE_INVPCID |
			SECONDARY_EXEC_APIC_REGISTER_VIRT |
			SECONDARY_EXEC_VIRTUAL_INTR_DELIVERY |
			SECONDARY_EXEC_SHADOW_VMCS |
			SECONDARY_EXEC_XSAVES |
			SECONDARY_EXEC_RDSEED_EXITING |
			SECONDARY_EXEC_RDRAND_EXITING |
			SECONDARY_EXEC_ENABLE_PML |
			SECONDARY_EXEC_TSC_SCALING |
			SECONDARY_EXEC_PT_USE_GPA |
			SECONDARY_EXEC_PT_CONCEAL_VMX |
			SECONDARY_EXEC_ENABLE_VMFUNC |
			SECONDARY_EXEC_ENCLS_EXITING;
		if (adjust_vmx_controls(min2, opt2,
					MSR_IA32_VMX_PROCBASED_CTLS2,
					&_cpu_based_2nd_exec_control) < 0)
			return -EIO;
	}
#ifndef CONFIG_X86_64
	if (!(_cpu_based_2nd_exec_control &
				SECONDARY_EXEC_VIRTUALIZE_APIC_ACCESSES))
		_cpu_based_exec_control &= ~CPU_BASED_TPR_SHADOW;
#endif

	if (!(_cpu_based_exec_control & CPU_BASED_TPR_SHADOW))
		_cpu_based_2nd_exec_control &= ~(
				SECONDARY_EXEC_APIC_REGISTER_VIRT |
				SECONDARY_EXEC_VIRTUALIZE_X2APIC_MODE |
				SECONDARY_EXEC_VIRTUAL_INTR_DELIVERY);

	rdmsr_safe(MSR_IA32_VMX_EPT_VPID_CAP,
		&vmx_cap->ept, &vmx_cap->vpid);

	if (_cpu_based_2nd_exec_control & SECONDARY_EXEC_ENABLE_EPT) {
		/* CR3 accesses and invlpg don't need to cause VM Exits when EPT
		   enabled */
		_cpu_based_exec_control &= ~(CPU_BASED_CR3_LOAD_EXITING |
					     CPU_BASED_CR3_STORE_EXITING |
					     CPU_BASED_INVLPG_EXITING);
	} else if (vmx_cap->ept) {
		vmx_cap->ept = 0;
		pr_warn_once("EPT CAP should not exist if not support "
				"1-setting enable EPT VM-execution control\n");
	}
	if (!(_cpu_based_2nd_exec_control & SECONDARY_EXEC_ENABLE_VPID) &&
		vmx_cap->vpid) {
		vmx_cap->vpid = 0;
		pr_warn_once("VPID CAP should not exist if not support "
				"1-setting enable VPID VM-execution control\n");
	}

	min = VM_EXIT_SAVE_DEBUG_CONTROLS | VM_EXIT_ACK_INTR_ON_EXIT;
#ifdef CONFIG_X86_64
	min |= VM_EXIT_HOST_ADDR_SPACE_SIZE;
#endif
	opt = VM_EXIT_LOAD_IA32_PERF_GLOBAL_CTRL |
	      VM_EXIT_SAVE_IA32_PAT |
	      VM_EXIT_LOAD_IA32_PAT |
	      VM_EXIT_LOAD_IA32_EFER |
	      VM_EXIT_CLEAR_BNDCFGS |
	      VM_EXIT_PT_CONCEAL_PIP |
	      VM_EXIT_CLEAR_IA32_RTIT_CTL;
	if (adjust_vmx_controls(min, opt, MSR_IA32_VMX_EXIT_CTLS,
				&_vmexit_control) < 0)
		return -EIO;

	min = PIN_BASED_EXT_INTR_MASK | PIN_BASED_NMI_EXITING;
	opt = PIN_BASED_VIRTUAL_NMIS | PIN_BASED_POSTED_INTR |
		 PIN_BASED_VMX_PREEMPTION_TIMER;
	if (adjust_vmx_controls(min, opt, MSR_IA32_VMX_PINBASED_CTLS,
				&_pin_based_exec_control) < 0)
		return -EIO;

	if (cpu_has_broken_vmx_preemption_timer())
		_pin_based_exec_control &= ~PIN_BASED_VMX_PREEMPTION_TIMER;
	if (!(_cpu_based_2nd_exec_control &
		SECONDARY_EXEC_VIRTUAL_INTR_DELIVERY))
		_pin_based_exec_control &= ~PIN_BASED_POSTED_INTR;

	min = VM_ENTRY_LOAD_DEBUG_CONTROLS;
	opt = VM_ENTRY_LOAD_IA32_PERF_GLOBAL_CTRL |
	      VM_ENTRY_LOAD_IA32_PAT |
	      VM_ENTRY_LOAD_IA32_EFER |
	      VM_ENTRY_LOAD_BNDCFGS |
	      VM_ENTRY_PT_CONCEAL_PIP |
	      VM_ENTRY_LOAD_IA32_RTIT_CTL;
	if (adjust_vmx_controls(min, opt, MSR_IA32_VMX_ENTRY_CTLS,
				&_vmentry_control) < 0)
		return -EIO;

	/*
	 * Some cpus support VM_{ENTRY,EXIT}_IA32_PERF_GLOBAL_CTRL but they
	 * can't be used due to an errata where VM Exit may incorrectly clear
	 * IA32_PERF_GLOBAL_CTRL[34:32].  Workaround the errata by using the
	 * MSR load mechanism to switch IA32_PERF_GLOBAL_CTRL.
	 */
	if (boot_cpu_data.x86 == 0x6) {
		switch (boot_cpu_data.x86_model) {
		case 26: /* AAK155 */
		case 30: /* AAP115 */
		case 37: /* AAT100 */
		case 44: /* BC86,AAY89,BD102 */
		case 46: /* BA97 */
			_vmentry_control &= ~VM_ENTRY_LOAD_IA32_PERF_GLOBAL_CTRL;
			_vmexit_control &= ~VM_EXIT_LOAD_IA32_PERF_GLOBAL_CTRL;
			pr_warn_once("kvm: VM_EXIT_LOAD_IA32_PERF_GLOBAL_CTRL "
					"does not work properly. Using workaround\n");
			break;
		default:
			break;
		}
	}


	rdmsr(MSR_IA32_VMX_BASIC, vmx_msr_low, vmx_msr_high);

	/* IA-32 SDM Vol 3B: VMCS size is never greater than 4kB. */
	if ((vmx_msr_high & 0x1fff) > PAGE_SIZE)
		return -EIO;

#ifdef CONFIG_X86_64
	/* IA-32 SDM Vol 3B: 64-bit CPUs always have VMX_BASIC_MSR[48]==0. */
	if (vmx_msr_high & (1u<<16))
		return -EIO;
#endif

	/* Require Write-Back (WB) memory type for VMCS accesses. */
	if (((vmx_msr_high >> 18) & 15) != 6)
		return -EIO;

	vmcs_conf->size = vmx_msr_high & 0x1fff;
	vmcs_conf->order = get_order(vmcs_conf->size);
	vmcs_conf->basic_cap = vmx_msr_high & ~0x1fff;

	vmcs_conf->revision_id = vmx_msr_low;

	vmcs_conf->pin_based_exec_ctrl = _pin_based_exec_control;
	vmcs_conf->cpu_based_exec_ctrl = _cpu_based_exec_control;
	vmcs_conf->cpu_based_2nd_exec_ctrl = _cpu_based_2nd_exec_control;
	vmcs_conf->vmexit_ctrl         = _vmexit_control;
	vmcs_conf->vmentry_ctrl        = _vmentry_control;

	if (static_branch_unlikely(&enable_evmcs))
		evmcs_sanitize_exec_ctrls(vmcs_conf);

	return 0;
}

struct vmcs *alloc_vmcs_cpu(bool shadow, int cpu, gfp_t flags)
{
	int node = cpu_to_node(cpu);
	struct page *pages;
	struct vmcs *vmcs;

	pages = __alloc_pages_node(node, flags, vmcs_config.order);
	if (!pages)
		return NULL;
	vmcs = page_address(pages);
	memset(vmcs, 0, vmcs_config.size);

	/* KVM supports Enlightened VMCS v1 only */
	if (static_branch_unlikely(&enable_evmcs))
		vmcs->hdr.revision_id = KVM_EVMCS_VERSION;
	else
		vmcs->hdr.revision_id = vmcs_config.revision_id;

	if (shadow)
		vmcs->hdr.shadow_vmcs = 1;
	return vmcs;
}

void free_vmcs(struct vmcs *vmcs)
{
	free_pages((unsigned long)vmcs, vmcs_config.order);
}

/*
 * Free a VMCS, but before that VMCLEAR it on the CPU where it was last loaded
 */
void free_loaded_vmcs(struct loaded_vmcs *loaded_vmcs)
{
	if (!loaded_vmcs->vmcs)
		return;
	loaded_vmcs_clear(loaded_vmcs);
	free_vmcs(loaded_vmcs->vmcs);
	loaded_vmcs->vmcs = NULL;
	if (loaded_vmcs->msr_bitmap)
		free_page((unsigned long)loaded_vmcs->msr_bitmap);
	WARN_ON(loaded_vmcs->shadow_vmcs != NULL);
}

int alloc_loaded_vmcs(struct loaded_vmcs *loaded_vmcs)
{
	loaded_vmcs->vmcs = alloc_vmcs(false);
	if (!loaded_vmcs->vmcs)
		return -ENOMEM;

	loaded_vmcs->shadow_vmcs = NULL;
	loaded_vmcs_init(loaded_vmcs);

	if (cpu_has_vmx_msr_bitmap()) {
		loaded_vmcs->msr_bitmap = (unsigned long *)
				__get_free_page(GFP_KERNEL_ACCOUNT);
		if (!loaded_vmcs->msr_bitmap)
			goto out_vmcs;
		memset(loaded_vmcs->msr_bitmap, 0xff, PAGE_SIZE);

		if (IS_ENABLED(CONFIG_HYPERV) &&
		    static_branch_unlikely(&enable_evmcs) &&
		    (ms_hyperv.nested_features & HV_X64_NESTED_MSR_BITMAP)) {
			struct hv_enlightened_vmcs *evmcs =
				(struct hv_enlightened_vmcs *)loaded_vmcs->vmcs;

			evmcs->hv_enlightenments_control.msr_bitmap = 1;
		}
	}

	memset(&loaded_vmcs->host_state, 0, sizeof(struct vmcs_host_state));

	return 0;

out_vmcs:
	free_loaded_vmcs(loaded_vmcs);
	return -ENOMEM;
}

static void free_kvm_area(void)
{
	int cpu;

	for_each_possible_cpu(cpu) {
		free_vmcs(per_cpu(vmxarea, cpu));
		per_cpu(vmxarea, cpu) = NULL;
	}
}

static __init int alloc_kvm_area(void)
{
	int cpu;

	for_each_possible_cpu(cpu) {
		struct vmcs *vmcs;

		vmcs = alloc_vmcs_cpu(false, cpu, GFP_KERNEL);
		if (!vmcs) {
			free_kvm_area();
			return -ENOMEM;
		}

		/*
		 * When eVMCS is enabled, alloc_vmcs_cpu() sets
		 * vmcs->revision_id to KVM_EVMCS_VERSION instead of
		 * revision_id reported by MSR_IA32_VMX_BASIC.
		 *
		 * However, even though not explicitly documented by
		 * TLFS, VMXArea passed as VMXON argument should
		 * still be marked with revision_id reported by
		 * physical CPU.
		 */
		if (static_branch_unlikely(&enable_evmcs))
			vmcs->hdr.revision_id = vmcs_config.revision_id;

		per_cpu(vmxarea, cpu) = vmcs;
	}
	return 0;
}

static void fix_pmode_seg(struct kvm_vcpu *vcpu, int seg,
		struct kvm_segment *save)
{
	if (!emulate_invalid_guest_state) {
		/*
		 * CS and SS RPL should be equal during guest entry according
		 * to VMX spec, but in reality it is not always so. Since vcpu
		 * is in the middle of the transition from real mode to
		 * protected mode it is safe to assume that RPL 0 is a good
		 * default value.
		 */
		if (seg == VCPU_SREG_CS || seg == VCPU_SREG_SS)
			save->selector &= ~SEGMENT_RPL_MASK;
		save->dpl = save->selector & SEGMENT_RPL_MASK;
		save->s = 1;
	}
	vmx_set_segment(vcpu, save, seg);
}

static void enter_pmode(struct kvm_vcpu *vcpu)
{
	unsigned long flags;
	struct vcpu_vmx *vmx = to_vmx(vcpu);

	/*
	 * Update real mode segment cache. It may be not up-to-date if sement
	 * register was written while vcpu was in a guest mode.
	 */
	vmx_get_segment(vcpu, &vmx->rmode.segs[VCPU_SREG_ES], VCPU_SREG_ES);
	vmx_get_segment(vcpu, &vmx->rmode.segs[VCPU_SREG_DS], VCPU_SREG_DS);
	vmx_get_segment(vcpu, &vmx->rmode.segs[VCPU_SREG_FS], VCPU_SREG_FS);
	vmx_get_segment(vcpu, &vmx->rmode.segs[VCPU_SREG_GS], VCPU_SREG_GS);
	vmx_get_segment(vcpu, &vmx->rmode.segs[VCPU_SREG_SS], VCPU_SREG_SS);
	vmx_get_segment(vcpu, &vmx->rmode.segs[VCPU_SREG_CS], VCPU_SREG_CS);

	vmx->rmode.vm86_active = 0;

	vmx_segment_cache_clear(vmx);

	vmx_set_segment(vcpu, &vmx->rmode.segs[VCPU_SREG_TR], VCPU_SREG_TR);

	flags = vmcs_readl(GUEST_RFLAGS);
	flags &= RMODE_GUEST_OWNED_EFLAGS_BITS;
	flags |= vmx->rmode.save_rflags & ~RMODE_GUEST_OWNED_EFLAGS_BITS;
	vmcs_writel(GUEST_RFLAGS, flags);

	vmcs_writel(GUEST_CR4, (vmcs_readl(GUEST_CR4) & ~X86_CR4_VME) |
			(vmcs_readl(CR4_READ_SHADOW) & X86_CR4_VME));

	update_exception_bitmap(vcpu);

	fix_pmode_seg(vcpu, VCPU_SREG_CS, &vmx->rmode.segs[VCPU_SREG_CS]);
	fix_pmode_seg(vcpu, VCPU_SREG_SS, &vmx->rmode.segs[VCPU_SREG_SS]);
	fix_pmode_seg(vcpu, VCPU_SREG_ES, &vmx->rmode.segs[VCPU_SREG_ES]);
	fix_pmode_seg(vcpu, VCPU_SREG_DS, &vmx->rmode.segs[VCPU_SREG_DS]);
	fix_pmode_seg(vcpu, VCPU_SREG_FS, &vmx->rmode.segs[VCPU_SREG_FS]);
	fix_pmode_seg(vcpu, VCPU_SREG_GS, &vmx->rmode.segs[VCPU_SREG_GS]);
}

static void fix_rmode_seg(int seg, struct kvm_segment *save)
{
	const struct kvm_vmx_segment_field *sf = &kvm_vmx_segment_fields[seg];
	struct kvm_segment var = *save;

	var.dpl = 0x3;
	if (seg == VCPU_SREG_CS)
		var.type = 0x3;

	if (!emulate_invalid_guest_state) {
		var.selector = var.base >> 4;
		var.base = var.base & 0xffff0;
		var.limit = 0xffff;
		var.g = 0;
		var.db = 0;
		var.present = 1;
		var.s = 1;
		var.l = 0;
		var.unusable = 0;
		var.type = 0x3;
		var.avl = 0;
		if (save->base & 0xf)
			printk_once(KERN_WARNING "kvm: segment base is not "
					"paragraph aligned when entering "
					"protected mode (seg=%d)", seg);
	}

	vmcs_write16(sf->selector, var.selector);
	vmcs_writel(sf->base, var.base);
	vmcs_write32(sf->limit, var.limit);
	vmcs_write32(sf->ar_bytes, vmx_segment_access_rights(&var));
}

static void enter_rmode(struct kvm_vcpu *vcpu)
{
	unsigned long flags;
	struct vcpu_vmx *vmx = to_vmx(vcpu);
	struct kvm_vmx *kvm_vmx = to_kvm_vmx(vcpu->kvm);

	vmx_get_segment(vcpu, &vmx->rmode.segs[VCPU_SREG_TR], VCPU_SREG_TR);
	vmx_get_segment(vcpu, &vmx->rmode.segs[VCPU_SREG_ES], VCPU_SREG_ES);
	vmx_get_segment(vcpu, &vmx->rmode.segs[VCPU_SREG_DS], VCPU_SREG_DS);
	vmx_get_segment(vcpu, &vmx->rmode.segs[VCPU_SREG_FS], VCPU_SREG_FS);
	vmx_get_segment(vcpu, &vmx->rmode.segs[VCPU_SREG_GS], VCPU_SREG_GS);
	vmx_get_segment(vcpu, &vmx->rmode.segs[VCPU_SREG_SS], VCPU_SREG_SS);
	vmx_get_segment(vcpu, &vmx->rmode.segs[VCPU_SREG_CS], VCPU_SREG_CS);

	vmx->rmode.vm86_active = 1;

	/*
	 * Very old userspace does not call KVM_SET_TSS_ADDR before entering
	 * vcpu. Warn the user that an update is overdue.
	 */
	if (!kvm_vmx->tss_addr)
		printk_once(KERN_WARNING "kvm: KVM_SET_TSS_ADDR need to be "
			     "called before entering vcpu\n");

	vmx_segment_cache_clear(vmx);

	vmcs_writel(GUEST_TR_BASE, kvm_vmx->tss_addr);
	vmcs_write32(GUEST_TR_LIMIT, RMODE_TSS_SIZE - 1);
	vmcs_write32(GUEST_TR_AR_BYTES, 0x008b);

	flags = vmcs_readl(GUEST_RFLAGS);
	vmx->rmode.save_rflags = flags;

	flags |= X86_EFLAGS_IOPL | X86_EFLAGS_VM;

	vmcs_writel(GUEST_RFLAGS, flags);
	vmcs_writel(GUEST_CR4, vmcs_readl(GUEST_CR4) | X86_CR4_VME);
	update_exception_bitmap(vcpu);

	fix_rmode_seg(VCPU_SREG_SS, &vmx->rmode.segs[VCPU_SREG_SS]);
	fix_rmode_seg(VCPU_SREG_CS, &vmx->rmode.segs[VCPU_SREG_CS]);
	fix_rmode_seg(VCPU_SREG_ES, &vmx->rmode.segs[VCPU_SREG_ES]);
	fix_rmode_seg(VCPU_SREG_DS, &vmx->rmode.segs[VCPU_SREG_DS]);
	fix_rmode_seg(VCPU_SREG_GS, &vmx->rmode.segs[VCPU_SREG_GS]);
	fix_rmode_seg(VCPU_SREG_FS, &vmx->rmode.segs[VCPU_SREG_FS]);

	kvm_mmu_reset_context(vcpu);
}

void vmx_set_efer(struct kvm_vcpu *vcpu, u64 efer)
{
	struct vcpu_vmx *vmx = to_vmx(vcpu);
	struct shared_msr_entry *msr = find_msr_entry(vmx, MSR_EFER);

	if (!msr)
		return;

	vcpu->arch.efer = efer;
	if (efer & EFER_LMA) {
		vm_entry_controls_setbit(to_vmx(vcpu), VM_ENTRY_IA32E_MODE);
		msr->data = efer;
	} else {
		vm_entry_controls_clearbit(to_vmx(vcpu), VM_ENTRY_IA32E_MODE);

		msr->data = efer & ~EFER_LME;
	}
	setup_msrs(vmx);
}

#ifdef CONFIG_X86_64

static void enter_lmode(struct kvm_vcpu *vcpu)
{
	u32 guest_tr_ar;

	vmx_segment_cache_clear(to_vmx(vcpu));

	guest_tr_ar = vmcs_read32(GUEST_TR_AR_BYTES);
	if ((guest_tr_ar & VMX_AR_TYPE_MASK) != VMX_AR_TYPE_BUSY_64_TSS) {
		pr_debug_ratelimited("%s: tss fixup for long mode. \n",
				     __func__);
		vmcs_write32(GUEST_TR_AR_BYTES,
			     (guest_tr_ar & ~VMX_AR_TYPE_MASK)
			     | VMX_AR_TYPE_BUSY_64_TSS);
	}
	vmx_set_efer(vcpu, vcpu->arch.efer | EFER_LMA);
}

static void exit_lmode(struct kvm_vcpu *vcpu)
{
	vm_entry_controls_clearbit(to_vmx(vcpu), VM_ENTRY_IA32E_MODE);
	vmx_set_efer(vcpu, vcpu->arch.efer & ~EFER_LMA);
}

#endif

static void vmx_flush_tlb_gva(struct kvm_vcpu *vcpu, gva_t addr)
{
	int vpid = to_vmx(vcpu)->vpid;

	if (!vpid_sync_vcpu_addr(vpid, addr))
		vpid_sync_context(vpid);

	/*
	 * If VPIDs are not supported or enabled, then the above is a no-op.
	 * But we don't really need a TLB flush in that case anyway, because
	 * each VM entry/exit includes an implicit flush when VPID is 0.
	 */
}

static void vmx_decache_cr0_guest_bits(struct kvm_vcpu *vcpu)
{
	ulong cr0_guest_owned_bits = vcpu->arch.cr0_guest_owned_bits;

	vcpu->arch.cr0 &= ~cr0_guest_owned_bits;
	vcpu->arch.cr0 |= vmcs_readl(GUEST_CR0) & cr0_guest_owned_bits;
}

static void vmx_decache_cr3(struct kvm_vcpu *vcpu)
{
	if (enable_unrestricted_guest || (enable_ept && is_paging(vcpu)))
		vcpu->arch.cr3 = vmcs_readl(GUEST_CR3);
	__set_bit(VCPU_EXREG_CR3, (ulong *)&vcpu->arch.regs_avail);
}

static void vmx_decache_cr4_guest_bits(struct kvm_vcpu *vcpu)
{
	ulong cr4_guest_owned_bits = vcpu->arch.cr4_guest_owned_bits;

	vcpu->arch.cr4 &= ~cr4_guest_owned_bits;
	vcpu->arch.cr4 |= vmcs_readl(GUEST_CR4) & cr4_guest_owned_bits;
}

static void ept_load_pdptrs(struct kvm_vcpu *vcpu)
{
	struct kvm_mmu *mmu = vcpu->arch.walk_mmu;

	if (!test_bit(VCPU_EXREG_PDPTR,
		      (unsigned long *)&vcpu->arch.regs_dirty))
		return;

	if (is_paging(vcpu) && is_pae(vcpu) && !is_long_mode(vcpu)) {
		vmcs_write64(GUEST_PDPTR0, mmu->pdptrs[0]);
		vmcs_write64(GUEST_PDPTR1, mmu->pdptrs[1]);
		vmcs_write64(GUEST_PDPTR2, mmu->pdptrs[2]);
		vmcs_write64(GUEST_PDPTR3, mmu->pdptrs[3]);
	}
}

void ept_save_pdptrs(struct kvm_vcpu *vcpu)
{
	struct kvm_mmu *mmu = vcpu->arch.walk_mmu;

	if (is_paging(vcpu) && is_pae(vcpu) && !is_long_mode(vcpu)) {
		mmu->pdptrs[0] = vmcs_read64(GUEST_PDPTR0);
		mmu->pdptrs[1] = vmcs_read64(GUEST_PDPTR1);
		mmu->pdptrs[2] = vmcs_read64(GUEST_PDPTR2);
		mmu->pdptrs[3] = vmcs_read64(GUEST_PDPTR3);
	}

	__set_bit(VCPU_EXREG_PDPTR,
		  (unsigned long *)&vcpu->arch.regs_avail);
	__set_bit(VCPU_EXREG_PDPTR,
		  (unsigned long *)&vcpu->arch.regs_dirty);
}

static void ept_update_paging_mode_cr0(unsigned long *hw_cr0,
					unsigned long cr0,
					struct kvm_vcpu *vcpu)
{
	if (!test_bit(VCPU_EXREG_CR3, (ulong *)&vcpu->arch.regs_avail))
		vmx_decache_cr3(vcpu);
	if (!(cr0 & X86_CR0_PG)) {
		/* From paging/starting to nonpaging */
		vmcs_write32(CPU_BASED_VM_EXEC_CONTROL,
			     vmcs_read32(CPU_BASED_VM_EXEC_CONTROL) |
			     (CPU_BASED_CR3_LOAD_EXITING |
			      CPU_BASED_CR3_STORE_EXITING));
		vcpu->arch.cr0 = cr0;
		vmx_set_cr4(vcpu, kvm_read_cr4(vcpu));
	} else if (!is_paging(vcpu)) {
		/* From nonpaging to paging */
		vmcs_write32(CPU_BASED_VM_EXEC_CONTROL,
			     vmcs_read32(CPU_BASED_VM_EXEC_CONTROL) &
			     ~(CPU_BASED_CR3_LOAD_EXITING |
			       CPU_BASED_CR3_STORE_EXITING));
		vcpu->arch.cr0 = cr0;
		vmx_set_cr4(vcpu, kvm_read_cr4(vcpu));
	}

	if (!(cr0 & X86_CR0_WP))
		*hw_cr0 &= ~X86_CR0_WP;
}

void vmx_set_cr0(struct kvm_vcpu *vcpu, unsigned long cr0)
{
	struct vcpu_vmx *vmx = to_vmx(vcpu);
	unsigned long hw_cr0;

	hw_cr0 = (cr0 & ~KVM_VM_CR0_ALWAYS_OFF);
	if (enable_unrestricted_guest)
		hw_cr0 |= KVM_VM_CR0_ALWAYS_ON_UNRESTRICTED_GUEST;
	else {
		hw_cr0 |= KVM_VM_CR0_ALWAYS_ON;

		if (vmx->rmode.vm86_active && (cr0 & X86_CR0_PE))
			enter_pmode(vcpu);

		if (!vmx->rmode.vm86_active && !(cr0 & X86_CR0_PE))
			enter_rmode(vcpu);
	}

#ifdef CONFIG_X86_64
	if (vcpu->arch.efer & EFER_LME) {
		if (!is_paging(vcpu) && (cr0 & X86_CR0_PG))
			enter_lmode(vcpu);
		if (is_paging(vcpu) && !(cr0 & X86_CR0_PG))
			exit_lmode(vcpu);
	}
#endif

	if (enable_ept && !enable_unrestricted_guest)
		ept_update_paging_mode_cr0(&hw_cr0, cr0, vcpu);

	vmcs_writel(CR0_READ_SHADOW, cr0);
	vmcs_writel(GUEST_CR0, hw_cr0);
	vcpu->arch.cr0 = cr0;

	/* depends on vcpu->arch.cr0 to be set to a new value */
	vmx->emulation_required = emulation_required(vcpu);
}

static int get_ept_level(struct kvm_vcpu *vcpu)
{
	if (cpu_has_vmx_ept_5levels() && (cpuid_maxphyaddr(vcpu) > 48))
		return 5;
	return 4;
}

u64 construct_eptp(struct kvm_vcpu *vcpu, unsigned long root_hpa)
{
	u64 eptp = VMX_EPTP_MT_WB;

	eptp |= (get_ept_level(vcpu) == 5) ? VMX_EPTP_PWL_5 : VMX_EPTP_PWL_4;

	if (enable_ept_ad_bits &&
	    (!is_guest_mode(vcpu) || nested_ept_ad_enabled(vcpu)))
		eptp |= VMX_EPTP_AD_ENABLE_BIT;
	eptp |= (root_hpa & PAGE_MASK);

	return eptp;
}

void vmx_set_cr3(struct kvm_vcpu *vcpu, unsigned long cr3)
{
	struct kvm *kvm = vcpu->kvm;
	unsigned long guest_cr3;
	u64 eptp;

	guest_cr3 = cr3;
	if (enable_ept) {
		eptp = construct_eptp(vcpu, cr3);
		vmcs_write64(EPT_POINTER, eptp);

		if (kvm_x86_ops->tlb_remote_flush) {
			spin_lock(&to_kvm_vmx(kvm)->ept_pointer_lock);
			to_vmx(vcpu)->ept_pointer = eptp;
			to_kvm_vmx(kvm)->ept_pointers_match
				= EPT_POINTERS_CHECK;
			spin_unlock(&to_kvm_vmx(kvm)->ept_pointer_lock);
		}

		if (enable_unrestricted_guest || is_paging(vcpu) ||
		    is_guest_mode(vcpu))
			guest_cr3 = kvm_read_cr3(vcpu);
		else
			guest_cr3 = to_kvm_vmx(kvm)->ept_identity_map_addr;
		ept_load_pdptrs(vcpu);
	}

	vmcs_writel(GUEST_CR3, guest_cr3);
}

int vmx_set_cr4(struct kvm_vcpu *vcpu, unsigned long cr4)
{
	/*
	 * Pass through host's Machine Check Enable value to hw_cr4, which
	 * is in force while we are in guest mode.  Do not let guests control
	 * this bit, even if host CR4.MCE == 0.
	 */
	unsigned long hw_cr4;

	hw_cr4 = (cr4_read_shadow() & X86_CR4_MCE) | (cr4 & ~X86_CR4_MCE);
	if (enable_unrestricted_guest)
		hw_cr4 |= KVM_VM_CR4_ALWAYS_ON_UNRESTRICTED_GUEST;
	else if (to_vmx(vcpu)->rmode.vm86_active)
		hw_cr4 |= KVM_RMODE_VM_CR4_ALWAYS_ON;
	else
		hw_cr4 |= KVM_PMODE_VM_CR4_ALWAYS_ON;

	if (!boot_cpu_has(X86_FEATURE_UMIP) && vmx_umip_emulated()) {
		if (cr4 & X86_CR4_UMIP) {
			vmcs_set_bits(SECONDARY_VM_EXEC_CONTROL,
				SECONDARY_EXEC_DESC);
			hw_cr4 &= ~X86_CR4_UMIP;
		} else if (!is_guest_mode(vcpu) ||
			!nested_cpu_has2(get_vmcs12(vcpu), SECONDARY_EXEC_DESC))
			vmcs_clear_bits(SECONDARY_VM_EXEC_CONTROL,
					SECONDARY_EXEC_DESC);
	}

	if (cr4 & X86_CR4_VMXE) {
		/*
		 * To use VMXON (and later other VMX instructions), a guest
		 * must first be able to turn on cr4.VMXE (see handle_vmon()).
		 * So basically the check on whether to allow nested VMX
		 * is here.  We operate under the default treatment of SMM,
		 * so VMX cannot be enabled under SMM.
		 */
		if (!nested_vmx_allowed(vcpu) || is_smm(vcpu))
			return 1;
	}

	if (to_vmx(vcpu)->nested.vmxon && !nested_cr4_valid(vcpu, cr4))
		return 1;

	vcpu->arch.cr4 = cr4;

	if (!enable_unrestricted_guest) {
		if (enable_ept) {
			if (!is_paging(vcpu)) {
				hw_cr4 &= ~X86_CR4_PAE;
				hw_cr4 |= X86_CR4_PSE;
			} else if (!(cr4 & X86_CR4_PAE)) {
				hw_cr4 &= ~X86_CR4_PAE;
			}
		}

		/*
		 * SMEP/SMAP/PKU is disabled if CPU is in non-paging mode in
		 * hardware.  To emulate this behavior, SMEP/SMAP/PKU needs
		 * to be manually disabled when guest switches to non-paging
		 * mode.
		 *
		 * If !enable_unrestricted_guest, the CPU is always running
		 * with CR0.PG=1 and CR4 needs to be modified.
		 * If enable_unrestricted_guest, the CPU automatically
		 * disables SMEP/SMAP/PKU when the guest sets CR0.PG=0.
		 */
		if (!is_paging(vcpu))
			hw_cr4 &= ~(X86_CR4_SMEP | X86_CR4_SMAP | X86_CR4_PKE);
	}

	vmcs_writel(CR4_READ_SHADOW, cr4);
	vmcs_writel(GUEST_CR4, hw_cr4);
	return 0;
}

void vmx_get_segment(struct kvm_vcpu *vcpu, struct kvm_segment *var, int seg)
{
	struct vcpu_vmx *vmx = to_vmx(vcpu);
	u32 ar;

	if (vmx->rmode.vm86_active && seg != VCPU_SREG_LDTR) {
		*var = vmx->rmode.segs[seg];
		if (seg == VCPU_SREG_TR
		    || var->selector == vmx_read_guest_seg_selector(vmx, seg))
			return;
		var->base = vmx_read_guest_seg_base(vmx, seg);
		var->selector = vmx_read_guest_seg_selector(vmx, seg);
		return;
	}
	var->base = vmx_read_guest_seg_base(vmx, seg);
	var->limit = vmx_read_guest_seg_limit(vmx, seg);
	var->selector = vmx_read_guest_seg_selector(vmx, seg);
	ar = vmx_read_guest_seg_ar(vmx, seg);
	var->unusable = (ar >> 16) & 1;
	var->type = ar & 15;
	var->s = (ar >> 4) & 1;
	var->dpl = (ar >> 5) & 3;
	/*
	 * Some userspaces do not preserve unusable property. Since usable
	 * segment has to be present according to VMX spec we can use present
	 * property to amend userspace bug by making unusable segment always
	 * nonpresent. vmx_segment_access_rights() already marks nonpresent
	 * segment as unusable.
	 */
	var->present = !var->unusable;
	var->avl = (ar >> 12) & 1;
	var->l = (ar >> 13) & 1;
	var->db = (ar >> 14) & 1;
	var->g = (ar >> 15) & 1;
}

static u64 vmx_get_segment_base(struct kvm_vcpu *vcpu, int seg)
{
	struct kvm_segment s;

	if (to_vmx(vcpu)->rmode.vm86_active) {
		vmx_get_segment(vcpu, &s, seg);
		return s.base;
	}
	return vmx_read_guest_seg_base(to_vmx(vcpu), seg);
}

int vmx_get_cpl(struct kvm_vcpu *vcpu)
{
	struct vcpu_vmx *vmx = to_vmx(vcpu);

	if (unlikely(vmx->rmode.vm86_active))
		return 0;
	else {
		int ar = vmx_read_guest_seg_ar(vmx, VCPU_SREG_SS);
		return VMX_AR_DPL(ar);
	}
}

static u32 vmx_segment_access_rights(struct kvm_segment *var)
{
	u32 ar;

	if (var->unusable || !var->present)
		ar = 1 << 16;
	else {
		ar = var->type & 15;
		ar |= (var->s & 1) << 4;
		ar |= (var->dpl & 3) << 5;
		ar |= (var->present & 1) << 7;
		ar |= (var->avl & 1) << 12;
		ar |= (var->l & 1) << 13;
		ar |= (var->db & 1) << 14;
		ar |= (var->g & 1) << 15;
	}

	return ar;
}

void vmx_set_segment(struct kvm_vcpu *vcpu, struct kvm_segment *var, int seg)
{
	struct vcpu_vmx *vmx = to_vmx(vcpu);
	const struct kvm_vmx_segment_field *sf = &kvm_vmx_segment_fields[seg];

	vmx_segment_cache_clear(vmx);

	if (vmx->rmode.vm86_active && seg != VCPU_SREG_LDTR) {
		vmx->rmode.segs[seg] = *var;
		if (seg == VCPU_SREG_TR)
			vmcs_write16(sf->selector, var->selector);
		else if (var->s)
			fix_rmode_seg(seg, &vmx->rmode.segs[seg]);
		goto out;
	}

	vmcs_writel(sf->base, var->base);
	vmcs_write32(sf->limit, var->limit);
	vmcs_write16(sf->selector, var->selector);

	/*
	 *   Fix the "Accessed" bit in AR field of segment registers for older
	 * qemu binaries.
	 *   IA32 arch specifies that at the time of processor reset the
	 * "Accessed" bit in the AR field of segment registers is 1. And qemu
	 * is setting it to 0 in the userland code. This causes invalid guest
	 * state vmexit when "unrestricted guest" mode is turned on.
	 *    Fix for this setup issue in cpu_reset is being pushed in the qemu
	 * tree. Newer qemu binaries with that qemu fix would not need this
	 * kvm hack.
	 */
	if (enable_unrestricted_guest && (seg != VCPU_SREG_LDTR))
		var->type |= 0x1; /* Accessed */

	vmcs_write32(sf->ar_bytes, vmx_segment_access_rights(var));

out:
	vmx->emulation_required = emulation_required(vcpu);
}

static void vmx_get_cs_db_l_bits(struct kvm_vcpu *vcpu, int *db, int *l)
{
	u32 ar = vmx_read_guest_seg_ar(to_vmx(vcpu), VCPU_SREG_CS);

	*db = (ar >> 14) & 1;
	*l = (ar >> 13) & 1;
}

static void vmx_get_idt(struct kvm_vcpu *vcpu, struct desc_ptr *dt)
{
	dt->size = vmcs_read32(GUEST_IDTR_LIMIT);
	dt->address = vmcs_readl(GUEST_IDTR_BASE);
}

static void vmx_set_idt(struct kvm_vcpu *vcpu, struct desc_ptr *dt)
{
	vmcs_write32(GUEST_IDTR_LIMIT, dt->size);
	vmcs_writel(GUEST_IDTR_BASE, dt->address);
}

static void vmx_get_gdt(struct kvm_vcpu *vcpu, struct desc_ptr *dt)
{
	dt->size = vmcs_read32(GUEST_GDTR_LIMIT);
	dt->address = vmcs_readl(GUEST_GDTR_BASE);
}

static void vmx_set_gdt(struct kvm_vcpu *vcpu, struct desc_ptr *dt)
{
	vmcs_write32(GUEST_GDTR_LIMIT, dt->size);
	vmcs_writel(GUEST_GDTR_BASE, dt->address);
}

static bool rmode_segment_valid(struct kvm_vcpu *vcpu, int seg)
{
	struct kvm_segment var;
	u32 ar;

	vmx_get_segment(vcpu, &var, seg);
	var.dpl = 0x3;
	if (seg == VCPU_SREG_CS)
		var.type = 0x3;
	ar = vmx_segment_access_rights(&var);

	if (var.base != (var.selector << 4))
		return false;
	if (var.limit != 0xffff)
		return false;
	if (ar != 0xf3)
		return false;

	return true;
}

static bool code_segment_valid(struct kvm_vcpu *vcpu)
{
	struct kvm_segment cs;
	unsigned int cs_rpl;

	vmx_get_segment(vcpu, &cs, VCPU_SREG_CS);
	cs_rpl = cs.selector & SEGMENT_RPL_MASK;

	if (cs.unusable)
		return false;
	if (~cs.type & (VMX_AR_TYPE_CODE_MASK|VMX_AR_TYPE_ACCESSES_MASK))
		return false;
	if (!cs.s)
		return false;
	if (cs.type & VMX_AR_TYPE_WRITEABLE_MASK) {
		if (cs.dpl > cs_rpl)
			return false;
	} else {
		if (cs.dpl != cs_rpl)
			return false;
	}
	if (!cs.present)
		return false;

	/* TODO: Add Reserved field check, this'll require a new member in the kvm_segment_field structure */
	return true;
}

static bool stack_segment_valid(struct kvm_vcpu *vcpu)
{
	struct kvm_segment ss;
	unsigned int ss_rpl;

	vmx_get_segment(vcpu, &ss, VCPU_SREG_SS);
	ss_rpl = ss.selector & SEGMENT_RPL_MASK;

	if (ss.unusable)
		return true;
	if (ss.type != 3 && ss.type != 7)
		return false;
	if (!ss.s)
		return false;
	if (ss.dpl != ss_rpl) /* DPL != RPL */
		return false;
	if (!ss.present)
		return false;

	return true;
}

static bool data_segment_valid(struct kvm_vcpu *vcpu, int seg)
{
	struct kvm_segment var;
	unsigned int rpl;

	vmx_get_segment(vcpu, &var, seg);
	rpl = var.selector & SEGMENT_RPL_MASK;

	if (var.unusable)
		return true;
	if (!var.s)
		return false;
	if (!var.present)
		return false;
	if (~var.type & (VMX_AR_TYPE_CODE_MASK|VMX_AR_TYPE_WRITEABLE_MASK)) {
		if (var.dpl < rpl) /* DPL < RPL */
			return false;
	}

	/* TODO: Add other members to kvm_segment_field to allow checking for other access
	 * rights flags
	 */
	return true;
}

static bool tr_valid(struct kvm_vcpu *vcpu)
{
	struct kvm_segment tr;

	vmx_get_segment(vcpu, &tr, VCPU_SREG_TR);

	if (tr.unusable)
		return false;
	if (tr.selector & SEGMENT_TI_MASK)	/* TI = 1 */
		return false;
	if (tr.type != 3 && tr.type != 11) /* TODO: Check if guest is in IA32e mode */
		return false;
	if (!tr.present)
		return false;

	return true;
}

static bool ldtr_valid(struct kvm_vcpu *vcpu)
{
	struct kvm_segment ldtr;

	vmx_get_segment(vcpu, &ldtr, VCPU_SREG_LDTR);

	if (ldtr.unusable)
		return true;
	if (ldtr.selector & SEGMENT_TI_MASK)	/* TI = 1 */
		return false;
	if (ldtr.type != 2)
		return false;
	if (!ldtr.present)
		return false;

	return true;
}

static bool cs_ss_rpl_check(struct kvm_vcpu *vcpu)
{
	struct kvm_segment cs, ss;

	vmx_get_segment(vcpu, &cs, VCPU_SREG_CS);
	vmx_get_segment(vcpu, &ss, VCPU_SREG_SS);

	return ((cs.selector & SEGMENT_RPL_MASK) ==
		 (ss.selector & SEGMENT_RPL_MASK));
}

/*
 * Check if guest state is valid. Returns true if valid, false if
 * not.
 * We assume that registers are always usable
 */
static bool guest_state_valid(struct kvm_vcpu *vcpu)
{
	if (enable_unrestricted_guest)
		return true;

	/* real mode guest state checks */
	if (!is_protmode(vcpu) || (vmx_get_rflags(vcpu) & X86_EFLAGS_VM)) {
		if (!rmode_segment_valid(vcpu, VCPU_SREG_CS))
			return false;
		if (!rmode_segment_valid(vcpu, VCPU_SREG_SS))
			return false;
		if (!rmode_segment_valid(vcpu, VCPU_SREG_DS))
			return false;
		if (!rmode_segment_valid(vcpu, VCPU_SREG_ES))
			return false;
		if (!rmode_segment_valid(vcpu, VCPU_SREG_FS))
			return false;
		if (!rmode_segment_valid(vcpu, VCPU_SREG_GS))
			return false;
	} else {
	/* protected mode guest state checks */
		if (!cs_ss_rpl_check(vcpu))
			return false;
		if (!code_segment_valid(vcpu))
			return false;
		if (!stack_segment_valid(vcpu))
			return false;
		if (!data_segment_valid(vcpu, VCPU_SREG_DS))
			return false;
		if (!data_segment_valid(vcpu, VCPU_SREG_ES))
			return false;
		if (!data_segment_valid(vcpu, VCPU_SREG_FS))
			return false;
		if (!data_segment_valid(vcpu, VCPU_SREG_GS))
			return false;
		if (!tr_valid(vcpu))
			return false;
		if (!ldtr_valid(vcpu))
			return false;
	}
	/* TODO:
	 * - Add checks on RIP
	 * - Add checks on RFLAGS
	 */

	return true;
}

static int init_rmode_tss(struct kvm *kvm)
{
	gfn_t fn;
	u16 data = 0;
	int idx, r;

	idx = srcu_read_lock(&kvm->srcu);
	fn = to_kvm_vmx(kvm)->tss_addr >> PAGE_SHIFT;
	r = kvm_clear_guest_page(kvm, fn, 0, PAGE_SIZE);
	if (r < 0)
		goto out;
	data = TSS_BASE_SIZE + TSS_REDIRECTION_SIZE;
	r = kvm_write_guest_page(kvm, fn++, &data,
			TSS_IOPB_BASE_OFFSET, sizeof(u16));
	if (r < 0)
		goto out;
	r = kvm_clear_guest_page(kvm, fn++, 0, PAGE_SIZE);
	if (r < 0)
		goto out;
	r = kvm_clear_guest_page(kvm, fn, 0, PAGE_SIZE);
	if (r < 0)
		goto out;
	data = ~0;
	r = kvm_write_guest_page(kvm, fn, &data,
				 RMODE_TSS_SIZE - 2 * PAGE_SIZE - 1,
				 sizeof(u8));
out:
	srcu_read_unlock(&kvm->srcu, idx);
	return r;
}

static int init_rmode_identity_map(struct kvm *kvm)
{
	struct kvm_vmx *kvm_vmx = to_kvm_vmx(kvm);
	int i, idx, r = 0;
	kvm_pfn_t identity_map_pfn;
	u32 tmp;

	/* Protect kvm_vmx->ept_identity_pagetable_done. */
	mutex_lock(&kvm->slots_lock);

	if (likely(kvm_vmx->ept_identity_pagetable_done))
		goto out2;

	if (!kvm_vmx->ept_identity_map_addr)
		kvm_vmx->ept_identity_map_addr = VMX_EPT_IDENTITY_PAGETABLE_ADDR;
	identity_map_pfn = kvm_vmx->ept_identity_map_addr >> PAGE_SHIFT;

	r = __x86_set_memory_region(kvm, IDENTITY_PAGETABLE_PRIVATE_MEMSLOT,
				    kvm_vmx->ept_identity_map_addr, PAGE_SIZE);
	if (r < 0)
		goto out2;

	idx = srcu_read_lock(&kvm->srcu);
	r = kvm_clear_guest_page(kvm, identity_map_pfn, 0, PAGE_SIZE);
	if (r < 0)
		goto out;
	/* Set up identity-mapping pagetable for EPT in real mode */
	for (i = 0; i < PT32_ENT_PER_PAGE; i++) {
		tmp = (i << 22) + (_PAGE_PRESENT | _PAGE_RW | _PAGE_USER |
			_PAGE_ACCESSED | _PAGE_DIRTY | _PAGE_PSE);
		r = kvm_write_guest_page(kvm, identity_map_pfn,
				&tmp, i * sizeof(tmp), sizeof(tmp));
		if (r < 0)
			goto out;
	}
	kvm_vmx->ept_identity_pagetable_done = true;

out:
	srcu_read_unlock(&kvm->srcu, idx);

out2:
	mutex_unlock(&kvm->slots_lock);
	return r;
}

static void seg_setup(int seg)
{
	const struct kvm_vmx_segment_field *sf = &kvm_vmx_segment_fields[seg];
	unsigned int ar;

	vmcs_write16(sf->selector, 0);
	vmcs_writel(sf->base, 0);
	vmcs_write32(sf->limit, 0xffff);
	ar = 0x93;
	if (seg == VCPU_SREG_CS)
		ar |= 0x08; /* code segment */

	vmcs_write32(sf->ar_bytes, ar);
}

static int alloc_apic_access_page(struct kvm *kvm)
{
	struct page *page;
	int r = 0;

	mutex_lock(&kvm->slots_lock);
	if (kvm->arch.apic_access_page_done)
		goto out;
	r = __x86_set_memory_region(kvm, APIC_ACCESS_PAGE_PRIVATE_MEMSLOT,
				    APIC_DEFAULT_PHYS_BASE, PAGE_SIZE);
	if (r)
		goto out;

	page = gfn_to_page(kvm, APIC_DEFAULT_PHYS_BASE >> PAGE_SHIFT);
	if (is_error_page(page)) {
		r = -EFAULT;
		goto out;
	}

	/*
	 * Do not pin the page in memory, so that memory hot-unplug
	 * is able to migrate it.
	 */
	put_page(page);
	kvm->arch.apic_access_page_done = true;
out:
	mutex_unlock(&kvm->slots_lock);
	return r;
}

int allocate_vpid(void)
{
	int vpid;

	if (!enable_vpid)
		return 0;
	spin_lock(&vmx_vpid_lock);
	vpid = find_first_zero_bit(vmx_vpid_bitmap, VMX_NR_VPIDS);
	if (vpid < VMX_NR_VPIDS)
		__set_bit(vpid, vmx_vpid_bitmap);
	else
		vpid = 0;
	spin_unlock(&vmx_vpid_lock);
	return vpid;
}

void free_vpid(int vpid)
{
	if (!enable_vpid || vpid == 0)
		return;
	spin_lock(&vmx_vpid_lock);
	__clear_bit(vpid, vmx_vpid_bitmap);
	spin_unlock(&vmx_vpid_lock);
}

static __always_inline void vmx_disable_intercept_for_msr(unsigned long *msr_bitmap,
							  u32 msr, int type)
{
	int f = sizeof(unsigned long);

	if (!cpu_has_vmx_msr_bitmap())
		return;

	if (static_branch_unlikely(&enable_evmcs))
		evmcs_touch_msr_bitmap();

	/*
	 * See Intel PRM Vol. 3, 20.6.9 (MSR-Bitmap Address). Early manuals
	 * have the write-low and read-high bitmap offsets the wrong way round.
	 * We can control MSRs 0x00000000-0x00001fff and 0xc0000000-0xc0001fff.
	 */
	if (msr <= 0x1fff) {
		if (type & MSR_TYPE_R)
			/* read-low */
			__clear_bit(msr, msr_bitmap + 0x000 / f);

		if (type & MSR_TYPE_W)
			/* write-low */
			__clear_bit(msr, msr_bitmap + 0x800 / f);

	} else if ((msr >= 0xc0000000) && (msr <= 0xc0001fff)) {
		msr &= 0x1fff;
		if (type & MSR_TYPE_R)
			/* read-high */
			__clear_bit(msr, msr_bitmap + 0x400 / f);

		if (type & MSR_TYPE_W)
			/* write-high */
			__clear_bit(msr, msr_bitmap + 0xc00 / f);

	}
}

static __always_inline void vmx_enable_intercept_for_msr(unsigned long *msr_bitmap,
							 u32 msr, int type)
{
	int f = sizeof(unsigned long);

	if (!cpu_has_vmx_msr_bitmap())
		return;

	if (static_branch_unlikely(&enable_evmcs))
		evmcs_touch_msr_bitmap();

	/*
	 * See Intel PRM Vol. 3, 20.6.9 (MSR-Bitmap Address). Early manuals
	 * have the write-low and read-high bitmap offsets the wrong way round.
	 * We can control MSRs 0x00000000-0x00001fff and 0xc0000000-0xc0001fff.
	 */
	if (msr <= 0x1fff) {
		if (type & MSR_TYPE_R)
			/* read-low */
			__set_bit(msr, msr_bitmap + 0x000 / f);

		if (type & MSR_TYPE_W)
			/* write-low */
			__set_bit(msr, msr_bitmap + 0x800 / f);

	} else if ((msr >= 0xc0000000) && (msr <= 0xc0001fff)) {
		msr &= 0x1fff;
		if (type & MSR_TYPE_R)
			/* read-high */
			__set_bit(msr, msr_bitmap + 0x400 / f);

		if (type & MSR_TYPE_W)
			/* write-high */
			__set_bit(msr, msr_bitmap + 0xc00 / f);

	}
}

static __always_inline void vmx_set_intercept_for_msr(unsigned long *msr_bitmap,
			     			      u32 msr, int type, bool value)
{
	if (value)
		vmx_enable_intercept_for_msr(msr_bitmap, msr, type);
	else
		vmx_disable_intercept_for_msr(msr_bitmap, msr, type);
}

static u8 vmx_msr_bitmap_mode(struct kvm_vcpu *vcpu)
{
	u8 mode = 0;

	if (cpu_has_secondary_exec_ctrls() &&
	    (vmcs_read32(SECONDARY_VM_EXEC_CONTROL) &
	     SECONDARY_EXEC_VIRTUALIZE_X2APIC_MODE)) {
		mode |= MSR_BITMAP_MODE_X2APIC;
		if (enable_apicv && kvm_vcpu_apicv_active(vcpu))
			mode |= MSR_BITMAP_MODE_X2APIC_APICV;
	}

	return mode;
}

static void vmx_update_msr_bitmap_x2apic(unsigned long *msr_bitmap,
					 u8 mode)
{
	int msr;

	for (msr = 0x800; msr <= 0x8ff; msr += BITS_PER_LONG) {
		unsigned word = msr / BITS_PER_LONG;
		msr_bitmap[word] = (mode & MSR_BITMAP_MODE_X2APIC_APICV) ? 0 : ~0;
		msr_bitmap[word + (0x800 / sizeof(long))] = ~0;
	}

	if (mode & MSR_BITMAP_MODE_X2APIC) {
		/*
		 * TPR reads and writes can be virtualized even if virtual interrupt
		 * delivery is not in use.
		 */
		vmx_disable_intercept_for_msr(msr_bitmap, X2APIC_MSR(APIC_TASKPRI), MSR_TYPE_RW);
		if (mode & MSR_BITMAP_MODE_X2APIC_APICV) {
			vmx_enable_intercept_for_msr(msr_bitmap, X2APIC_MSR(APIC_TMCCT), MSR_TYPE_R);
			vmx_disable_intercept_for_msr(msr_bitmap, X2APIC_MSR(APIC_EOI), MSR_TYPE_W);
			vmx_disable_intercept_for_msr(msr_bitmap, X2APIC_MSR(APIC_SELF_IPI), MSR_TYPE_W);
		}
	}
}

void vmx_update_msr_bitmap(struct kvm_vcpu *vcpu)
{
	struct vcpu_vmx *vmx = to_vmx(vcpu);
	unsigned long *msr_bitmap = vmx->vmcs01.msr_bitmap;
	u8 mode = vmx_msr_bitmap_mode(vcpu);
	u8 changed = mode ^ vmx->msr_bitmap_mode;

	if (!changed)
		return;

	if (changed & (MSR_BITMAP_MODE_X2APIC | MSR_BITMAP_MODE_X2APIC_APICV))
		vmx_update_msr_bitmap_x2apic(msr_bitmap, mode);

	vmx->msr_bitmap_mode = mode;
}

void pt_update_intercept_for_msr(struct vcpu_vmx *vmx)
{
	unsigned long *msr_bitmap = vmx->vmcs01.msr_bitmap;
	bool flag = !(vmx->pt_desc.guest.ctl & RTIT_CTL_TRACEEN);
	u32 i;

	vmx_set_intercept_for_msr(msr_bitmap, MSR_IA32_RTIT_STATUS,
							MSR_TYPE_RW, flag);
	vmx_set_intercept_for_msr(msr_bitmap, MSR_IA32_RTIT_OUTPUT_BASE,
							MSR_TYPE_RW, flag);
	vmx_set_intercept_for_msr(msr_bitmap, MSR_IA32_RTIT_OUTPUT_MASK,
							MSR_TYPE_RW, flag);
	vmx_set_intercept_for_msr(msr_bitmap, MSR_IA32_RTIT_CR3_MATCH,
							MSR_TYPE_RW, flag);
	for (i = 0; i < vmx->pt_desc.addr_range; i++) {
		vmx_set_intercept_for_msr(msr_bitmap,
			MSR_IA32_RTIT_ADDR0_A + i * 2, MSR_TYPE_RW, flag);
		vmx_set_intercept_for_msr(msr_bitmap,
			MSR_IA32_RTIT_ADDR0_B + i * 2, MSR_TYPE_RW, flag);
	}
}

static bool vmx_get_enable_apicv(struct kvm_vcpu *vcpu)
{
	return enable_apicv;
}

static bool vmx_guest_apic_has_interrupt(struct kvm_vcpu *vcpu)
{
	struct vcpu_vmx *vmx = to_vmx(vcpu);
	void *vapic_page;
	u32 vppr;
	int rvi;

	if (WARN_ON_ONCE(!is_guest_mode(vcpu)) ||
		!nested_cpu_has_vid(get_vmcs12(vcpu)) ||
		WARN_ON_ONCE(!vmx->nested.virtual_apic_page))
		return false;

	rvi = vmx_get_rvi();

	vapic_page = kmap(vmx->nested.virtual_apic_page);
	vppr = *((u32 *)(vapic_page + APIC_PROCPRI));
	kunmap(vmx->nested.virtual_apic_page);

	return ((rvi & 0xf0) > (vppr & 0xf0));
}

static inline bool kvm_vcpu_trigger_posted_interrupt(struct kvm_vcpu *vcpu,
						     bool nested)
{
#ifdef CONFIG_SMP
	int pi_vec = nested ? POSTED_INTR_NESTED_VECTOR : POSTED_INTR_VECTOR;

	if (vcpu->mode == IN_GUEST_MODE) {
		/*
		 * The vector of interrupt to be delivered to vcpu had
		 * been set in PIR before this function.
		 *
		 * Following cases will be reached in this block, and
		 * we always send a notification event in all cases as
		 * explained below.
		 *
		 * Case 1: vcpu keeps in non-root mode. Sending a
		 * notification event posts the interrupt to vcpu.
		 *
		 * Case 2: vcpu exits to root mode and is still
		 * runnable. PIR will be synced to vIRR before the
		 * next vcpu entry. Sending a notification event in
		 * this case has no effect, as vcpu is not in root
		 * mode.
		 *
		 * Case 3: vcpu exits to root mode and is blocked.
		 * vcpu_block() has already synced PIR to vIRR and
		 * never blocks vcpu if vIRR is not cleared. Therefore,
		 * a blocked vcpu here does not wait for any requested
		 * interrupts in PIR, and sending a notification event
		 * which has no effect is safe here.
		 */

		apic->send_IPI_mask(get_cpu_mask(vcpu->cpu), pi_vec);
		return true;
	}
#endif
	return false;
}

static int vmx_deliver_nested_posted_interrupt(struct kvm_vcpu *vcpu,
						int vector)
{
	struct vcpu_vmx *vmx = to_vmx(vcpu);

	if (is_guest_mode(vcpu) &&
	    vector == vmx->nested.posted_intr_nv) {
		/*
		 * If a posted intr is not recognized by hardware,
		 * we will accomplish it in the next vmentry.
		 */
		vmx->nested.pi_pending = true;
		kvm_make_request(KVM_REQ_EVENT, vcpu);
		/* the PIR and ON have been set by L1. */
		if (!kvm_vcpu_trigger_posted_interrupt(vcpu, true))
			kvm_vcpu_kick(vcpu);
		return 0;
	}
	return -1;
}
/*
 * Send interrupt to vcpu via posted interrupt way.
 * 1. If target vcpu is running(non-root mode), send posted interrupt
 * notification to vcpu and hardware will sync PIR to vIRR atomically.
 * 2. If target vcpu isn't running(root mode), kick it to pick up the
 * interrupt from PIR in next vmentry.
 */
static void vmx_deliver_posted_interrupt(struct kvm_vcpu *vcpu, int vector)
{
	struct vcpu_vmx *vmx = to_vmx(vcpu);
	int r;

	r = vmx_deliver_nested_posted_interrupt(vcpu, vector);
	if (!r)
		return;

	if (pi_test_and_set_pir(vector, &vmx->pi_desc))
		return;

	/* If a previous notification has sent the IPI, nothing to do.  */
	if (pi_test_and_set_on(&vmx->pi_desc))
		return;

	if (!kvm_vcpu_trigger_posted_interrupt(vcpu, false))
		kvm_vcpu_kick(vcpu);
}

/*
 * Set up the vmcs's constant host-state fields, i.e., host-state fields that
 * will not change in the lifetime of the guest.
 * Note that host-state that does change is set elsewhere. E.g., host-state
 * that is set differently for each CPU is set in vmx_vcpu_load(), not here.
 */
void vmx_set_constant_host_state(struct vcpu_vmx *vmx)
{
	u32 low32, high32;
	unsigned long tmpl;
	struct desc_ptr dt;
	unsigned long cr0, cr3, cr4;

	cr0 = read_cr0();
	WARN_ON(cr0 & X86_CR0_TS);
	vmcs_writel(HOST_CR0, cr0);  /* 22.2.3 */

	/*
	 * Save the most likely value for this task's CR3 in the VMCS.
	 * We can't use __get_current_cr3_fast() because we're not atomic.
	 */
	cr3 = __read_cr3();
	vmcs_writel(HOST_CR3, cr3);		/* 22.2.3  FIXME: shadow tables */
	vmx->loaded_vmcs->host_state.cr3 = cr3;

	/* Save the most likely value for this task's CR4 in the VMCS. */
	cr4 = cr4_read_shadow();
	vmcs_writel(HOST_CR4, cr4);			/* 22.2.3, 22.2.5 */
	vmx->loaded_vmcs->host_state.cr4 = cr4;

	vmcs_write16(HOST_CS_SELECTOR, __KERNEL_CS);  /* 22.2.4 */
#ifdef CONFIG_X86_64
	/*
	 * Load null selectors, so we can avoid reloading them in
	 * vmx_prepare_switch_to_host(), in case userspace uses
	 * the null selectors too (the expected case).
	 */
	vmcs_write16(HOST_DS_SELECTOR, 0);
	vmcs_write16(HOST_ES_SELECTOR, 0);
#else
	vmcs_write16(HOST_DS_SELECTOR, __KERNEL_DS);  /* 22.2.4 */
	vmcs_write16(HOST_ES_SELECTOR, __KERNEL_DS);  /* 22.2.4 */
#endif
	vmcs_write16(HOST_SS_SELECTOR, __KERNEL_DS);  /* 22.2.4 */
	vmcs_write16(HOST_TR_SELECTOR, GDT_ENTRY_TSS*8);  /* 22.2.4 */

	store_idt(&dt);
	vmcs_writel(HOST_IDTR_BASE, dt.address);   /* 22.2.4 */
	vmx->host_idt_base = dt.address;

	vmcs_writel(HOST_RIP, (unsigned long)vmx_vmexit); /* 22.2.5 */

	rdmsr(MSR_IA32_SYSENTER_CS, low32, high32);
	vmcs_write32(HOST_IA32_SYSENTER_CS, low32);
	rdmsrl(MSR_IA32_SYSENTER_EIP, tmpl);
	vmcs_writel(HOST_IA32_SYSENTER_EIP, tmpl);   /* 22.2.3 */

	if (vmcs_config.vmexit_ctrl & VM_EXIT_LOAD_IA32_PAT) {
		rdmsr(MSR_IA32_CR_PAT, low32, high32);
		vmcs_write64(HOST_IA32_PAT, low32 | ((u64) high32 << 32));
	}

	if (cpu_has_load_ia32_efer())
		vmcs_write64(HOST_IA32_EFER, host_efer);
}

void set_cr4_guest_host_mask(struct vcpu_vmx *vmx)
{
	vmx->vcpu.arch.cr4_guest_owned_bits = KVM_CR4_GUEST_OWNED_BITS;
	if (enable_ept)
		vmx->vcpu.arch.cr4_guest_owned_bits |= X86_CR4_PGE;
	if (is_guest_mode(&vmx->vcpu))
		vmx->vcpu.arch.cr4_guest_owned_bits &=
			~get_vmcs12(&vmx->vcpu)->cr4_guest_host_mask;
	vmcs_writel(CR4_GUEST_HOST_MASK, ~vmx->vcpu.arch.cr4_guest_owned_bits);
}

static u32 vmx_pin_based_exec_ctrl(struct vcpu_vmx *vmx)
{
	u32 pin_based_exec_ctrl = vmcs_config.pin_based_exec_ctrl;

	if (!kvm_vcpu_apicv_active(&vmx->vcpu))
		pin_based_exec_ctrl &= ~PIN_BASED_POSTED_INTR;

	if (!enable_vnmi)
		pin_based_exec_ctrl &= ~PIN_BASED_VIRTUAL_NMIS;

	/* Enable the preemption timer dynamically */
	pin_based_exec_ctrl &= ~PIN_BASED_VMX_PREEMPTION_TIMER;
	return pin_based_exec_ctrl;
}

static void vmx_refresh_apicv_exec_ctrl(struct kvm_vcpu *vcpu)
{
	struct vcpu_vmx *vmx = to_vmx(vcpu);

	vmcs_write32(PIN_BASED_VM_EXEC_CONTROL, vmx_pin_based_exec_ctrl(vmx));
	if (cpu_has_secondary_exec_ctrls()) {
		if (kvm_vcpu_apicv_active(vcpu))
			vmcs_set_bits(SECONDARY_VM_EXEC_CONTROL,
				      SECONDARY_EXEC_APIC_REGISTER_VIRT |
				      SECONDARY_EXEC_VIRTUAL_INTR_DELIVERY);
		else
			vmcs_clear_bits(SECONDARY_VM_EXEC_CONTROL,
					SECONDARY_EXEC_APIC_REGISTER_VIRT |
					SECONDARY_EXEC_VIRTUAL_INTR_DELIVERY);
	}

	if (cpu_has_vmx_msr_bitmap())
		vmx_update_msr_bitmap(vcpu);
}

u32 vmx_exec_control(struct vcpu_vmx *vmx)
{
	u32 exec_control = vmcs_config.cpu_based_exec_ctrl;

	if (vmx->vcpu.arch.switch_db_regs & KVM_DEBUGREG_WONT_EXIT)
		exec_control &= ~CPU_BASED_MOV_DR_EXITING;

	if (!cpu_need_tpr_shadow(&vmx->vcpu)) {
		exec_control &= ~CPU_BASED_TPR_SHADOW;
#ifdef CONFIG_X86_64
		exec_control |= CPU_BASED_CR8_STORE_EXITING |
				CPU_BASED_CR8_LOAD_EXITING;
#endif
	}
	if (!enable_ept)
		exec_control |= CPU_BASED_CR3_STORE_EXITING |
				CPU_BASED_CR3_LOAD_EXITING  |
				CPU_BASED_INVLPG_EXITING;
	if (kvm_mwait_in_guest(vmx->vcpu.kvm))
		exec_control &= ~(CPU_BASED_MWAIT_EXITING |
				CPU_BASED_MONITOR_EXITING);
	if (kvm_hlt_in_guest(vmx->vcpu.kvm))
		exec_control &= ~CPU_BASED_HLT_EXITING;
	return exec_control;
}


static void vmx_compute_secondary_exec_control(struct vcpu_vmx *vmx)
{
	struct kvm_vcpu *vcpu = &vmx->vcpu;

	u32 exec_control = vmcs_config.cpu_based_2nd_exec_ctrl;

	if (pt_mode == PT_MODE_SYSTEM)
		exec_control &= ~(SECONDARY_EXEC_PT_USE_GPA | SECONDARY_EXEC_PT_CONCEAL_VMX);
	if (!cpu_need_virtualize_apic_accesses(vcpu))
		exec_control &= ~SECONDARY_EXEC_VIRTUALIZE_APIC_ACCESSES;
	if (vmx->vpid == 0)
		exec_control &= ~SECONDARY_EXEC_ENABLE_VPID;
	if (!enable_ept) {
		exec_control &= ~SECONDARY_EXEC_ENABLE_EPT;
		enable_unrestricted_guest = 0;
	}
	if (!enable_unrestricted_guest)
		exec_control &= ~SECONDARY_EXEC_UNRESTRICTED_GUEST;
	if (kvm_pause_in_guest(vmx->vcpu.kvm))
		exec_control &= ~SECONDARY_EXEC_PAUSE_LOOP_EXITING;
	if (!kvm_vcpu_apicv_active(vcpu))
		exec_control &= ~(SECONDARY_EXEC_APIC_REGISTER_VIRT |
				  SECONDARY_EXEC_VIRTUAL_INTR_DELIVERY);
	exec_control &= ~SECONDARY_EXEC_VIRTUALIZE_X2APIC_MODE;

	/* SECONDARY_EXEC_DESC is enabled/disabled on writes to CR4.UMIP,
	 * in vmx_set_cr4.  */
	exec_control &= ~SECONDARY_EXEC_DESC;

	/* SECONDARY_EXEC_SHADOW_VMCS is enabled when L1 executes VMPTRLD
	   (handle_vmptrld).
	   We can NOT enable shadow_vmcs here because we don't have yet
	   a current VMCS12
	*/
	exec_control &= ~SECONDARY_EXEC_SHADOW_VMCS;

	if (!enable_pml)
		exec_control &= ~SECONDARY_EXEC_ENABLE_PML;

	if (vmx_xsaves_supported()) {
		/* Exposing XSAVES only when XSAVE is exposed */
		bool xsaves_enabled =
			guest_cpuid_has(vcpu, X86_FEATURE_XSAVE) &&
			guest_cpuid_has(vcpu, X86_FEATURE_XSAVES);

		if (!xsaves_enabled)
			exec_control &= ~SECONDARY_EXEC_XSAVES;

		if (nested) {
			if (xsaves_enabled)
				vmx->nested.msrs.secondary_ctls_high |=
					SECONDARY_EXEC_XSAVES;
			else
				vmx->nested.msrs.secondary_ctls_high &=
					~SECONDARY_EXEC_XSAVES;
		}
	}

	if (vmx_rdtscp_supported()) {
		bool rdtscp_enabled = guest_cpuid_has(vcpu, X86_FEATURE_RDTSCP);
		if (!rdtscp_enabled)
			exec_control &= ~SECONDARY_EXEC_RDTSCP;

		if (nested) {
			if (rdtscp_enabled)
				vmx->nested.msrs.secondary_ctls_high |=
					SECONDARY_EXEC_RDTSCP;
			else
				vmx->nested.msrs.secondary_ctls_high &=
					~SECONDARY_EXEC_RDTSCP;
		}
	}

	if (vmx_invpcid_supported()) {
		/* Exposing INVPCID only when PCID is exposed */
		bool invpcid_enabled =
			guest_cpuid_has(vcpu, X86_FEATURE_INVPCID) &&
			guest_cpuid_has(vcpu, X86_FEATURE_PCID);

		if (!invpcid_enabled) {
			exec_control &= ~SECONDARY_EXEC_ENABLE_INVPCID;
			guest_cpuid_clear(vcpu, X86_FEATURE_INVPCID);
		}

		if (nested) {
			if (invpcid_enabled)
				vmx->nested.msrs.secondary_ctls_high |=
					SECONDARY_EXEC_ENABLE_INVPCID;
			else
				vmx->nested.msrs.secondary_ctls_high &=
					~SECONDARY_EXEC_ENABLE_INVPCID;
		}
	}

	if (vmx_rdrand_supported()) {
		bool rdrand_enabled = guest_cpuid_has(vcpu, X86_FEATURE_RDRAND);
		if (rdrand_enabled)
			exec_control &= ~SECONDARY_EXEC_RDRAND_EXITING;

		if (nested) {
			if (rdrand_enabled)
				vmx->nested.msrs.secondary_ctls_high |=
					SECONDARY_EXEC_RDRAND_EXITING;
			else
				vmx->nested.msrs.secondary_ctls_high &=
					~SECONDARY_EXEC_RDRAND_EXITING;
		}
	}

	if (vmx_rdseed_supported()) {
		bool rdseed_enabled = guest_cpuid_has(vcpu, X86_FEATURE_RDSEED);
		if (rdseed_enabled)
			exec_control &= ~SECONDARY_EXEC_RDSEED_EXITING;

		if (nested) {
			if (rdseed_enabled)
				vmx->nested.msrs.secondary_ctls_high |=
					SECONDARY_EXEC_RDSEED_EXITING;
			else
				vmx->nested.msrs.secondary_ctls_high &=
					~SECONDARY_EXEC_RDSEED_EXITING;
		}
	}

	vmx->secondary_exec_control = exec_control;
}

static void ept_set_mmio_spte_mask(void)
{
	/*
	 * EPT Misconfigurations can be generated if the value of bits 2:0
	 * of an EPT paging-structure entry is 110b (write/execute).
	 */
	kvm_mmu_set_mmio_spte_mask(VMX_EPT_RWX_MASK,
				   VMX_EPT_MISCONFIG_WX_VALUE);
}

#define VMX_XSS_EXIT_BITMAP 0

/*
 * Sets up the vmcs for emulated real mode.
 */
static void vmx_vcpu_setup(struct vcpu_vmx *vmx)
{
	int i;

	if (nested)
		nested_vmx_vcpu_setup();

	if (cpu_has_vmx_msr_bitmap())
		vmcs_write64(MSR_BITMAP, __pa(vmx->vmcs01.msr_bitmap));

	vmcs_write64(VMCS_LINK_POINTER, -1ull); /* 22.3.1.5 */

	/* Control */
	vmcs_write32(PIN_BASED_VM_EXEC_CONTROL, vmx_pin_based_exec_ctrl(vmx));
	vmx->hv_deadline_tsc = -1;

	vmcs_write32(CPU_BASED_VM_EXEC_CONTROL, vmx_exec_control(vmx));

	if (cpu_has_secondary_exec_ctrls()) {
		vmx_compute_secondary_exec_control(vmx);
		vmcs_write32(SECONDARY_VM_EXEC_CONTROL,
			     vmx->secondary_exec_control);
	}

	if (kvm_vcpu_apicv_active(&vmx->vcpu)) {
		vmcs_write64(EOI_EXIT_BITMAP0, 0);
		vmcs_write64(EOI_EXIT_BITMAP1, 0);
		vmcs_write64(EOI_EXIT_BITMAP2, 0);
		vmcs_write64(EOI_EXIT_BITMAP3, 0);

		vmcs_write16(GUEST_INTR_STATUS, 0);

		vmcs_write16(POSTED_INTR_NV, POSTED_INTR_VECTOR);
		vmcs_write64(POSTED_INTR_DESC_ADDR, __pa((&vmx->pi_desc)));
	}

	if (!kvm_pause_in_guest(vmx->vcpu.kvm)) {
		vmcs_write32(PLE_GAP, ple_gap);
		vmx->ple_window = ple_window;
		vmx->ple_window_dirty = true;
	}

	vmcs_write32(PAGE_FAULT_ERROR_CODE_MASK, 0);
	vmcs_write32(PAGE_FAULT_ERROR_CODE_MATCH, 0);
	vmcs_write32(CR3_TARGET_COUNT, 0);           /* 22.2.1 */

	vmcs_write16(HOST_FS_SELECTOR, 0);            /* 22.2.4 */
	vmcs_write16(HOST_GS_SELECTOR, 0);            /* 22.2.4 */
	vmx_set_constant_host_state(vmx);
	vmcs_writel(HOST_FS_BASE, 0); /* 22.2.4 */
	vmcs_writel(HOST_GS_BASE, 0); /* 22.2.4 */

	if (cpu_has_vmx_vmfunc())
		vmcs_write64(VM_FUNCTION_CONTROL, 0);

	vmcs_write32(VM_EXIT_MSR_STORE_COUNT, 0);
	vmcs_write32(VM_EXIT_MSR_LOAD_COUNT, 0);
	vmcs_write64(VM_EXIT_MSR_LOAD_ADDR, __pa(vmx->msr_autoload.host.val));
	vmcs_write32(VM_ENTRY_MSR_LOAD_COUNT, 0);
	vmcs_write64(VM_ENTRY_MSR_LOAD_ADDR, __pa(vmx->msr_autoload.guest.val));

	if (vmcs_config.vmentry_ctrl & VM_ENTRY_LOAD_IA32_PAT)
		vmcs_write64(GUEST_IA32_PAT, vmx->vcpu.arch.pat);

	for (i = 0; i < ARRAY_SIZE(vmx_msr_index); ++i) {
		u32 index = vmx_msr_index[i];
		u32 data_low, data_high;
		int j = vmx->nmsrs;

		if (rdmsr_safe(index, &data_low, &data_high) < 0)
			continue;
		if (wrmsr_safe(index, data_low, data_high) < 0)
			continue;
		vmx->guest_msrs[j].index = i;
		vmx->guest_msrs[j].data = 0;
		vmx->guest_msrs[j].mask = -1ull;
		++vmx->nmsrs;
	}

	vmx->arch_capabilities = kvm_get_arch_capabilities();

	vm_exit_controls_init(vmx, vmx_vmexit_ctrl());

	/* 22.2.1, 20.8.1 */
	vm_entry_controls_init(vmx, vmx_vmentry_ctrl());

	vmx->vcpu.arch.cr0_guest_owned_bits = X86_CR0_TS;
	vmcs_writel(CR0_GUEST_HOST_MASK, ~X86_CR0_TS);

	set_cr4_guest_host_mask(vmx);

	if (vmx_xsaves_supported())
		vmcs_write64(XSS_EXIT_BITMAP, VMX_XSS_EXIT_BITMAP);

	if (enable_pml) {
		vmcs_write64(PML_ADDRESS, page_to_phys(vmx->pml_pg));
		vmcs_write16(GUEST_PML_INDEX, PML_ENTITY_NUM - 1);
	}

	if (cpu_has_vmx_encls_vmexit())
		vmcs_write64(ENCLS_EXITING_BITMAP, -1ull);

	if (pt_mode == PT_MODE_HOST_GUEST) {
		memset(&vmx->pt_desc, 0, sizeof(vmx->pt_desc));
		/* Bit[6~0] are forced to 1, writes are ignored. */
		vmx->pt_desc.guest.output_mask = 0x7F;
		vmcs_write64(GUEST_IA32_RTIT_CTL, 0);
	}
}

static void vmx_vcpu_reset(struct kvm_vcpu *vcpu, bool init_event)
{
	struct vcpu_vmx *vmx = to_vmx(vcpu);
	struct msr_data apic_base_msr;
	u64 cr0;

	vmx->rmode.vm86_active = 0;
	vmx->spec_ctrl = 0;

	vcpu->arch.microcode_version = 0x100000000ULL;
	vmx->vcpu.arch.regs[VCPU_REGS_RDX] = get_rdx_init_val();
	kvm_set_cr8(vcpu, 0);

	if (!init_event) {
		apic_base_msr.data = APIC_DEFAULT_PHYS_BASE |
				     MSR_IA32_APICBASE_ENABLE;
		if (kvm_vcpu_is_reset_bsp(vcpu))
			apic_base_msr.data |= MSR_IA32_APICBASE_BSP;
		apic_base_msr.host_initiated = true;
		kvm_set_apic_base(vcpu, &apic_base_msr);
	}

	vmx_segment_cache_clear(vmx);

	seg_setup(VCPU_SREG_CS);
	vmcs_write16(GUEST_CS_SELECTOR, 0xf000);
	vmcs_writel(GUEST_CS_BASE, 0xffff0000ul);

	seg_setup(VCPU_SREG_DS);
	seg_setup(VCPU_SREG_ES);
	seg_setup(VCPU_SREG_FS);
	seg_setup(VCPU_SREG_GS);
	seg_setup(VCPU_SREG_SS);

	vmcs_write16(GUEST_TR_SELECTOR, 0);
	vmcs_writel(GUEST_TR_BASE, 0);
	vmcs_write32(GUEST_TR_LIMIT, 0xffff);
	vmcs_write32(GUEST_TR_AR_BYTES, 0x008b);

	vmcs_write16(GUEST_LDTR_SELECTOR, 0);
	vmcs_writel(GUEST_LDTR_BASE, 0);
	vmcs_write32(GUEST_LDTR_LIMIT, 0xffff);
	vmcs_write32(GUEST_LDTR_AR_BYTES, 0x00082);

	if (!init_event) {
		vmcs_write32(GUEST_SYSENTER_CS, 0);
		vmcs_writel(GUEST_SYSENTER_ESP, 0);
		vmcs_writel(GUEST_SYSENTER_EIP, 0);
		vmcs_write64(GUEST_IA32_DEBUGCTL, 0);
	}

	kvm_set_rflags(vcpu, X86_EFLAGS_FIXED);
	kvm_rip_write(vcpu, 0xfff0);

	vmcs_writel(GUEST_GDTR_BASE, 0);
	vmcs_write32(GUEST_GDTR_LIMIT, 0xffff);

	vmcs_writel(GUEST_IDTR_BASE, 0);
	vmcs_write32(GUEST_IDTR_LIMIT, 0xffff);

	vmcs_write32(GUEST_ACTIVITY_STATE, GUEST_ACTIVITY_ACTIVE);
	vmcs_write32(GUEST_INTERRUPTIBILITY_INFO, 0);
	vmcs_writel(GUEST_PENDING_DBG_EXCEPTIONS, 0);
	if (kvm_mpx_supported())
		vmcs_write64(GUEST_BNDCFGS, 0);

	setup_msrs(vmx);

	vmcs_write32(VM_ENTRY_INTR_INFO_FIELD, 0);  /* 22.2.1 */

	if (cpu_has_vmx_tpr_shadow() && !init_event) {
		vmcs_write64(VIRTUAL_APIC_PAGE_ADDR, 0);
		if (cpu_need_tpr_shadow(vcpu))
			vmcs_write64(VIRTUAL_APIC_PAGE_ADDR,
				     __pa(vcpu->arch.apic->regs));
		vmcs_write32(TPR_THRESHOLD, 0);
	}

	kvm_make_request(KVM_REQ_APIC_PAGE_RELOAD, vcpu);

	if (vmx->vpid != 0)
		vmcs_write16(VIRTUAL_PROCESSOR_ID, vmx->vpid);

	cr0 = X86_CR0_NW | X86_CR0_CD | X86_CR0_ET;
	vmx->vcpu.arch.cr0 = cr0;
	vmx_set_cr0(vcpu, cr0); /* enter rmode */
	vmx_set_cr4(vcpu, 0);
	vmx_set_efer(vcpu, 0);

	update_exception_bitmap(vcpu);

	vpid_sync_context(vmx->vpid);
	if (init_event)
		vmx_clear_hlt(vcpu);
}

static void enable_irq_window(struct kvm_vcpu *vcpu)
{
	vmcs_set_bits(CPU_BASED_VM_EXEC_CONTROL,
		      CPU_BASED_VIRTUAL_INTR_PENDING);
}

static void enable_nmi_window(struct kvm_vcpu *vcpu)
{
	if (!enable_vnmi ||
	    vmcs_read32(GUEST_INTERRUPTIBILITY_INFO) & GUEST_INTR_STATE_STI) {
		enable_irq_window(vcpu);
		return;
	}

	vmcs_set_bits(CPU_BASED_VM_EXEC_CONTROL,
		      CPU_BASED_VIRTUAL_NMI_PENDING);
}

static void vmx_inject_irq(struct kvm_vcpu *vcpu)
{
	struct vcpu_vmx *vmx = to_vmx(vcpu);
	uint32_t intr;
	int irq = vcpu->arch.interrupt.nr;

	trace_kvm_inj_virq(irq);

	++vcpu->stat.irq_injections;
	if (vmx->rmode.vm86_active) {
		int inc_eip = 0;
		if (vcpu->arch.interrupt.soft)
			inc_eip = vcpu->arch.event_exit_inst_len;
		if (kvm_inject_realmode_interrupt(vcpu, irq, inc_eip) != EMULATE_DONE)
			kvm_make_request(KVM_REQ_TRIPLE_FAULT, vcpu);
		return;
	}
	intr = irq | INTR_INFO_VALID_MASK;
	if (vcpu->arch.interrupt.soft) {
		intr |= INTR_TYPE_SOFT_INTR;
		vmcs_write32(VM_ENTRY_INSTRUCTION_LEN,
			     vmx->vcpu.arch.event_exit_inst_len);
	} else
		intr |= INTR_TYPE_EXT_INTR;
	vmcs_write32(VM_ENTRY_INTR_INFO_FIELD, intr);

	vmx_clear_hlt(vcpu);
}

static void vmx_inject_nmi(struct kvm_vcpu *vcpu)
{
	struct vcpu_vmx *vmx = to_vmx(vcpu);

	if (!enable_vnmi) {
		/*
		 * Tracking the NMI-blocked state in software is built upon
		 * finding the next open IRQ window. This, in turn, depends on
		 * well-behaving guests: They have to keep IRQs disabled at
		 * least as long as the NMI handler runs. Otherwise we may
		 * cause NMI nesting, maybe breaking the guest. But as this is
		 * highly unlikely, we can live with the residual risk.
		 */
		vmx->loaded_vmcs->soft_vnmi_blocked = 1;
		vmx->loaded_vmcs->vnmi_blocked_time = 0;
	}

	++vcpu->stat.nmi_injections;
	vmx->loaded_vmcs->nmi_known_unmasked = false;

	if (vmx->rmode.vm86_active) {
		if (kvm_inject_realmode_interrupt(vcpu, NMI_VECTOR, 0) != EMULATE_DONE)
			kvm_make_request(KVM_REQ_TRIPLE_FAULT, vcpu);
		return;
	}

	vmcs_write32(VM_ENTRY_INTR_INFO_FIELD,
			INTR_TYPE_NMI_INTR | INTR_INFO_VALID_MASK | NMI_VECTOR);

	vmx_clear_hlt(vcpu);
}

bool vmx_get_nmi_mask(struct kvm_vcpu *vcpu)
{
	struct vcpu_vmx *vmx = to_vmx(vcpu);
	bool masked;

	if (!enable_vnmi)
		return vmx->loaded_vmcs->soft_vnmi_blocked;
	if (vmx->loaded_vmcs->nmi_known_unmasked)
		return false;
	masked = vmcs_read32(GUEST_INTERRUPTIBILITY_INFO) & GUEST_INTR_STATE_NMI;
	vmx->loaded_vmcs->nmi_known_unmasked = !masked;
	return masked;
}

void vmx_set_nmi_mask(struct kvm_vcpu *vcpu, bool masked)
{
	struct vcpu_vmx *vmx = to_vmx(vcpu);

	if (!enable_vnmi) {
		if (vmx->loaded_vmcs->soft_vnmi_blocked != masked) {
			vmx->loaded_vmcs->soft_vnmi_blocked = masked;
			vmx->loaded_vmcs->vnmi_blocked_time = 0;
		}
	} else {
		vmx->loaded_vmcs->nmi_known_unmasked = !masked;
		if (masked)
			vmcs_set_bits(GUEST_INTERRUPTIBILITY_INFO,
				      GUEST_INTR_STATE_NMI);
		else
			vmcs_clear_bits(GUEST_INTERRUPTIBILITY_INFO,
					GUEST_INTR_STATE_NMI);
	}
}

static int vmx_nmi_allowed(struct kvm_vcpu *vcpu)
{
	if (to_vmx(vcpu)->nested.nested_run_pending)
		return 0;

	if (!enable_vnmi &&
	    to_vmx(vcpu)->loaded_vmcs->soft_vnmi_blocked)
		return 0;

	return	!(vmcs_read32(GUEST_INTERRUPTIBILITY_INFO) &
		  (GUEST_INTR_STATE_MOV_SS | GUEST_INTR_STATE_STI
		   | GUEST_INTR_STATE_NMI));
}

static int vmx_interrupt_allowed(struct kvm_vcpu *vcpu)
{
	return (!to_vmx(vcpu)->nested.nested_run_pending &&
		vmcs_readl(GUEST_RFLAGS) & X86_EFLAGS_IF) &&
		!(vmcs_read32(GUEST_INTERRUPTIBILITY_INFO) &
			(GUEST_INTR_STATE_STI | GUEST_INTR_STATE_MOV_SS));
}

static int vmx_set_tss_addr(struct kvm *kvm, unsigned int addr)
{
	int ret;

	if (enable_unrestricted_guest)
		return 0;

	ret = x86_set_memory_region(kvm, TSS_PRIVATE_MEMSLOT, addr,
				    PAGE_SIZE * 3);
	if (ret)
		return ret;
	to_kvm_vmx(kvm)->tss_addr = addr;
	return init_rmode_tss(kvm);
}

static int vmx_set_identity_map_addr(struct kvm *kvm, u64 ident_addr)
{
	to_kvm_vmx(kvm)->ept_identity_map_addr = ident_addr;
	return 0;
}

static bool rmode_exception(struct kvm_vcpu *vcpu, int vec)
{
	switch (vec) {
	case BP_VECTOR:
		/*
		 * Update instruction length as we may reinject the exception
		 * from user space while in guest debugging mode.
		 */
		to_vmx(vcpu)->vcpu.arch.event_exit_inst_len =
			vmcs_read32(VM_EXIT_INSTRUCTION_LEN);
		if (vcpu->guest_debug & KVM_GUESTDBG_USE_SW_BP)
			return false;
		/* fall through */
	case DB_VECTOR:
		if (vcpu->guest_debug &
			(KVM_GUESTDBG_SINGLESTEP | KVM_GUESTDBG_USE_HW_BP))
			return false;
		/* fall through */
	case DE_VECTOR:
	case OF_VECTOR:
	case BR_VECTOR:
	case UD_VECTOR:
	case DF_VECTOR:
	case SS_VECTOR:
	case GP_VECTOR:
	case MF_VECTOR:
		return true;
	break;
	}
	return false;
}

static int handle_rmode_exception(struct kvm_vcpu *vcpu,
				  int vec, u32 err_code)
{
	/*
	 * Instruction with address size override prefix opcode 0x67
	 * Cause the #SS fault with 0 error code in VM86 mode.
	 */
	if (((vec == GP_VECTOR) || (vec == SS_VECTOR)) && err_code == 0) {
		if (kvm_emulate_instruction(vcpu, 0) == EMULATE_DONE) {
			if (vcpu->arch.halt_request) {
				vcpu->arch.halt_request = 0;
				return kvm_vcpu_halt(vcpu);
			}
			return 1;
		}
		return 0;
	}

	/*
	 * Forward all other exceptions that are valid in real mode.
	 * FIXME: Breaks guest debugging in real mode, needs to be fixed with
	 *        the required debugging infrastructure rework.
	 */
	kvm_queue_exception(vcpu, vec);
	return 1;
}

/*
 * Trigger machine check on the host. We assume all the MSRs are already set up
 * by the CPU and that we still run on the same CPU as the MCE occurred on.
 * We pass a fake environment to the machine check handler because we want
 * the guest to be always treated like user space, no matter what context
 * it used internally.
 */
static void kvm_machine_check(void)
{
#if defined(CONFIG_X86_MCE) && defined(CONFIG_X86_64)
	struct pt_regs regs = {
		.cs = 3, /* Fake ring 3 no matter what the guest ran on */
		.flags = X86_EFLAGS_IF,
	};

	do_machine_check(&regs, 0);
#endif
}

static int handle_machine_check(struct kvm_vcpu *vcpu)
{
	/* already handled by vcpu_run */
	return 1;
}

static int handle_exception(struct kvm_vcpu *vcpu)
{
	struct vcpu_vmx *vmx = to_vmx(vcpu);
	struct kvm_run *kvm_run = vcpu->run;
	u32 intr_info, ex_no, error_code;
	unsigned long cr2, rip, dr6;
	u32 vect_info;
	enum emulation_result er;

	vect_info = vmx->idt_vectoring_info;
	intr_info = vmx->exit_intr_info;

	if (is_machine_check(intr_info))
		return handle_machine_check(vcpu);

	if (is_nmi(intr_info))
		return 1;  /* already handled by vmx_vcpu_run() */

	if (is_invalid_opcode(intr_info))
		return handle_ud(vcpu);

	error_code = 0;
	if (intr_info & INTR_INFO_DELIVER_CODE_MASK)
		error_code = vmcs_read32(VM_EXIT_INTR_ERROR_CODE);

	if (!vmx->rmode.vm86_active && is_gp_fault(intr_info)) {
		WARN_ON_ONCE(!enable_vmware_backdoor);
		er = kvm_emulate_instruction(vcpu,
			EMULTYPE_VMWARE | EMULTYPE_NO_UD_ON_FAIL);
		if (er == EMULATE_USER_EXIT)
			return 0;
		else if (er != EMULATE_DONE)
			kvm_queue_exception_e(vcpu, GP_VECTOR, error_code);
		return 1;
	}

	/*
	 * The #PF with PFEC.RSVD = 1 indicates the guest is accessing
	 * MMIO, it is better to report an internal error.
	 * See the comments in vmx_handle_exit.
	 */
	if ((vect_info & VECTORING_INFO_VALID_MASK) &&
	    !(is_page_fault(intr_info) && !(error_code & PFERR_RSVD_MASK))) {
		vcpu->run->exit_reason = KVM_EXIT_INTERNAL_ERROR;
		vcpu->run->internal.suberror = KVM_INTERNAL_ERROR_SIMUL_EX;
		vcpu->run->internal.ndata = 3;
		vcpu->run->internal.data[0] = vect_info;
		vcpu->run->internal.data[1] = intr_info;
		vcpu->run->internal.data[2] = error_code;
		return 0;
	}

	if (is_page_fault(intr_info)) {
		cr2 = vmcs_readl(EXIT_QUALIFICATION);
		/* EPT won't cause page fault directly */
		WARN_ON_ONCE(!vcpu->arch.apf.host_apf_reason && enable_ept);
		return kvm_handle_page_fault(vcpu, error_code, cr2, NULL, 0);
	}

	ex_no = intr_info & INTR_INFO_VECTOR_MASK;

	if (vmx->rmode.vm86_active && rmode_exception(vcpu, ex_no))
		return handle_rmode_exception(vcpu, ex_no, error_code);

	switch (ex_no) {
	case AC_VECTOR:
		kvm_queue_exception_e(vcpu, AC_VECTOR, error_code);
		return 1;
	case DB_VECTOR:
		dr6 = vmcs_readl(EXIT_QUALIFICATION);
		if (!(vcpu->guest_debug &
		      (KVM_GUESTDBG_SINGLESTEP | KVM_GUESTDBG_USE_HW_BP))) {
			vcpu->arch.dr6 &= ~15;
			vcpu->arch.dr6 |= dr6 | DR6_RTM;
			if (is_icebp(intr_info))
				skip_emulated_instruction(vcpu);

			kvm_queue_exception(vcpu, DB_VECTOR);
			return 1;
		}
		kvm_run->debug.arch.dr6 = dr6 | DR6_FIXED_1;
		kvm_run->debug.arch.dr7 = vmcs_readl(GUEST_DR7);
		/* fall through */
	case BP_VECTOR:
		/*
		 * Update instruction length as we may reinject #BP from
		 * user space while in guest debugging mode. Reading it for
		 * #DB as well causes no harm, it is not used in that case.
		 */
		vmx->vcpu.arch.event_exit_inst_len =
			vmcs_read32(VM_EXIT_INSTRUCTION_LEN);
		kvm_run->exit_reason = KVM_EXIT_DEBUG;
		rip = kvm_rip_read(vcpu);
		kvm_run->debug.arch.pc = vmcs_readl(GUEST_CS_BASE) + rip;
		kvm_run->debug.arch.exception = ex_no;
		break;
	default:
		kvm_run->exit_reason = KVM_EXIT_EXCEPTION;
		kvm_run->ex.exception = ex_no;
		kvm_run->ex.error_code = error_code;
		break;
	}
	return 0;
}

static int handle_external_interrupt(struct kvm_vcpu *vcpu)
{
	++vcpu->stat.irq_exits;
	return 1;
}

static int handle_triple_fault(struct kvm_vcpu *vcpu)
{
	vcpu->run->exit_reason = KVM_EXIT_SHUTDOWN;
	vcpu->mmio_needed = 0;
	return 0;
}

static int handle_io(struct kvm_vcpu *vcpu)
{
	unsigned long exit_qualification;
	int size, in, string;
	unsigned port;

	exit_qualification = vmcs_readl(EXIT_QUALIFICATION);
	string = (exit_qualification & 16) != 0;

	++vcpu->stat.io_exits;

	if (string)
		return kvm_emulate_instruction(vcpu, 0) == EMULATE_DONE;

	port = exit_qualification >> 16;
	size = (exit_qualification & 7) + 1;
	in = (exit_qualification & 8) != 0;

	return kvm_fast_pio(vcpu, size, port, in);
}

static void
vmx_patch_hypercall(struct kvm_vcpu *vcpu, unsigned char *hypercall)
{
	/*
	 * Patch in the VMCALL instruction:
	 */
	hypercall[0] = 0x0f;
	hypercall[1] = 0x01;
	hypercall[2] = 0xc1;
}

/* called to set cr0 as appropriate for a mov-to-cr0 exit. */
static int handle_set_cr0(struct kvm_vcpu *vcpu, unsigned long val)
{
	if (is_guest_mode(vcpu)) {
		struct vmcs12 *vmcs12 = get_vmcs12(vcpu);
		unsigned long orig_val = val;

		/*
		 * We get here when L2 changed cr0 in a way that did not change
		 * any of L1's shadowed bits (see nested_vmx_exit_handled_cr),
		 * but did change L0 shadowed bits. So we first calculate the
		 * effective cr0 value that L1 would like to write into the
		 * hardware. It consists of the L2-owned bits from the new
		 * value combined with the L1-owned bits from L1's guest_cr0.
		 */
		val = (val & ~vmcs12->cr0_guest_host_mask) |
			(vmcs12->guest_cr0 & vmcs12->cr0_guest_host_mask);

		if (!nested_guest_cr0_valid(vcpu, val))
			return 1;

		if (kvm_set_cr0(vcpu, val))
			return 1;
		vmcs_writel(CR0_READ_SHADOW, orig_val);
		return 0;
	} else {
		if (to_vmx(vcpu)->nested.vmxon &&
		    !nested_host_cr0_valid(vcpu, val))
			return 1;

		return kvm_set_cr0(vcpu, val);
	}
}

static int handle_set_cr4(struct kvm_vcpu *vcpu, unsigned long val)
{
	if (is_guest_mode(vcpu)) {
		struct vmcs12 *vmcs12 = get_vmcs12(vcpu);
		unsigned long orig_val = val;

		/* analogously to handle_set_cr0 */
		val = (val & ~vmcs12->cr4_guest_host_mask) |
			(vmcs12->guest_cr4 & vmcs12->cr4_guest_host_mask);
		if (kvm_set_cr4(vcpu, val))
			return 1;
		vmcs_writel(CR4_READ_SHADOW, orig_val);
		return 0;
	} else
		return kvm_set_cr4(vcpu, val);
}

static int handle_desc(struct kvm_vcpu *vcpu)
{
	WARN_ON(!(vcpu->arch.cr4 & X86_CR4_UMIP));
	return kvm_emulate_instruction(vcpu, 0) == EMULATE_DONE;
}

static int handle_cr(struct kvm_vcpu *vcpu)
{
	unsigned long exit_qualification, val;
	int cr;
	int reg;
	int err;
	int ret;

	exit_qualification = vmcs_readl(EXIT_QUALIFICATION);
	cr = exit_qualification & 15;
	reg = (exit_qualification >> 8) & 15;
	switch ((exit_qualification >> 4) & 3) {
	case 0: /* mov to cr */
		val = kvm_register_readl(vcpu, reg);
		trace_kvm_cr_write(cr, val);
		switch (cr) {
		case 0:
			err = handle_set_cr0(vcpu, val);
			return kvm_complete_insn_gp(vcpu, err);
		case 3:
			WARN_ON_ONCE(enable_unrestricted_guest);
			err = kvm_set_cr3(vcpu, val);
			return kvm_complete_insn_gp(vcpu, err);
		case 4:
			err = handle_set_cr4(vcpu, val);
			return kvm_complete_insn_gp(vcpu, err);
		case 8: {
				u8 cr8_prev = kvm_get_cr8(vcpu);
				u8 cr8 = (u8)val;
				err = kvm_set_cr8(vcpu, cr8);
				ret = kvm_complete_insn_gp(vcpu, err);
				if (lapic_in_kernel(vcpu))
					return ret;
				if (cr8_prev <= cr8)
					return ret;
				/*
				 * TODO: we might be squashing a
				 * KVM_GUESTDBG_SINGLESTEP-triggered
				 * KVM_EXIT_DEBUG here.
				 */
				vcpu->run->exit_reason = KVM_EXIT_SET_TPR;
				return 0;
			}
		}
		break;
	case 2: /* clts */
		WARN_ONCE(1, "Guest should always own CR0.TS");
		vmx_set_cr0(vcpu, kvm_read_cr0_bits(vcpu, ~X86_CR0_TS));
		trace_kvm_cr_write(0, kvm_read_cr0(vcpu));
		return kvm_skip_emulated_instruction(vcpu);
	case 1: /*mov from cr*/
		switch (cr) {
		case 3:
			WARN_ON_ONCE(enable_unrestricted_guest);
			val = kvm_read_cr3(vcpu);
			kvm_register_write(vcpu, reg, val);
			trace_kvm_cr_read(cr, val);
			return kvm_skip_emulated_instruction(vcpu);
		case 8:
			val = kvm_get_cr8(vcpu);
			kvm_register_write(vcpu, reg, val);
			trace_kvm_cr_read(cr, val);
			return kvm_skip_emulated_instruction(vcpu);
		}
		break;
	case 3: /* lmsw */
		val = (exit_qualification >> LMSW_SOURCE_DATA_SHIFT) & 0x0f;
		trace_kvm_cr_write(0, (kvm_read_cr0(vcpu) & ~0xful) | val);
		kvm_lmsw(vcpu, val);

		return kvm_skip_emulated_instruction(vcpu);
	default:
		break;
	}
	vcpu->run->exit_reason = 0;
	vcpu_unimpl(vcpu, "unhandled control register: op %d cr %d\n",
	       (int)(exit_qualification >> 4) & 3, cr);
	return 0;
}

static int handle_dr(struct kvm_vcpu *vcpu)
{
	unsigned long exit_qualification;
	int dr, dr7, reg;

	exit_qualification = vmcs_readl(EXIT_QUALIFICATION);
	dr = exit_qualification & DEBUG_REG_ACCESS_NUM;

	/* First, if DR does not exist, trigger UD */
	if (!kvm_require_dr(vcpu, dr))
		return 1;

	/* Do not handle if the CPL > 0, will trigger GP on re-entry */
	if (!kvm_require_cpl(vcpu, 0))
		return 1;
	dr7 = vmcs_readl(GUEST_DR7);
	if (dr7 & DR7_GD) {
		/*
		 * As the vm-exit takes precedence over the debug trap, we
		 * need to emulate the latter, either for the host or the
		 * guest debugging itself.
		 */
		if (vcpu->guest_debug & KVM_GUESTDBG_USE_HW_BP) {
			vcpu->run->debug.arch.dr6 = vcpu->arch.dr6;
			vcpu->run->debug.arch.dr7 = dr7;
			vcpu->run->debug.arch.pc = kvm_get_linear_rip(vcpu);
			vcpu->run->debug.arch.exception = DB_VECTOR;
			vcpu->run->exit_reason = KVM_EXIT_DEBUG;
			return 0;
		} else {
			vcpu->arch.dr6 &= ~15;
			vcpu->arch.dr6 |= DR6_BD | DR6_RTM;
			kvm_queue_exception(vcpu, DB_VECTOR);
			return 1;
		}
	}

	if (vcpu->guest_debug == 0) {
		vmcs_clear_bits(CPU_BASED_VM_EXEC_CONTROL,
				CPU_BASED_MOV_DR_EXITING);

		/*
		 * No more DR vmexits; force a reload of the debug registers
		 * and reenter on this instruction.  The next vmexit will
		 * retrieve the full state of the debug registers.
		 */
		vcpu->arch.switch_db_regs |= KVM_DEBUGREG_WONT_EXIT;
		return 1;
	}

	reg = DEBUG_REG_ACCESS_REG(exit_qualification);
	if (exit_qualification & TYPE_MOV_FROM_DR) {
		unsigned long val;

		if (kvm_get_dr(vcpu, dr, &val))
			return 1;
		kvm_register_write(vcpu, reg, val);
	} else
		if (kvm_set_dr(vcpu, dr, kvm_register_readl(vcpu, reg)))
			return 1;

	return kvm_skip_emulated_instruction(vcpu);
}

static u64 vmx_get_dr6(struct kvm_vcpu *vcpu)
{
	return vcpu->arch.dr6;
}

static void vmx_set_dr6(struct kvm_vcpu *vcpu, unsigned long val)
{
}

static void vmx_sync_dirty_debug_regs(struct kvm_vcpu *vcpu)
{
	get_debugreg(vcpu->arch.db[0], 0);
	get_debugreg(vcpu->arch.db[1], 1);
	get_debugreg(vcpu->arch.db[2], 2);
	get_debugreg(vcpu->arch.db[3], 3);
	get_debugreg(vcpu->arch.dr6, 6);
	vcpu->arch.dr7 = vmcs_readl(GUEST_DR7);

	vcpu->arch.switch_db_regs &= ~KVM_DEBUGREG_WONT_EXIT;
	vmcs_set_bits(CPU_BASED_VM_EXEC_CONTROL, CPU_BASED_MOV_DR_EXITING);
}

static void vmx_set_dr7(struct kvm_vcpu *vcpu, unsigned long val)
{
	vmcs_writel(GUEST_DR7, val);
}

static int handle_cpuid(struct kvm_vcpu *vcpu)
{
	return kvm_emulate_cpuid(vcpu);
}

static int handle_rdmsr(struct kvm_vcpu *vcpu)
{
	u32 ecx = vcpu->arch.regs[VCPU_REGS_RCX];
	struct msr_data msr_info;

	msr_info.index = ecx;
	msr_info.host_initiated = false;
	if (vmx_get_msr(vcpu, &msr_info)) {
		trace_kvm_msr_read_ex(ecx);
		kvm_inject_gp(vcpu, 0);
		return 1;
	}

	trace_kvm_msr_read(ecx, msr_info.data);

	/* FIXME: handling of bits 32:63 of rax, rdx */
	vcpu->arch.regs[VCPU_REGS_RAX] = msr_info.data & -1u;
	vcpu->arch.regs[VCPU_REGS_RDX] = (msr_info.data >> 32) & -1u;
	return kvm_skip_emulated_instruction(vcpu);
}

static int handle_wrmsr(struct kvm_vcpu *vcpu)
{
	struct msr_data msr;
	u32 ecx = vcpu->arch.regs[VCPU_REGS_RCX];
	u64 data = (vcpu->arch.regs[VCPU_REGS_RAX] & -1u)
		| ((u64)(vcpu->arch.regs[VCPU_REGS_RDX] & -1u) << 32);

	msr.data = data;
	msr.index = ecx;
	msr.host_initiated = false;
	if (kvm_set_msr(vcpu, &msr) != 0) {
		trace_kvm_msr_write_ex(ecx, data);
		kvm_inject_gp(vcpu, 0);
		return 1;
	}

	trace_kvm_msr_write(ecx, data);
	return kvm_skip_emulated_instruction(vcpu);
}

static int handle_tpr_below_threshold(struct kvm_vcpu *vcpu)
{
	kvm_apic_update_ppr(vcpu);
	return 1;
}

static int handle_interrupt_window(struct kvm_vcpu *vcpu)
{
	vmcs_clear_bits(CPU_BASED_VM_EXEC_CONTROL,
			CPU_BASED_VIRTUAL_INTR_PENDING);

	kvm_make_request(KVM_REQ_EVENT, vcpu);

	++vcpu->stat.irq_window_exits;
	return 1;
}

static int handle_halt(struct kvm_vcpu *vcpu)
{
	return kvm_emulate_halt(vcpu);
}

static int handle_vmcall(struct kvm_vcpu *vcpu)
{
	return kvm_emulate_hypercall(vcpu);
}

static int handle_invd(struct kvm_vcpu *vcpu)
{
	return kvm_emulate_instruction(vcpu, 0) == EMULATE_DONE;
}

static int handle_invlpg(struct kvm_vcpu *vcpu)
{
	unsigned long exit_qualification = vmcs_readl(EXIT_QUALIFICATION);

	kvm_mmu_invlpg(vcpu, exit_qualification);
	return kvm_skip_emulated_instruction(vcpu);
}

static int handle_rdpmc(struct kvm_vcpu *vcpu)
{
	int err;

	err = kvm_rdpmc(vcpu);
	return kvm_complete_insn_gp(vcpu, err);
}

static int handle_wbinvd(struct kvm_vcpu *vcpu)
{
	return kvm_emulate_wbinvd(vcpu);
}

static int handle_xsetbv(struct kvm_vcpu *vcpu)
{
	u64 new_bv = kvm_read_edx_eax(vcpu);
	u32 index = kvm_register_read(vcpu, VCPU_REGS_RCX);

	if (kvm_set_xcr(vcpu, index, new_bv) == 0)
		return kvm_skip_emulated_instruction(vcpu);
	return 1;
}

static int handle_xsaves(struct kvm_vcpu *vcpu)
{
	kvm_skip_emulated_instruction(vcpu);
	WARN(1, "this should never happen\n");
	return 1;
}

static int handle_xrstors(struct kvm_vcpu *vcpu)
{
	kvm_skip_emulated_instruction(vcpu);
	WARN(1, "this should never happen\n");
	return 1;
}

static int handle_apic_access(struct kvm_vcpu *vcpu)
{
	if (likely(fasteoi)) {
		unsigned long exit_qualification = vmcs_readl(EXIT_QUALIFICATION);
		int access_type, offset;

		access_type = exit_qualification & APIC_ACCESS_TYPE;
		offset = exit_qualification & APIC_ACCESS_OFFSET;
		/*
		 * Sane guest uses MOV to write EOI, with written value
		 * not cared. So make a short-circuit here by avoiding
		 * heavy instruction emulation.
		 */
		if ((access_type == TYPE_LINEAR_APIC_INST_WRITE) &&
		    (offset == APIC_EOI)) {
			kvm_lapic_set_eoi(vcpu);
			return kvm_skip_emulated_instruction(vcpu);
		}
	}
	return kvm_emulate_instruction(vcpu, 0) == EMULATE_DONE;
}

static int handle_apic_eoi_induced(struct kvm_vcpu *vcpu)
{
	unsigned long exit_qualification = vmcs_readl(EXIT_QUALIFICATION);
	int vector = exit_qualification & 0xff;

	/* EOI-induced VM exit is trap-like and thus no need to adjust IP */
	kvm_apic_set_eoi_accelerated(vcpu, vector);
	return 1;
}

static int handle_apic_write(struct kvm_vcpu *vcpu)
{
	unsigned long exit_qualification = vmcs_readl(EXIT_QUALIFICATION);
	u32 offset = exit_qualification & 0xfff;

	/* APIC-write VM exit is trap-like and thus no need to adjust IP */
	kvm_apic_write_nodecode(vcpu, offset);
	return 1;
}

static int handle_task_switch(struct kvm_vcpu *vcpu)
{
	struct vcpu_vmx *vmx = to_vmx(vcpu);
	unsigned long exit_qualification;
	bool has_error_code = false;
	u32 error_code = 0;
	u16 tss_selector;
	int reason, type, idt_v, idt_index;

	idt_v = (vmx->idt_vectoring_info & VECTORING_INFO_VALID_MASK);
	idt_index = (vmx->idt_vectoring_info & VECTORING_INFO_VECTOR_MASK);
	type = (vmx->idt_vectoring_info & VECTORING_INFO_TYPE_MASK);

	exit_qualification = vmcs_readl(EXIT_QUALIFICATION);

	reason = (u32)exit_qualification >> 30;
	if (reason == TASK_SWITCH_GATE && idt_v) {
		switch (type) {
		case INTR_TYPE_NMI_INTR:
			vcpu->arch.nmi_injected = false;
			vmx_set_nmi_mask(vcpu, true);
			break;
		case INTR_TYPE_EXT_INTR:
		case INTR_TYPE_SOFT_INTR:
			kvm_clear_interrupt_queue(vcpu);
			break;
		case INTR_TYPE_HARD_EXCEPTION:
			if (vmx->idt_vectoring_info &
			    VECTORING_INFO_DELIVER_CODE_MASK) {
				has_error_code = true;
				error_code =
					vmcs_read32(IDT_VECTORING_ERROR_CODE);
			}
			/* fall through */
		case INTR_TYPE_SOFT_EXCEPTION:
			kvm_clear_exception_queue(vcpu);
			break;
		default:
			break;
		}
	}
	tss_selector = exit_qualification;

	if (!idt_v || (type != INTR_TYPE_HARD_EXCEPTION &&
		       type != INTR_TYPE_EXT_INTR &&
		       type != INTR_TYPE_NMI_INTR))
		skip_emulated_instruction(vcpu);

	if (kvm_task_switch(vcpu, tss_selector,
			    type == INTR_TYPE_SOFT_INTR ? idt_index : -1, reason,
			    has_error_code, error_code) == EMULATE_FAIL) {
		vcpu->run->exit_reason = KVM_EXIT_INTERNAL_ERROR;
		vcpu->run->internal.suberror = KVM_INTERNAL_ERROR_EMULATION;
		vcpu->run->internal.ndata = 0;
		return 0;
	}

	/*
	 * TODO: What about debug traps on tss switch?
	 *       Are we supposed to inject them and update dr6?
	 */

	return 1;
}

static int handle_ept_violation(struct kvm_vcpu *vcpu)
{
	unsigned long exit_qualification;
	gpa_t gpa;
	u64 error_code;

	exit_qualification = vmcs_readl(EXIT_QUALIFICATION);

	/*
	 * EPT violation happened while executing iret from NMI,
	 * "blocked by NMI" bit has to be set before next VM entry.
	 * There are errata that may cause this bit to not be set:
	 * AAK134, BY25.
	 */
	if (!(to_vmx(vcpu)->idt_vectoring_info & VECTORING_INFO_VALID_MASK) &&
			enable_vnmi &&
			(exit_qualification & INTR_INFO_UNBLOCK_NMI))
		vmcs_set_bits(GUEST_INTERRUPTIBILITY_INFO, GUEST_INTR_STATE_NMI);

	gpa = vmcs_read64(GUEST_PHYSICAL_ADDRESS);
	trace_kvm_page_fault(gpa, exit_qualification);

	/* Is it a read fault? */
	error_code = (exit_qualification & EPT_VIOLATION_ACC_READ)
		     ? PFERR_USER_MASK : 0;
	/* Is it a write fault? */
	error_code |= (exit_qualification & EPT_VIOLATION_ACC_WRITE)
		      ? PFERR_WRITE_MASK : 0;
	/* Is it a fetch fault? */
	error_code |= (exit_qualification & EPT_VIOLATION_ACC_INSTR)
		      ? PFERR_FETCH_MASK : 0;
	/* ept page table entry is present? */
	error_code |= (exit_qualification &
		       (EPT_VIOLATION_READABLE | EPT_VIOLATION_WRITABLE |
			EPT_VIOLATION_EXECUTABLE))
		      ? PFERR_PRESENT_MASK : 0;

	error_code |= (exit_qualification & 0x100) != 0 ?
	       PFERR_GUEST_FINAL_MASK : PFERR_GUEST_PAGE_MASK;

	vcpu->arch.exit_qualification = exit_qualification;
	return kvm_mmu_page_fault(vcpu, gpa, error_code, NULL, 0);
}

static int handle_ept_misconfig(struct kvm_vcpu *vcpu)
{
	gpa_t gpa;

	/*
	 * A nested guest cannot optimize MMIO vmexits, because we have an
	 * nGPA here instead of the required GPA.
	 */
	gpa = vmcs_read64(GUEST_PHYSICAL_ADDRESS);
	if (!is_guest_mode(vcpu) &&
	    !kvm_io_bus_write(vcpu, KVM_FAST_MMIO_BUS, gpa, 0, NULL)) {
		trace_kvm_fast_mmio(gpa);
		/*
		 * Doing kvm_skip_emulated_instruction() depends on undefined
		 * behavior: Intel's manual doesn't mandate
		 * VM_EXIT_INSTRUCTION_LEN to be set in VMCS when EPT MISCONFIG
		 * occurs and while on real hardware it was observed to be set,
		 * other hypervisors (namely Hyper-V) don't set it, we end up
		 * advancing IP with some random value. Disable fast mmio when
		 * running nested and keep it for real hardware in hope that
		 * VM_EXIT_INSTRUCTION_LEN will always be set correctly.
		 */
		if (!static_cpu_has(X86_FEATURE_HYPERVISOR))
			return kvm_skip_emulated_instruction(vcpu);
		else
			return kvm_emulate_instruction(vcpu, EMULTYPE_SKIP) ==
								EMULATE_DONE;
	}

	return kvm_mmu_page_fault(vcpu, gpa, PFERR_RSVD_MASK, NULL, 0);
}

static int handle_nmi_window(struct kvm_vcpu *vcpu)
{
	WARN_ON_ONCE(!enable_vnmi);
	vmcs_clear_bits(CPU_BASED_VM_EXEC_CONTROL,
			CPU_BASED_VIRTUAL_NMI_PENDING);
	++vcpu->stat.nmi_window_exits;
	kvm_make_request(KVM_REQ_EVENT, vcpu);

	return 1;
}

static int handle_invalid_guest_state(struct kvm_vcpu *vcpu)
{
	struct vcpu_vmx *vmx = to_vmx(vcpu);
	enum emulation_result err = EMULATE_DONE;
	int ret = 1;
	u32 cpu_exec_ctrl;
	bool intr_window_requested;
	unsigned count = 130;

	/*
	 * We should never reach the point where we are emulating L2
	 * due to invalid guest state as that means we incorrectly
	 * allowed a nested VMEntry with an invalid vmcs12.
	 */
	WARN_ON_ONCE(vmx->emulation_required && vmx->nested.nested_run_pending);

	cpu_exec_ctrl = vmcs_read32(CPU_BASED_VM_EXEC_CONTROL);
	intr_window_requested = cpu_exec_ctrl & CPU_BASED_VIRTUAL_INTR_PENDING;

	while (vmx->emulation_required && count-- != 0) {
		if (intr_window_requested && vmx_interrupt_allowed(vcpu))
			return handle_interrupt_window(&vmx->vcpu);

		if (kvm_test_request(KVM_REQ_EVENT, vcpu))
			return 1;

		err = kvm_emulate_instruction(vcpu, 0);

		if (err == EMULATE_USER_EXIT) {
			++vcpu->stat.mmio_exits;
			ret = 0;
			goto out;
		}

		if (err != EMULATE_DONE)
			goto emulation_error;

		if (vmx->emulation_required && !vmx->rmode.vm86_active &&
		    vcpu->arch.exception.pending)
			goto emulation_error;

		if (vcpu->arch.halt_request) {
			vcpu->arch.halt_request = 0;
			ret = kvm_vcpu_halt(vcpu);
			goto out;
		}

		if (signal_pending(current))
			goto out;
		if (need_resched())
			schedule();
	}

out:
	return ret;

emulation_error:
	vcpu->run->exit_reason = KVM_EXIT_INTERNAL_ERROR;
	vcpu->run->internal.suberror = KVM_INTERNAL_ERROR_EMULATION;
	vcpu->run->internal.ndata = 0;
	return 0;
}

static void grow_ple_window(struct kvm_vcpu *vcpu)
{
	struct vcpu_vmx *vmx = to_vmx(vcpu);
	int old = vmx->ple_window;

	vmx->ple_window = __grow_ple_window(old, ple_window,
					    ple_window_grow,
					    ple_window_max);

	if (vmx->ple_window != old)
		vmx->ple_window_dirty = true;

	trace_kvm_ple_window_grow(vcpu->vcpu_id, vmx->ple_window, old);
}

static void shrink_ple_window(struct kvm_vcpu *vcpu)
{
	struct vcpu_vmx *vmx = to_vmx(vcpu);
	int old = vmx->ple_window;

	vmx->ple_window = __shrink_ple_window(old, ple_window,
					      ple_window_shrink,
					      ple_window);

	if (vmx->ple_window != old)
		vmx->ple_window_dirty = true;

	trace_kvm_ple_window_shrink(vcpu->vcpu_id, vmx->ple_window, old);
}

/*
 * Handler for POSTED_INTERRUPT_WAKEUP_VECTOR.
 */
static void wakeup_handler(void)
{
	struct kvm_vcpu *vcpu;
	int cpu = smp_processor_id();

	spin_lock(&per_cpu(blocked_vcpu_on_cpu_lock, cpu));
	list_for_each_entry(vcpu, &per_cpu(blocked_vcpu_on_cpu, cpu),
			blocked_vcpu_list) {
		struct pi_desc *pi_desc = vcpu_to_pi_desc(vcpu);

		if (pi_test_on(pi_desc) == 1)
			kvm_vcpu_kick(vcpu);
	}
	spin_unlock(&per_cpu(blocked_vcpu_on_cpu_lock, cpu));
}

static void vmx_enable_tdp(void)
{
	kvm_mmu_set_mask_ptes(VMX_EPT_READABLE_MASK,
		enable_ept_ad_bits ? VMX_EPT_ACCESS_BIT : 0ull,
		enable_ept_ad_bits ? VMX_EPT_DIRTY_BIT : 0ull,
		0ull, VMX_EPT_EXECUTABLE_MASK,
		cpu_has_vmx_ept_execute_only() ? 0ull : VMX_EPT_READABLE_MASK,
		VMX_EPT_RWX_MASK, 0ull);

	ept_set_mmio_spte_mask();
	kvm_enable_tdp();
}

/*
 * Indicate a busy-waiting vcpu in spinlock. We do not enable the PAUSE
 * exiting, so only get here on cpu with PAUSE-Loop-Exiting.
 */
static int handle_pause(struct kvm_vcpu *vcpu)
{
	if (!kvm_pause_in_guest(vcpu->kvm))
		grow_ple_window(vcpu);

	/*
	 * Intel sdm vol3 ch-25.1.3 says: The "PAUSE-loop exiting"
	 * VM-execution control is ignored if CPL > 0. OTOH, KVM
	 * never set PAUSE_EXITING and just set PLE if supported,
	 * so the vcpu must be CPL=0 if it gets a PAUSE exit.
	 */
	kvm_vcpu_on_spin(vcpu, true);
	return kvm_skip_emulated_instruction(vcpu);
}

static int handle_nop(struct kvm_vcpu *vcpu)
{
	return kvm_skip_emulated_instruction(vcpu);
}

static int handle_mwait(struct kvm_vcpu *vcpu)
{
	printk_once(KERN_WARNING "kvm: MWAIT instruction emulated as NOP!\n");
	return handle_nop(vcpu);
}

static int handle_invalid_op(struct kvm_vcpu *vcpu)
{
	kvm_queue_exception(vcpu, UD_VECTOR);
	return 1;
}

static int handle_monitor_trap(struct kvm_vcpu *vcpu)
{
	return 1;
}

static int handle_monitor(struct kvm_vcpu *vcpu)
{
	printk_once(KERN_WARNING "kvm: MONITOR instruction emulated as NOP!\n");
	return handle_nop(vcpu);
}

static int handle_invpcid(struct kvm_vcpu *vcpu)
{
	u32 vmx_instruction_info;
	unsigned long type;
	bool pcid_enabled;
	gva_t gva;
	struct x86_exception e;
	unsigned i;
	unsigned long roots_to_free = 0;
	struct {
		u64 pcid;
		u64 gla;
	} operand;

	if (!guest_cpuid_has(vcpu, X86_FEATURE_INVPCID)) {
		kvm_queue_exception(vcpu, UD_VECTOR);
		return 1;
	}

	vmx_instruction_info = vmcs_read32(VMX_INSTRUCTION_INFO);
	type = kvm_register_readl(vcpu, (vmx_instruction_info >> 28) & 0xf);

	if (type > 3) {
		kvm_inject_gp(vcpu, 0);
		return 1;
	}

	/* According to the Intel instruction reference, the memory operand
	 * is read even if it isn't needed (e.g., for type==all)
	 */
	if (get_vmx_mem_address(vcpu, vmcs_readl(EXIT_QUALIFICATION),
				vmx_instruction_info, false, &gva))
		return 1;

	if (kvm_read_guest_virt(vcpu, gva, &operand, sizeof(operand), &e)) {
		kvm_inject_page_fault(vcpu, &e);
		return 1;
	}

	if (operand.pcid >> 12 != 0) {
		kvm_inject_gp(vcpu, 0);
		return 1;
	}

	pcid_enabled = kvm_read_cr4_bits(vcpu, X86_CR4_PCIDE);

	switch (type) {
	case INVPCID_TYPE_INDIV_ADDR:
		if ((!pcid_enabled && (operand.pcid != 0)) ||
		    is_noncanonical_address(operand.gla, vcpu)) {
			kvm_inject_gp(vcpu, 0);
			return 1;
		}
		kvm_mmu_invpcid_gva(vcpu, operand.gla, operand.pcid);
		return kvm_skip_emulated_instruction(vcpu);

	case INVPCID_TYPE_SINGLE_CTXT:
		if (!pcid_enabled && (operand.pcid != 0)) {
			kvm_inject_gp(vcpu, 0);
			return 1;
		}

		if (kvm_get_active_pcid(vcpu) == operand.pcid) {
			kvm_mmu_sync_roots(vcpu);
			kvm_make_request(KVM_REQ_TLB_FLUSH, vcpu);
		}

		for (i = 0; i < KVM_MMU_NUM_PREV_ROOTS; i++)
			if (kvm_get_pcid(vcpu, vcpu->arch.mmu->prev_roots[i].cr3)
			    == operand.pcid)
				roots_to_free |= KVM_MMU_ROOT_PREVIOUS(i);

		kvm_mmu_free_roots(vcpu, vcpu->arch.mmu, roots_to_free);
		/*
		 * If neither the current cr3 nor any of the prev_roots use the
		 * given PCID, then nothing needs to be done here because a
		 * resync will happen anyway before switching to any other CR3.
		 */

		return kvm_skip_emulated_instruction(vcpu);

	case INVPCID_TYPE_ALL_NON_GLOBAL:
		/*
		 * Currently, KVM doesn't mark global entries in the shadow
		 * page tables, so a non-global flush just degenerates to a
		 * global flush. If needed, we could optimize this later by
		 * keeping track of global entries in shadow page tables.
		 */

		/* fall-through */
	case INVPCID_TYPE_ALL_INCL_GLOBAL:
		kvm_mmu_unload(vcpu);
		return kvm_skip_emulated_instruction(vcpu);

	default:
		BUG(); /* We have already checked above that type <= 3 */
	}
}

static int handle_pml_full(struct kvm_vcpu *vcpu)
{
	unsigned long exit_qualification;

	trace_kvm_pml_full(vcpu->vcpu_id);

	exit_qualification = vmcs_readl(EXIT_QUALIFICATION);

	/*
	 * PML buffer FULL happened while executing iret from NMI,
	 * "blocked by NMI" bit has to be set before next VM entry.
	 */
	if (!(to_vmx(vcpu)->idt_vectoring_info & VECTORING_INFO_VALID_MASK) &&
			enable_vnmi &&
			(exit_qualification & INTR_INFO_UNBLOCK_NMI))
		vmcs_set_bits(GUEST_INTERRUPTIBILITY_INFO,
				GUEST_INTR_STATE_NMI);

	/*
	 * PML buffer already flushed at beginning of VMEXIT. Nothing to do
	 * here.., and there's no userspace involvement needed for PML.
	 */
	return 1;
}

static int handle_preemption_timer(struct kvm_vcpu *vcpu)
{
	if (!to_vmx(vcpu)->req_immediate_exit)
		kvm_lapic_expired_hv_timer(vcpu);
	return 1;
}

/*
 * When nested=0, all VMX instruction VM Exits filter here.  The handlers
 * are overwritten by nested_vmx_setup() when nested=1.
 */
static int handle_vmx_instruction(struct kvm_vcpu *vcpu)
{
	kvm_queue_exception(vcpu, UD_VECTOR);
	return 1;
}

static int handle_encls(struct kvm_vcpu *vcpu)
{
	/*
	 * SGX virtualization is not yet supported.  There is no software
	 * enable bit for SGX, so we have to trap ENCLS and inject a #UD
	 * to prevent the guest from executing ENCLS.
	 */
	kvm_queue_exception(vcpu, UD_VECTOR);
	return 1;
}

/*
 * The exit handlers return 1 if the exit was handled fully and guest execution
 * may resume.  Otherwise they set the kvm_run parameter to indicate what needs
 * to be done to userspace and return 0.
 */
static int (*kvm_vmx_exit_handlers[])(struct kvm_vcpu *vcpu) = {
	[EXIT_REASON_EXCEPTION_NMI]           = handle_exception,
	[EXIT_REASON_EXTERNAL_INTERRUPT]      = handle_external_interrupt,
	[EXIT_REASON_TRIPLE_FAULT]            = handle_triple_fault,
	[EXIT_REASON_NMI_WINDOW]	      = handle_nmi_window,
	[EXIT_REASON_IO_INSTRUCTION]          = handle_io,
	[EXIT_REASON_CR_ACCESS]               = handle_cr,
	[EXIT_REASON_DR_ACCESS]               = handle_dr,
	[EXIT_REASON_CPUID]                   = handle_cpuid,
	[EXIT_REASON_MSR_READ]                = handle_rdmsr,
	[EXIT_REASON_MSR_WRITE]               = handle_wrmsr,
	[EXIT_REASON_PENDING_INTERRUPT]       = handle_interrupt_window,
	[EXIT_REASON_HLT]                     = handle_halt,
	[EXIT_REASON_INVD]		      = handle_invd,
	[EXIT_REASON_INVLPG]		      = handle_invlpg,
	[EXIT_REASON_RDPMC]                   = handle_rdpmc,
	[EXIT_REASON_VMCALL]                  = handle_vmcall,
	[EXIT_REASON_VMCLEAR]		      = handle_vmx_instruction,
	[EXIT_REASON_VMLAUNCH]		      = handle_vmx_instruction,
	[EXIT_REASON_VMPTRLD]		      = handle_vmx_instruction,
	[EXIT_REASON_VMPTRST]		      = handle_vmx_instruction,
	[EXIT_REASON_VMREAD]		      = handle_vmx_instruction,
	[EXIT_REASON_VMRESUME]		      = handle_vmx_instruction,
	[EXIT_REASON_VMWRITE]		      = handle_vmx_instruction,
	[EXIT_REASON_VMOFF]		      = handle_vmx_instruction,
	[EXIT_REASON_VMON]		      = handle_vmx_instruction,
	[EXIT_REASON_TPR_BELOW_THRESHOLD]     = handle_tpr_below_threshold,
	[EXIT_REASON_APIC_ACCESS]             = handle_apic_access,
	[EXIT_REASON_APIC_WRITE]              = handle_apic_write,
	[EXIT_REASON_EOI_INDUCED]             = handle_apic_eoi_induced,
	[EXIT_REASON_WBINVD]                  = handle_wbinvd,
	[EXIT_REASON_XSETBV]                  = handle_xsetbv,
	[EXIT_REASON_TASK_SWITCH]             = handle_task_switch,
	[EXIT_REASON_MCE_DURING_VMENTRY]      = handle_machine_check,
	[EXIT_REASON_GDTR_IDTR]		      = handle_desc,
	[EXIT_REASON_LDTR_TR]		      = handle_desc,
	[EXIT_REASON_EPT_VIOLATION]	      = handle_ept_violation,
	[EXIT_REASON_EPT_MISCONFIG]           = handle_ept_misconfig,
	[EXIT_REASON_PAUSE_INSTRUCTION]       = handle_pause,
	[EXIT_REASON_MWAIT_INSTRUCTION]	      = handle_mwait,
	[EXIT_REASON_MONITOR_TRAP_FLAG]       = handle_monitor_trap,
	[EXIT_REASON_MONITOR_INSTRUCTION]     = handle_monitor,
	[EXIT_REASON_INVEPT]                  = handle_vmx_instruction,
	[EXIT_REASON_INVVPID]                 = handle_vmx_instruction,
	[EXIT_REASON_RDRAND]                  = handle_invalid_op,
	[EXIT_REASON_RDSEED]                  = handle_invalid_op,
	[EXIT_REASON_XSAVES]                  = handle_xsaves,
	[EXIT_REASON_XRSTORS]                 = handle_xrstors,
	[EXIT_REASON_PML_FULL]		      = handle_pml_full,
	[EXIT_REASON_INVPCID]                 = handle_invpcid,
	[EXIT_REASON_VMFUNC]		      = handle_vmx_instruction,
	[EXIT_REASON_PREEMPTION_TIMER]	      = handle_preemption_timer,
	[EXIT_REASON_ENCLS]		      = handle_encls,
};

static const int kvm_vmx_max_exit_handlers =
	ARRAY_SIZE(kvm_vmx_exit_handlers);

static void vmx_get_exit_info(struct kvm_vcpu *vcpu, u64 *info1, u64 *info2)
{
	*info1 = vmcs_readl(EXIT_QUALIFICATION);
	*info2 = vmcs_read32(VM_EXIT_INTR_INFO);
}

static void vmx_destroy_pml_buffer(struct vcpu_vmx *vmx)
{
	if (vmx->pml_pg) {
		__free_page(vmx->pml_pg);
		vmx->pml_pg = NULL;
	}
}

static void vmx_flush_pml_buffer(struct kvm_vcpu *vcpu)
{
	struct vcpu_vmx *vmx = to_vmx(vcpu);
	u64 *pml_buf;
	u16 pml_idx;

	pml_idx = vmcs_read16(GUEST_PML_INDEX);

	/* Do nothing if PML buffer is empty */
	if (pml_idx == (PML_ENTITY_NUM - 1))
		return;

	/* PML index always points to next available PML buffer entity */
	if (pml_idx >= PML_ENTITY_NUM)
		pml_idx = 0;
	else
		pml_idx++;

	pml_buf = page_address(vmx->pml_pg);
	for (; pml_idx < PML_ENTITY_NUM; pml_idx++) {
		u64 gpa;

		gpa = pml_buf[pml_idx];
		WARN_ON(gpa & (PAGE_SIZE - 1));
		kvm_vcpu_mark_page_dirty(vcpu, gpa >> PAGE_SHIFT);
	}

	/* reset PML index */
	vmcs_write16(GUEST_PML_INDEX, PML_ENTITY_NUM - 1);
}

/*
 * Flush all vcpus' PML buffer and update logged GPAs to dirty_bitmap.
 * Called before reporting dirty_bitmap to userspace.
 */
static void kvm_flush_pml_buffers(struct kvm *kvm)
{
	int i;
	struct kvm_vcpu *vcpu;
	/*
	 * We only need to kick vcpu out of guest mode here, as PML buffer
	 * is flushed at beginning of all VMEXITs, and it's obvious that only
	 * vcpus running in guest are possible to have unflushed GPAs in PML
	 * buffer.
	 */
	kvm_for_each_vcpu(i, vcpu, kvm)
		kvm_vcpu_kick(vcpu);
}

static void vmx_dump_sel(char *name, uint32_t sel)
{
	pr_err("%s sel=0x%04x, attr=0x%05x, limit=0x%08x, base=0x%016lx\n",
	       name, vmcs_read16(sel),
	       vmcs_read32(sel + GUEST_ES_AR_BYTES - GUEST_ES_SELECTOR),
	       vmcs_read32(sel + GUEST_ES_LIMIT - GUEST_ES_SELECTOR),
	       vmcs_readl(sel + GUEST_ES_BASE - GUEST_ES_SELECTOR));
}

static void vmx_dump_dtsel(char *name, uint32_t limit)
{
	pr_err("%s                           limit=0x%08x, base=0x%016lx\n",
	       name, vmcs_read32(limit),
	       vmcs_readl(limit + GUEST_GDTR_BASE - GUEST_GDTR_LIMIT));
}

static void dump_vmcs(void)
{
	u32 vmentry_ctl = vmcs_read32(VM_ENTRY_CONTROLS);
	u32 vmexit_ctl = vmcs_read32(VM_EXIT_CONTROLS);
	u32 cpu_based_exec_ctrl = vmcs_read32(CPU_BASED_VM_EXEC_CONTROL);
	u32 pin_based_exec_ctrl = vmcs_read32(PIN_BASED_VM_EXEC_CONTROL);
	u32 secondary_exec_control = 0;
	unsigned long cr4 = vmcs_readl(GUEST_CR4);
	u64 efer = vmcs_read64(GUEST_IA32_EFER);
	int i, n;

	if (cpu_has_secondary_exec_ctrls())
		secondary_exec_control = vmcs_read32(SECONDARY_VM_EXEC_CONTROL);

	pr_err("*** Guest State ***\n");
	pr_err("CR0: actual=0x%016lx, shadow=0x%016lx, gh_mask=%016lx\n",
	       vmcs_readl(GUEST_CR0), vmcs_readl(CR0_READ_SHADOW),
	       vmcs_readl(CR0_GUEST_HOST_MASK));
	pr_err("CR4: actual=0x%016lx, shadow=0x%016lx, gh_mask=%016lx\n",
	       cr4, vmcs_readl(CR4_READ_SHADOW), vmcs_readl(CR4_GUEST_HOST_MASK));
	pr_err("CR3 = 0x%016lx\n", vmcs_readl(GUEST_CR3));
	if ((secondary_exec_control & SECONDARY_EXEC_ENABLE_EPT) &&
	    (cr4 & X86_CR4_PAE) && !(efer & EFER_LMA))
	{
		pr_err("PDPTR0 = 0x%016llx  PDPTR1 = 0x%016llx\n",
		       vmcs_read64(GUEST_PDPTR0), vmcs_read64(GUEST_PDPTR1));
		pr_err("PDPTR2 = 0x%016llx  PDPTR3 = 0x%016llx\n",
		       vmcs_read64(GUEST_PDPTR2), vmcs_read64(GUEST_PDPTR3));
	}
	pr_err("RSP = 0x%016lx  RIP = 0x%016lx\n",
	       vmcs_readl(GUEST_RSP), vmcs_readl(GUEST_RIP));
	pr_err("RFLAGS=0x%08lx         DR7 = 0x%016lx\n",
	       vmcs_readl(GUEST_RFLAGS), vmcs_readl(GUEST_DR7));
	pr_err("Sysenter RSP=%016lx CS:RIP=%04x:%016lx\n",
	       vmcs_readl(GUEST_SYSENTER_ESP),
	       vmcs_read32(GUEST_SYSENTER_CS), vmcs_readl(GUEST_SYSENTER_EIP));
	vmx_dump_sel("CS:  ", GUEST_CS_SELECTOR);
	vmx_dump_sel("DS:  ", GUEST_DS_SELECTOR);
	vmx_dump_sel("SS:  ", GUEST_SS_SELECTOR);
	vmx_dump_sel("ES:  ", GUEST_ES_SELECTOR);
	vmx_dump_sel("FS:  ", GUEST_FS_SELECTOR);
	vmx_dump_sel("GS:  ", GUEST_GS_SELECTOR);
	vmx_dump_dtsel("GDTR:", GUEST_GDTR_LIMIT);
	vmx_dump_sel("LDTR:", GUEST_LDTR_SELECTOR);
	vmx_dump_dtsel("IDTR:", GUEST_IDTR_LIMIT);
	vmx_dump_sel("TR:  ", GUEST_TR_SELECTOR);
	if ((vmexit_ctl & (VM_EXIT_SAVE_IA32_PAT | VM_EXIT_SAVE_IA32_EFER)) ||
	    (vmentry_ctl & (VM_ENTRY_LOAD_IA32_PAT | VM_ENTRY_LOAD_IA32_EFER)))
		pr_err("EFER =     0x%016llx  PAT = 0x%016llx\n",
		       efer, vmcs_read64(GUEST_IA32_PAT));
	pr_err("DebugCtl = 0x%016llx  DebugExceptions = 0x%016lx\n",
	       vmcs_read64(GUEST_IA32_DEBUGCTL),
	       vmcs_readl(GUEST_PENDING_DBG_EXCEPTIONS));
	if (cpu_has_load_perf_global_ctrl() &&
	    vmentry_ctl & VM_ENTRY_LOAD_IA32_PERF_GLOBAL_CTRL)
		pr_err("PerfGlobCtl = 0x%016llx\n",
		       vmcs_read64(GUEST_IA32_PERF_GLOBAL_CTRL));
	if (vmentry_ctl & VM_ENTRY_LOAD_BNDCFGS)
		pr_err("BndCfgS = 0x%016llx\n", vmcs_read64(GUEST_BNDCFGS));
	pr_err("Interruptibility = %08x  ActivityState = %08x\n",
	       vmcs_read32(GUEST_INTERRUPTIBILITY_INFO),
	       vmcs_read32(GUEST_ACTIVITY_STATE));
	if (secondary_exec_control & SECONDARY_EXEC_VIRTUAL_INTR_DELIVERY)
		pr_err("InterruptStatus = %04x\n",
		       vmcs_read16(GUEST_INTR_STATUS));

	pr_err("*** Host State ***\n");
	pr_err("RIP = 0x%016lx  RSP = 0x%016lx\n",
	       vmcs_readl(HOST_RIP), vmcs_readl(HOST_RSP));
	pr_err("CS=%04x SS=%04x DS=%04x ES=%04x FS=%04x GS=%04x TR=%04x\n",
	       vmcs_read16(HOST_CS_SELECTOR), vmcs_read16(HOST_SS_SELECTOR),
	       vmcs_read16(HOST_DS_SELECTOR), vmcs_read16(HOST_ES_SELECTOR),
	       vmcs_read16(HOST_FS_SELECTOR), vmcs_read16(HOST_GS_SELECTOR),
	       vmcs_read16(HOST_TR_SELECTOR));
	pr_err("FSBase=%016lx GSBase=%016lx TRBase=%016lx\n",
	       vmcs_readl(HOST_FS_BASE), vmcs_readl(HOST_GS_BASE),
	       vmcs_readl(HOST_TR_BASE));
	pr_err("GDTBase=%016lx IDTBase=%016lx\n",
	       vmcs_readl(HOST_GDTR_BASE), vmcs_readl(HOST_IDTR_BASE));
	pr_err("CR0=%016lx CR3=%016lx CR4=%016lx\n",
	       vmcs_readl(HOST_CR0), vmcs_readl(HOST_CR3),
	       vmcs_readl(HOST_CR4));
	pr_err("Sysenter RSP=%016lx CS:RIP=%04x:%016lx\n",
	       vmcs_readl(HOST_IA32_SYSENTER_ESP),
	       vmcs_read32(HOST_IA32_SYSENTER_CS),
	       vmcs_readl(HOST_IA32_SYSENTER_EIP));
	if (vmexit_ctl & (VM_EXIT_LOAD_IA32_PAT | VM_EXIT_LOAD_IA32_EFER))
		pr_err("EFER = 0x%016llx  PAT = 0x%016llx\n",
		       vmcs_read64(HOST_IA32_EFER),
		       vmcs_read64(HOST_IA32_PAT));
	if (cpu_has_load_perf_global_ctrl() &&
	    vmexit_ctl & VM_EXIT_LOAD_IA32_PERF_GLOBAL_CTRL)
		pr_err("PerfGlobCtl = 0x%016llx\n",
		       vmcs_read64(HOST_IA32_PERF_GLOBAL_CTRL));

	pr_err("*** Control State ***\n");
	pr_err("PinBased=%08x CPUBased=%08x SecondaryExec=%08x\n",
	       pin_based_exec_ctrl, cpu_based_exec_ctrl, secondary_exec_control);
	pr_err("EntryControls=%08x ExitControls=%08x\n", vmentry_ctl, vmexit_ctl);
	pr_err("ExceptionBitmap=%08x PFECmask=%08x PFECmatch=%08x\n",
	       vmcs_read32(EXCEPTION_BITMAP),
	       vmcs_read32(PAGE_FAULT_ERROR_CODE_MASK),
	       vmcs_read32(PAGE_FAULT_ERROR_CODE_MATCH));
	pr_err("VMEntry: intr_info=%08x errcode=%08x ilen=%08x\n",
	       vmcs_read32(VM_ENTRY_INTR_INFO_FIELD),
	       vmcs_read32(VM_ENTRY_EXCEPTION_ERROR_CODE),
	       vmcs_read32(VM_ENTRY_INSTRUCTION_LEN));
	pr_err("VMExit: intr_info=%08x errcode=%08x ilen=%08x\n",
	       vmcs_read32(VM_EXIT_INTR_INFO),
	       vmcs_read32(VM_EXIT_INTR_ERROR_CODE),
	       vmcs_read32(VM_EXIT_INSTRUCTION_LEN));
	pr_err("        reason=%08x qualification=%016lx\n",
	       vmcs_read32(VM_EXIT_REASON), vmcs_readl(EXIT_QUALIFICATION));
	pr_err("IDTVectoring: info=%08x errcode=%08x\n",
	       vmcs_read32(IDT_VECTORING_INFO_FIELD),
	       vmcs_read32(IDT_VECTORING_ERROR_CODE));
	pr_err("TSC Offset = 0x%016llx\n", vmcs_read64(TSC_OFFSET));
	if (secondary_exec_control & SECONDARY_EXEC_TSC_SCALING)
		pr_err("TSC Multiplier = 0x%016llx\n",
		       vmcs_read64(TSC_MULTIPLIER));
	if (cpu_based_exec_ctrl & CPU_BASED_TPR_SHADOW)
		pr_err("TPR Threshold = 0x%02x\n", vmcs_read32(TPR_THRESHOLD));
	if (pin_based_exec_ctrl & PIN_BASED_POSTED_INTR)
		pr_err("PostedIntrVec = 0x%02x\n", vmcs_read16(POSTED_INTR_NV));
	if ((secondary_exec_control & SECONDARY_EXEC_ENABLE_EPT))
		pr_err("EPT pointer = 0x%016llx\n", vmcs_read64(EPT_POINTER));
	n = vmcs_read32(CR3_TARGET_COUNT);
	for (i = 0; i + 1 < n; i += 4)
		pr_err("CR3 target%u=%016lx target%u=%016lx\n",
		       i, vmcs_readl(CR3_TARGET_VALUE0 + i * 2),
		       i + 1, vmcs_readl(CR3_TARGET_VALUE0 + i * 2 + 2));
	if (i < n)
		pr_err("CR3 target%u=%016lx\n",
		       i, vmcs_readl(CR3_TARGET_VALUE0 + i * 2));
	if (secondary_exec_control & SECONDARY_EXEC_PAUSE_LOOP_EXITING)
		pr_err("PLE Gap=%08x Window=%08x\n",
		       vmcs_read32(PLE_GAP), vmcs_read32(PLE_WINDOW));
	if (secondary_exec_control & SECONDARY_EXEC_ENABLE_VPID)
		pr_err("Virtual processor ID = 0x%04x\n",
		       vmcs_read16(VIRTUAL_PROCESSOR_ID));
}

/*
 * The guest has exited.  See if we can fix it or if we need userspace
 * assistance.
 */
static int vmx_handle_exit(struct kvm_vcpu *vcpu)
{
	struct vcpu_vmx *vmx = to_vmx(vcpu);
	u32 exit_reason = vmx->exit_reason;
	u32 vectoring_info = vmx->idt_vectoring_info;

	trace_kvm_exit(exit_reason, vcpu, KVM_ISA_VMX);

	/*
	 * Flush logged GPAs PML buffer, this will make dirty_bitmap more
	 * updated. Another good is, in kvm_vm_ioctl_get_dirty_log, before
	 * querying dirty_bitmap, we only need to kick all vcpus out of guest
	 * mode as if vcpus is in root mode, the PML buffer must has been
	 * flushed already.
	 */
	if (enable_pml)
		vmx_flush_pml_buffer(vcpu);

	/* If guest state is invalid, start emulating */
	if (vmx->emulation_required)
		return handle_invalid_guest_state(vcpu);

	if (is_guest_mode(vcpu) && nested_vmx_exit_reflected(vcpu, exit_reason))
		return nested_vmx_reflect_vmexit(vcpu, exit_reason);

	if (exit_reason & VMX_EXIT_REASONS_FAILED_VMENTRY) {
		dump_vmcs();
		vcpu->run->exit_reason = KVM_EXIT_FAIL_ENTRY;
		vcpu->run->fail_entry.hardware_entry_failure_reason
			= exit_reason;
		return 0;
	}

	if (unlikely(vmx->fail)) {
		vcpu->run->exit_reason = KVM_EXIT_FAIL_ENTRY;
		vcpu->run->fail_entry.hardware_entry_failure_reason
			= vmcs_read32(VM_INSTRUCTION_ERROR);
		return 0;
	}

	/*
	 * Note:
	 * Do not try to fix EXIT_REASON_EPT_MISCONFIG if it caused by
	 * delivery event since it indicates guest is accessing MMIO.
	 * The vm-exit can be triggered again after return to guest that
	 * will cause infinite loop.
	 */
	if ((vectoring_info & VECTORING_INFO_VALID_MASK) &&
			(exit_reason != EXIT_REASON_EXCEPTION_NMI &&
			exit_reason != EXIT_REASON_EPT_VIOLATION &&
			exit_reason != EXIT_REASON_PML_FULL &&
			exit_reason != EXIT_REASON_TASK_SWITCH)) {
		vcpu->run->exit_reason = KVM_EXIT_INTERNAL_ERROR;
		vcpu->run->internal.suberror = KVM_INTERNAL_ERROR_DELIVERY_EV;
		vcpu->run->internal.ndata = 3;
		vcpu->run->internal.data[0] = vectoring_info;
		vcpu->run->internal.data[1] = exit_reason;
		vcpu->run->internal.data[2] = vcpu->arch.exit_qualification;
		if (exit_reason == EXIT_REASON_EPT_MISCONFIG) {
			vcpu->run->internal.ndata++;
			vcpu->run->internal.data[3] =
				vmcs_read64(GUEST_PHYSICAL_ADDRESS);
		}
		return 0;
	}

	if (unlikely(!enable_vnmi &&
		     vmx->loaded_vmcs->soft_vnmi_blocked)) {
		if (vmx_interrupt_allowed(vcpu)) {
			vmx->loaded_vmcs->soft_vnmi_blocked = 0;
		} else if (vmx->loaded_vmcs->vnmi_blocked_time > 1000000000LL &&
			   vcpu->arch.nmi_pending) {
			/*
			 * This CPU don't support us in finding the end of an
			 * NMI-blocked window if the guest runs with IRQs
			 * disabled. So we pull the trigger after 1 s of
			 * futile waiting, but inform the user about this.
			 */
			printk(KERN_WARNING "%s: Breaking out of NMI-blocked "
			       "state on VCPU %d after 1 s timeout\n",
			       __func__, vcpu->vcpu_id);
			vmx->loaded_vmcs->soft_vnmi_blocked = 0;
		}
	}

	if (exit_reason < kvm_vmx_max_exit_handlers
	    && kvm_vmx_exit_handlers[exit_reason])
		return kvm_vmx_exit_handlers[exit_reason](vcpu);
	else {
		vcpu_unimpl(vcpu, "vmx: unexpected exit reason 0x%x\n",
				exit_reason);
		kvm_queue_exception(vcpu, UD_VECTOR);
		return 1;
	}
}

/*
 * Software based L1D cache flush which is used when microcode providing
 * the cache control MSR is not loaded.
 *
 * The L1D cache is 32 KiB on Nehalem and later microarchitectures, but to
 * flush it is required to read in 64 KiB because the replacement algorithm
 * is not exactly LRU. This could be sized at runtime via topology
 * information but as all relevant affected CPUs have 32KiB L1D cache size
 * there is no point in doing so.
 */
static void vmx_l1d_flush(struct kvm_vcpu *vcpu)
{
	int size = PAGE_SIZE << L1D_CACHE_ORDER;

	/*
	 * This code is only executed when the the flush mode is 'cond' or
	 * 'always'
	 */
	if (static_branch_likely(&vmx_l1d_flush_cond)) {
		bool flush_l1d;

		/*
		 * Clear the per-vcpu flush bit, it gets set again
		 * either from vcpu_run() or from one of the unsafe
		 * VMEXIT handlers.
		 */
		flush_l1d = vcpu->arch.l1tf_flush_l1d;
		vcpu->arch.l1tf_flush_l1d = false;

		/*
		 * Clear the per-cpu flush bit, it gets set again from
		 * the interrupt handlers.
		 */
		flush_l1d |= kvm_get_cpu_l1tf_flush_l1d();
		kvm_clear_cpu_l1tf_flush_l1d();

		if (!flush_l1d)
			return;
	}

	vcpu->stat.l1d_flush++;

	if (static_cpu_has(X86_FEATURE_FLUSH_L1D)) {
		wrmsrl(MSR_IA32_FLUSH_CMD, L1D_FLUSH);
		return;
	}

	asm volatile(
		/* First ensure the pages are in the TLB */
		"xorl	%%eax, %%eax\n"
		".Lpopulate_tlb:\n\t"
		"movzbl	(%[flush_pages], %%" _ASM_AX "), %%ecx\n\t"
		"addl	$4096, %%eax\n\t"
		"cmpl	%%eax, %[size]\n\t"
		"jne	.Lpopulate_tlb\n\t"
		"xorl	%%eax, %%eax\n\t"
		"cpuid\n\t"
		/* Now fill the cache */
		"xorl	%%eax, %%eax\n"
		".Lfill_cache:\n"
		"movzbl	(%[flush_pages], %%" _ASM_AX "), %%ecx\n\t"
		"addl	$64, %%eax\n\t"
		"cmpl	%%eax, %[size]\n\t"
		"jne	.Lfill_cache\n\t"
		"lfence\n"
		:: [flush_pages] "r" (vmx_l1d_flush_pages),
		    [size] "r" (size)
		: "eax", "ebx", "ecx", "edx");
}

static void update_cr8_intercept(struct kvm_vcpu *vcpu, int tpr, int irr)
{
	struct vmcs12 *vmcs12 = get_vmcs12(vcpu);

	if (is_guest_mode(vcpu) &&
		nested_cpu_has(vmcs12, CPU_BASED_TPR_SHADOW))
		return;

	if (irr == -1 || tpr < irr) {
		vmcs_write32(TPR_THRESHOLD, 0);
		return;
	}

	vmcs_write32(TPR_THRESHOLD, irr);
}

void vmx_set_virtual_apic_mode(struct kvm_vcpu *vcpu)
{
	u32 sec_exec_control;

	if (!lapic_in_kernel(vcpu))
		return;

	if (!flexpriority_enabled &&
	    !cpu_has_vmx_virtualize_x2apic_mode())
		return;

	/* Postpone execution until vmcs01 is the current VMCS. */
	if (is_guest_mode(vcpu)) {
		to_vmx(vcpu)->nested.change_vmcs01_virtual_apic_mode = true;
		return;
	}

	sec_exec_control = vmcs_read32(SECONDARY_VM_EXEC_CONTROL);
	sec_exec_control &= ~(SECONDARY_EXEC_VIRTUALIZE_APIC_ACCESSES |
			      SECONDARY_EXEC_VIRTUALIZE_X2APIC_MODE);

	switch (kvm_get_apic_mode(vcpu)) {
	case LAPIC_MODE_INVALID:
		WARN_ONCE(true, "Invalid local APIC state");
	case LAPIC_MODE_DISABLED:
		break;
	case LAPIC_MODE_XAPIC:
		if (flexpriority_enabled) {
			sec_exec_control |=
				SECONDARY_EXEC_VIRTUALIZE_APIC_ACCESSES;
			vmx_flush_tlb(vcpu, true);
		}
		break;
	case LAPIC_MODE_X2APIC:
		if (cpu_has_vmx_virtualize_x2apic_mode())
			sec_exec_control |=
				SECONDARY_EXEC_VIRTUALIZE_X2APIC_MODE;
		break;
	}
	vmcs_write32(SECONDARY_VM_EXEC_CONTROL, sec_exec_control);

	vmx_update_msr_bitmap(vcpu);
}

static void vmx_set_apic_access_page_addr(struct kvm_vcpu *vcpu, hpa_t hpa)
{
	if (!is_guest_mode(vcpu)) {
		vmcs_write64(APIC_ACCESS_ADDR, hpa);
		vmx_flush_tlb(vcpu, true);
	}
}

static void vmx_hwapic_isr_update(struct kvm_vcpu *vcpu, int max_isr)
{
	u16 status;
	u8 old;

	if (max_isr == -1)
		max_isr = 0;

	status = vmcs_read16(GUEST_INTR_STATUS);
	old = status >> 8;
	if (max_isr != old) {
		status &= 0xff;
		status |= max_isr << 8;
		vmcs_write16(GUEST_INTR_STATUS, status);
	}
}

static void vmx_set_rvi(int vector)
{
	u16 status;
	u8 old;

	if (vector == -1)
		vector = 0;

	status = vmcs_read16(GUEST_INTR_STATUS);
	old = (u8)status & 0xff;
	if ((u8)vector != old) {
		status &= ~0xff;
		status |= (u8)vector;
		vmcs_write16(GUEST_INTR_STATUS, status);
	}
}

static void vmx_hwapic_irr_update(struct kvm_vcpu *vcpu, int max_irr)
{
	/*
	 * When running L2, updating RVI is only relevant when
	 * vmcs12 virtual-interrupt-delivery enabled.
	 * However, it can be enabled only when L1 also
	 * intercepts external-interrupts and in that case
	 * we should not update vmcs02 RVI but instead intercept
	 * interrupt. Therefore, do nothing when running L2.
	 */
	if (!is_guest_mode(vcpu))
		vmx_set_rvi(max_irr);
}

static int vmx_sync_pir_to_irr(struct kvm_vcpu *vcpu)
{
	struct vcpu_vmx *vmx = to_vmx(vcpu);
	int max_irr;
	bool max_irr_updated;

	WARN_ON(!vcpu->arch.apicv_active);
	if (pi_test_on(&vmx->pi_desc)) {
		pi_clear_on(&vmx->pi_desc);
		/*
		 * IOMMU can write to PIR.ON, so the barrier matters even on UP.
		 * But on x86 this is just a compiler barrier anyway.
		 */
		smp_mb__after_atomic();
		max_irr_updated =
			kvm_apic_update_irr(vcpu, vmx->pi_desc.pir, &max_irr);

		/*
		 * If we are running L2 and L1 has a new pending interrupt
		 * which can be injected, we should re-evaluate
		 * what should be done with this new L1 interrupt.
		 * If L1 intercepts external-interrupts, we should
		 * exit from L2 to L1. Otherwise, interrupt should be
		 * delivered directly to L2.
		 */
		if (is_guest_mode(vcpu) && max_irr_updated) {
			if (nested_exit_on_intr(vcpu))
				kvm_vcpu_exiting_guest_mode(vcpu);
			else
				kvm_make_request(KVM_REQ_EVENT, vcpu);
		}
	} else {
		max_irr = kvm_lapic_find_highest_irr(vcpu);
	}
	vmx_hwapic_irr_update(vcpu, max_irr);
	return max_irr;
}

static void vmx_load_eoi_exitmap(struct kvm_vcpu *vcpu, u64 *eoi_exit_bitmap)
{
	if (!kvm_vcpu_apicv_active(vcpu))
		return;

	vmcs_write64(EOI_EXIT_BITMAP0, eoi_exit_bitmap[0]);
	vmcs_write64(EOI_EXIT_BITMAP1, eoi_exit_bitmap[1]);
	vmcs_write64(EOI_EXIT_BITMAP2, eoi_exit_bitmap[2]);
	vmcs_write64(EOI_EXIT_BITMAP3, eoi_exit_bitmap[3]);
}

static void vmx_apicv_post_state_restore(struct kvm_vcpu *vcpu)
{
	struct vcpu_vmx *vmx = to_vmx(vcpu);

	pi_clear_on(&vmx->pi_desc);
	memset(vmx->pi_desc.pir, 0, sizeof(vmx->pi_desc.pir));
}

static void vmx_complete_atomic_exit(struct vcpu_vmx *vmx)
{
	u32 exit_intr_info = 0;
	u16 basic_exit_reason = (u16)vmx->exit_reason;

	if (!(basic_exit_reason == EXIT_REASON_MCE_DURING_VMENTRY
	      || basic_exit_reason == EXIT_REASON_EXCEPTION_NMI))
		return;

	if (!(vmx->exit_reason & VMX_EXIT_REASONS_FAILED_VMENTRY))
		exit_intr_info = vmcs_read32(VM_EXIT_INTR_INFO);
	vmx->exit_intr_info = exit_intr_info;

	/* if exit due to PF check for async PF */
	if (is_page_fault(exit_intr_info))
		vmx->vcpu.arch.apf.host_apf_reason = kvm_read_and_reset_pf_reason();

	/* Handle machine checks before interrupts are enabled */
	if (basic_exit_reason == EXIT_REASON_MCE_DURING_VMENTRY ||
	    is_machine_check(exit_intr_info))
		kvm_machine_check();

	/* We need to handle NMIs before interrupts are enabled */
	if (is_nmi(exit_intr_info)) {
		kvm_before_interrupt(&vmx->vcpu);
		asm("int $2");
		kvm_after_interrupt(&vmx->vcpu);
	}
}

static void vmx_handle_external_intr(struct kvm_vcpu *vcpu)
{
	u32 exit_intr_info = vmcs_read32(VM_EXIT_INTR_INFO);

	if ((exit_intr_info & (INTR_INFO_VALID_MASK | INTR_INFO_INTR_TYPE_MASK))
			== (INTR_INFO_VALID_MASK | INTR_TYPE_EXT_INTR)) {
		unsigned int vector;
		unsigned long entry;
		gate_desc *desc;
		struct vcpu_vmx *vmx = to_vmx(vcpu);
#ifdef CONFIG_X86_64
		unsigned long tmp;
#endif

		vector =  exit_intr_info & INTR_INFO_VECTOR_MASK;
		desc = (gate_desc *)vmx->host_idt_base + vector;
		entry = gate_offset(desc);
		asm volatile(
#ifdef CONFIG_X86_64
			"mov %%" _ASM_SP ", %[sp]\n\t"
			"and $0xfffffffffffffff0, %%" _ASM_SP "\n\t"
			"push $%c[ss]\n\t"
			"push %[sp]\n\t"
#endif
			"pushf\n\t"
			__ASM_SIZE(push) " $%c[cs]\n\t"
			CALL_NOSPEC
			:
#ifdef CONFIG_X86_64
			[sp]"=&r"(tmp),
#endif
			ASM_CALL_CONSTRAINT
			:
			THUNK_TARGET(entry),
			[ss]"i"(__KERNEL_DS),
			[cs]"i"(__KERNEL_CS)
			);
	}
}
STACK_FRAME_NON_STANDARD(vmx_handle_external_intr);

static bool vmx_has_emulated_msr(int index)
{
	switch (index) {
	case MSR_IA32_SMBASE:
		/*
		 * We cannot do SMM unless we can run the guest in big
		 * real mode.
		 */
		return enable_unrestricted_guest || emulate_invalid_guest_state;
	case MSR_AMD64_VIRT_SPEC_CTRL:
		/* This is AMD only.  */
		return false;
	default:
		return true;
	}
}

static bool vmx_pt_supported(void)
{
	return pt_mode == PT_MODE_HOST_GUEST;
}

static void vmx_recover_nmi_blocking(struct vcpu_vmx *vmx)
{
	u32 exit_intr_info;
	bool unblock_nmi;
	u8 vector;
	bool idtv_info_valid;

	idtv_info_valid = vmx->idt_vectoring_info & VECTORING_INFO_VALID_MASK;

	if (enable_vnmi) {
		if (vmx->loaded_vmcs->nmi_known_unmasked)
			return;
		/*
		 * Can't use vmx->exit_intr_info since we're not sure what
		 * the exit reason is.
		 */
		exit_intr_info = vmcs_read32(VM_EXIT_INTR_INFO);
		unblock_nmi = (exit_intr_info & INTR_INFO_UNBLOCK_NMI) != 0;
		vector = exit_intr_info & INTR_INFO_VECTOR_MASK;
		/*
		 * SDM 3: 27.7.1.2 (September 2008)
		 * Re-set bit "block by NMI" before VM entry if vmexit caused by
		 * a guest IRET fault.
		 * SDM 3: 23.2.2 (September 2008)
		 * Bit 12 is undefined in any of the following cases:
		 *  If the VM exit sets the valid bit in the IDT-vectoring
		 *   information field.
		 *  If the VM exit is due to a double fault.
		 */
		if ((exit_intr_info & INTR_INFO_VALID_MASK) && unblock_nmi &&
		    vector != DF_VECTOR && !idtv_info_valid)
			vmcs_set_bits(GUEST_INTERRUPTIBILITY_INFO,
				      GUEST_INTR_STATE_NMI);
		else
			vmx->loaded_vmcs->nmi_known_unmasked =
				!(vmcs_read32(GUEST_INTERRUPTIBILITY_INFO)
				  & GUEST_INTR_STATE_NMI);
	} else if (unlikely(vmx->loaded_vmcs->soft_vnmi_blocked))
		vmx->loaded_vmcs->vnmi_blocked_time +=
			ktime_to_ns(ktime_sub(ktime_get(),
					      vmx->loaded_vmcs->entry_time));
}

static void __vmx_complete_interrupts(struct kvm_vcpu *vcpu,
				      u32 idt_vectoring_info,
				      int instr_len_field,
				      int error_code_field)
{
	u8 vector;
	int type;
	bool idtv_info_valid;

	idtv_info_valid = idt_vectoring_info & VECTORING_INFO_VALID_MASK;

	vcpu->arch.nmi_injected = false;
	kvm_clear_exception_queue(vcpu);
	kvm_clear_interrupt_queue(vcpu);

	if (!idtv_info_valid)
		return;

	kvm_make_request(KVM_REQ_EVENT, vcpu);

	vector = idt_vectoring_info & VECTORING_INFO_VECTOR_MASK;
	type = idt_vectoring_info & VECTORING_INFO_TYPE_MASK;

	switch (type) {
	case INTR_TYPE_NMI_INTR:
		vcpu->arch.nmi_injected = true;
		/*
		 * SDM 3: 27.7.1.2 (September 2008)
		 * Clear bit "block by NMI" before VM entry if a NMI
		 * delivery faulted.
		 */
		vmx_set_nmi_mask(vcpu, false);
		break;
	case INTR_TYPE_SOFT_EXCEPTION:
		vcpu->arch.event_exit_inst_len = vmcs_read32(instr_len_field);
		/* fall through */
	case INTR_TYPE_HARD_EXCEPTION:
		if (idt_vectoring_info & VECTORING_INFO_DELIVER_CODE_MASK) {
			u32 err = vmcs_read32(error_code_field);
			kvm_requeue_exception_e(vcpu, vector, err);
		} else
			kvm_requeue_exception(vcpu, vector);
		break;
	case INTR_TYPE_SOFT_INTR:
		vcpu->arch.event_exit_inst_len = vmcs_read32(instr_len_field);
		/* fall through */
	case INTR_TYPE_EXT_INTR:
		kvm_queue_interrupt(vcpu, vector, type == INTR_TYPE_SOFT_INTR);
		break;
	default:
		break;
	}
}

static void vmx_complete_interrupts(struct vcpu_vmx *vmx)
{
	__vmx_complete_interrupts(&vmx->vcpu, vmx->idt_vectoring_info,
				  VM_EXIT_INSTRUCTION_LEN,
				  IDT_VECTORING_ERROR_CODE);
}

static void vmx_cancel_injection(struct kvm_vcpu *vcpu)
{
	__vmx_complete_interrupts(vcpu,
				  vmcs_read32(VM_ENTRY_INTR_INFO_FIELD),
				  VM_ENTRY_INSTRUCTION_LEN,
				  VM_ENTRY_EXCEPTION_ERROR_CODE);

	vmcs_write32(VM_ENTRY_INTR_INFO_FIELD, 0);
}

static void atomic_switch_perf_msrs(struct vcpu_vmx *vmx)
{
	int i, nr_msrs;
	struct perf_guest_switch_msr *msrs;

	msrs = perf_guest_get_msrs(&nr_msrs);

	if (!msrs)
		return;

	for (i = 0; i < nr_msrs; i++)
		if (msrs[i].host == msrs[i].guest)
			clear_atomic_switch_msr(vmx, msrs[i].msr);
		else
			add_atomic_switch_msr(vmx, msrs[i].msr, msrs[i].guest,
					msrs[i].host, false);
}

static void vmx_arm_hv_timer(struct vcpu_vmx *vmx, u32 val)
{
	vmcs_write32(VMX_PREEMPTION_TIMER_VALUE, val);
	if (!vmx->loaded_vmcs->hv_timer_armed)
		vmcs_set_bits(PIN_BASED_VM_EXEC_CONTROL,
			      PIN_BASED_VMX_PREEMPTION_TIMER);
	vmx->loaded_vmcs->hv_timer_armed = true;
}

static void vmx_update_hv_timer(struct kvm_vcpu *vcpu)
{
	struct vcpu_vmx *vmx = to_vmx(vcpu);
	u64 tscl;
	u32 delta_tsc;

	if (vmx->req_immediate_exit) {
		vmx_arm_hv_timer(vmx, 0);
		return;
	}

	if (vmx->hv_deadline_tsc != -1) {
		tscl = rdtsc();
		if (vmx->hv_deadline_tsc > tscl)
			/* set_hv_timer ensures the delta fits in 32-bits */
			delta_tsc = (u32)((vmx->hv_deadline_tsc - tscl) >>
				cpu_preemption_timer_multi);
		else
			delta_tsc = 0;

		vmx_arm_hv_timer(vmx, delta_tsc);
		return;
	}

	if (vmx->loaded_vmcs->hv_timer_armed)
		vmcs_clear_bits(PIN_BASED_VM_EXEC_CONTROL,
				PIN_BASED_VMX_PREEMPTION_TIMER);
	vmx->loaded_vmcs->hv_timer_armed = false;
}

<<<<<<< HEAD
static void __vmx_vcpu_run(struct kvm_vcpu *vcpu, struct vcpu_vmx *vmx)
{
	unsigned long evmcs_rsp;
=======
void vmx_update_host_rsp(struct vcpu_vmx *vmx, unsigned long host_rsp)
{
	if (unlikely(host_rsp != vmx->loaded_vmcs->host_state.rsp)) {
		vmx->loaded_vmcs->host_state.rsp = host_rsp;
		vmcs_writel(HOST_RSP, host_rsp);
	}
}

bool __vmx_vcpu_run(struct vcpu_vmx *vmx, unsigned long *regs, bool launched);

static void vmx_vcpu_run(struct kvm_vcpu *vcpu)
{
	struct vcpu_vmx *vmx = to_vmx(vcpu);
	unsigned long cr3, cr4;

	/* Record the guest's net vcpu time for enforced NMI injections. */
	if (unlikely(!enable_vnmi &&
		     vmx->loaded_vmcs->soft_vnmi_blocked))
		vmx->loaded_vmcs->entry_time = ktime_get();

	/* Don't enter VMX if guest state is invalid, let the exit handler
	   start emulation until we arrive back to a valid state */
	if (vmx->emulation_required)
		return;

	if (vmx->ple_window_dirty) {
		vmx->ple_window_dirty = false;
		vmcs_write32(PLE_WINDOW, vmx->ple_window);
	}

	if (vmx->nested.need_vmcs12_sync)
		nested_sync_from_vmcs12(vcpu);

	if (test_bit(VCPU_REGS_RSP, (unsigned long *)&vcpu->arch.regs_dirty))
		vmcs_writel(GUEST_RSP, vcpu->arch.regs[VCPU_REGS_RSP]);
	if (test_bit(VCPU_REGS_RIP, (unsigned long *)&vcpu->arch.regs_dirty))
		vmcs_writel(GUEST_RIP, vcpu->arch.regs[VCPU_REGS_RIP]);

	cr3 = __get_current_cr3_fast();
	if (unlikely(cr3 != vmx->loaded_vmcs->host_state.cr3)) {
		vmcs_writel(HOST_CR3, cr3);
		vmx->loaded_vmcs->host_state.cr3 = cr3;
	}

	cr4 = cr4_read_shadow();
	if (unlikely(cr4 != vmx->loaded_vmcs->host_state.cr4)) {
		vmcs_writel(HOST_CR4, cr4);
		vmx->loaded_vmcs->host_state.cr4 = cr4;
	}

	/* When single-stepping over STI and MOV SS, we must clear the
	 * corresponding interruptibility bits in the guest state. Otherwise
	 * vmentry fails as it then expects bit 14 (BS) in pending debug
	 * exceptions being set, but that's not correct for the guest debugging
	 * case. */
	if (vcpu->guest_debug & KVM_GUESTDBG_SINGLESTEP)
		vmx_set_interrupt_shadow(vcpu, 0);

	if (static_cpu_has(X86_FEATURE_PKU) &&
	    kvm_read_cr4_bits(vcpu, X86_CR4_PKE) &&
	    vcpu->arch.pkru != vmx->host_pkru)
		__write_pkru(vcpu->arch.pkru);

	pt_guest_enter(vmx);

	atomic_switch_perf_msrs(vmx);

	vmx_update_hv_timer(vcpu);

	/*
	 * If this vCPU has touched SPEC_CTRL, restore the guest's value if
	 * it's non-zero. Since vmentry is serialising on affected CPUs, there
	 * is no need to worry about the conditional branch over the wrmsr
	 * being speculatively taken.
	 */
	x86_spec_ctrl_set_guest(vmx->spec_ctrl, 0);
>>>>>>> 4a605bc0

	if (static_branch_unlikely(&vmx_l1d_should_flush))
		vmx_l1d_flush(vcpu);

	if (vcpu->arch.cr2 != read_cr2())
		write_cr2(vcpu->arch.cr2);

	vmx->fail = __vmx_vcpu_run(vmx, (unsigned long *)&vcpu->arch.regs,
				   vmx->loaded_vmcs->launched);

<<<<<<< HEAD
		/* Set vmx->fail based on EFLAGS.{CF,ZF} */
		"setbe %c[fail](%%" _ASM_CX ")\n\t"

		/* Save all guest registers, including RCX from the stack */
		"mov %%" _ASM_AX ", %c[rax](%%" _ASM_CX ") \n\t"
		"mov %%" _ASM_BX ", %c[rbx](%%" _ASM_CX ") \n\t"
		__ASM_SIZE(pop) " %c[rcx](%%" _ASM_CX ") \n\t"
		"mov %%" _ASM_DX ", %c[rdx](%%" _ASM_CX ") \n\t"
		"mov %%" _ASM_SI ", %c[rsi](%%" _ASM_CX ") \n\t"
		"mov %%" _ASM_DI ", %c[rdi](%%" _ASM_CX ") \n\t"
		"mov %%" _ASM_BP ", %c[rbp](%%" _ASM_CX ") \n\t"
#ifdef CONFIG_X86_64
		"mov %%r8,  %c[r8](%%" _ASM_CX ") \n\t"
		"mov %%r9,  %c[r9](%%" _ASM_CX ") \n\t"
		"mov %%r10, %c[r10](%%" _ASM_CX ") \n\t"
		"mov %%r11, %c[r11](%%" _ASM_CX ") \n\t"
		"mov %%r12, %c[r12](%%" _ASM_CX ") \n\t"
		"mov %%r13, %c[r13](%%" _ASM_CX ") \n\t"
		"mov %%r14, %c[r14](%%" _ASM_CX ") \n\t"
		"mov %%r15, %c[r15](%%" _ASM_CX ") \n\t"
		/*
		* Clear host registers marked as clobbered to prevent
		* speculative use.
		*/
		"xor %%r8d,  %%r8d \n\t"
		"xor %%r9d,  %%r9d \n\t"
		"xor %%r10d, %%r10d \n\t"
		"xor %%r11d, %%r11d \n\t"
		"xor %%r12d, %%r12d \n\t"
		"xor %%r13d, %%r13d \n\t"
		"xor %%r14d, %%r14d \n\t"
		"xor %%r15d, %%r15d \n\t"
#endif
		"mov %%cr2, %%" _ASM_AX "   \n\t"
		"mov %%" _ASM_AX ", %c[cr2](%%" _ASM_CX ") \n\t"

		"xor %%eax, %%eax \n\t"
		"xor %%ebx, %%ebx \n\t"
		"xor %%esi, %%esi \n\t"
		"xor %%edi, %%edi \n\t"
		"pop  %%" _ASM_BP "; pop  %%" _ASM_DX " \n\t"
	      : ASM_CALL_CONSTRAINT
	      : "c"(vmx), "d"((unsigned long)HOST_RSP), "S"(evmcs_rsp),
		[launched]"i"(offsetof(struct vcpu_vmx, __launched)),
		[fail]"i"(offsetof(struct vcpu_vmx, fail)),
		[host_rsp]"i"(offsetof(struct vcpu_vmx, host_rsp)),
		[rax]"i"(offsetof(struct vcpu_vmx, vcpu.arch.regs[VCPU_REGS_RAX])),
		[rbx]"i"(offsetof(struct vcpu_vmx, vcpu.arch.regs[VCPU_REGS_RBX])),
		[rcx]"i"(offsetof(struct vcpu_vmx, vcpu.arch.regs[VCPU_REGS_RCX])),
		[rdx]"i"(offsetof(struct vcpu_vmx, vcpu.arch.regs[VCPU_REGS_RDX])),
		[rsi]"i"(offsetof(struct vcpu_vmx, vcpu.arch.regs[VCPU_REGS_RSI])),
		[rdi]"i"(offsetof(struct vcpu_vmx, vcpu.arch.regs[VCPU_REGS_RDI])),
		[rbp]"i"(offsetof(struct vcpu_vmx, vcpu.arch.regs[VCPU_REGS_RBP])),
#ifdef CONFIG_X86_64
		[r8]"i"(offsetof(struct vcpu_vmx, vcpu.arch.regs[VCPU_REGS_R8])),
		[r9]"i"(offsetof(struct vcpu_vmx, vcpu.arch.regs[VCPU_REGS_R9])),
		[r10]"i"(offsetof(struct vcpu_vmx, vcpu.arch.regs[VCPU_REGS_R10])),
		[r11]"i"(offsetof(struct vcpu_vmx, vcpu.arch.regs[VCPU_REGS_R11])),
		[r12]"i"(offsetof(struct vcpu_vmx, vcpu.arch.regs[VCPU_REGS_R12])),
		[r13]"i"(offsetof(struct vcpu_vmx, vcpu.arch.regs[VCPU_REGS_R13])),
		[r14]"i"(offsetof(struct vcpu_vmx, vcpu.arch.regs[VCPU_REGS_R14])),
		[r15]"i"(offsetof(struct vcpu_vmx, vcpu.arch.regs[VCPU_REGS_R15])),
#endif
		[cr2]"i"(offsetof(struct vcpu_vmx, vcpu.arch.cr2)),
		[wordsize]"i"(sizeof(ulong))
	      : "cc", "memory"
#ifdef CONFIG_X86_64
		, "rax", "rbx", "rdi"
		, "r8", "r9", "r10", "r11", "r12", "r13", "r14", "r15"
#else
		, "eax", "ebx", "edi"
#endif
	      );
}
STACK_FRAME_NON_STANDARD(__vmx_vcpu_run);

static void vmx_vcpu_run(struct kvm_vcpu *vcpu)
{
	struct vcpu_vmx *vmx = to_vmx(vcpu);
	unsigned long cr3, cr4;

	/* Record the guest's net vcpu time for enforced NMI injections. */
	if (unlikely(!enable_vnmi &&
		     vmx->loaded_vmcs->soft_vnmi_blocked))
		vmx->loaded_vmcs->entry_time = ktime_get();

	/* Don't enter VMX if guest state is invalid, let the exit handler
	   start emulation until we arrive back to a valid state */
	if (vmx->emulation_required)
		return;

	if (vmx->ple_window_dirty) {
		vmx->ple_window_dirty = false;
		vmcs_write32(PLE_WINDOW, vmx->ple_window);
	}

	if (vmx->nested.need_vmcs12_sync)
		nested_sync_from_vmcs12(vcpu);

	if (test_bit(VCPU_REGS_RSP, (unsigned long *)&vcpu->arch.regs_dirty))
		vmcs_writel(GUEST_RSP, vcpu->arch.regs[VCPU_REGS_RSP]);
	if (test_bit(VCPU_REGS_RIP, (unsigned long *)&vcpu->arch.regs_dirty))
		vmcs_writel(GUEST_RIP, vcpu->arch.regs[VCPU_REGS_RIP]);

	cr3 = __get_current_cr3_fast();
	if (unlikely(cr3 != vmx->loaded_vmcs->host_state.cr3)) {
		vmcs_writel(HOST_CR3, cr3);
		vmx->loaded_vmcs->host_state.cr3 = cr3;
	}

	cr4 = cr4_read_shadow();
	if (unlikely(cr4 != vmx->loaded_vmcs->host_state.cr4)) {
		vmcs_writel(HOST_CR4, cr4);
		vmx->loaded_vmcs->host_state.cr4 = cr4;
	}

	/* When single-stepping over STI and MOV SS, we must clear the
	 * corresponding interruptibility bits in the guest state. Otherwise
	 * vmentry fails as it then expects bit 14 (BS) in pending debug
	 * exceptions being set, but that's not correct for the guest debugging
	 * case. */
	if (vcpu->guest_debug & KVM_GUESTDBG_SINGLESTEP)
		vmx_set_interrupt_shadow(vcpu, 0);

	if (static_cpu_has(X86_FEATURE_PKU) &&
	    kvm_read_cr4_bits(vcpu, X86_CR4_PKE) &&
	    vcpu->arch.pkru != vmx->host_pkru)
		__write_pkru(vcpu->arch.pkru);

	pt_guest_enter(vmx);

	atomic_switch_perf_msrs(vmx);

	vmx_update_hv_timer(vcpu);

	/*
	 * If this vCPU has touched SPEC_CTRL, restore the guest's value if
	 * it's non-zero. Since vmentry is serialising on affected CPUs, there
	 * is no need to worry about the conditional branch over the wrmsr
	 * being speculatively taken.
	 */
	x86_spec_ctrl_set_guest(vmx->spec_ctrl, 0);

	__vmx_vcpu_run(vcpu, vmx);
=======
	vcpu->arch.cr2 = read_cr2();
>>>>>>> 4a605bc0

	/*
	 * We do not use IBRS in the kernel. If this vCPU has used the
	 * SPEC_CTRL MSR it may have left it on; save the value and
	 * turn it off. This is much more efficient than blindly adding
	 * it to the atomic save/restore list. Especially as the former
	 * (Saving guest MSRs on vmexit) doesn't even exist in KVM.
	 *
	 * For non-nested case:
	 * If the L01 MSR bitmap does not intercept the MSR, then we need to
	 * save it.
	 *
	 * For nested case:
	 * If the L02 MSR bitmap does not intercept the MSR, then we need to
	 * save it.
	 */
	if (unlikely(!msr_write_intercepted(vcpu, MSR_IA32_SPEC_CTRL)))
		vmx->spec_ctrl = native_read_msr(MSR_IA32_SPEC_CTRL);

	x86_spec_ctrl_restore_host(vmx->spec_ctrl, 0);

	/* Eliminate branch target predictions from guest mode */
	vmexit_fill_RSB();

	/* All fields are clean at this point */
	if (static_branch_unlikely(&enable_evmcs))
		current_evmcs->hv_clean_fields |=
			HV_VMX_ENLIGHTENED_CLEAN_FIELD_ALL;

	/* MSR_IA32_DEBUGCTLMSR is zeroed on vmexit. Restore it if needed */
	if (vmx->host_debugctlmsr)
		update_debugctlmsr(vmx->host_debugctlmsr);

#ifndef CONFIG_X86_64
	/*
	 * The sysexit path does not restore ds/es, so we must set them to
	 * a reasonable value ourselves.
	 *
	 * We can't defer this to vmx_prepare_switch_to_host() since that
	 * function may be executed in interrupt context, which saves and
	 * restore segments around it, nullifying its effect.
	 */
	loadsegment(ds, __USER_DS);
	loadsegment(es, __USER_DS);
#endif

	vcpu->arch.regs_avail = ~((1 << VCPU_REGS_RIP) | (1 << VCPU_REGS_RSP)
				  | (1 << VCPU_EXREG_RFLAGS)
				  | (1 << VCPU_EXREG_PDPTR)
				  | (1 << VCPU_EXREG_SEGMENTS)
				  | (1 << VCPU_EXREG_CR3));
	vcpu->arch.regs_dirty = 0;

	pt_guest_exit(vmx);

	/*
	 * eager fpu is enabled if PKEY is supported and CR4 is switched
	 * back on host, so it is safe to read guest PKRU from current
	 * XSAVE.
	 */
	if (static_cpu_has(X86_FEATURE_PKU) &&
	    kvm_read_cr4_bits(vcpu, X86_CR4_PKE)) {
		vcpu->arch.pkru = __read_pkru();
		if (vcpu->arch.pkru != vmx->host_pkru)
			__write_pkru(vmx->host_pkru);
	}

	vmx->nested.nested_run_pending = 0;
	vmx->idt_vectoring_info = 0;

	vmx->exit_reason = vmx->fail ? 0xdead : vmcs_read32(VM_EXIT_REASON);
	if (vmx->fail || (vmx->exit_reason & VMX_EXIT_REASONS_FAILED_VMENTRY))
		return;

	vmx->loaded_vmcs->launched = 1;
	vmx->idt_vectoring_info = vmcs_read32(IDT_VECTORING_INFO_FIELD);

	vmx_complete_atomic_exit(vmx);
	vmx_recover_nmi_blocking(vmx);
	vmx_complete_interrupts(vmx);
}

static struct kvm *vmx_vm_alloc(void)
{
	struct kvm_vmx *kvm_vmx = __vmalloc(sizeof(struct kvm_vmx),
					    GFP_KERNEL_ACCOUNT | __GFP_ZERO,
					    PAGE_KERNEL);
	return &kvm_vmx->kvm;
}

static void vmx_vm_free(struct kvm *kvm)
{
	vfree(to_kvm_vmx(kvm));
}

static void vmx_free_vcpu(struct kvm_vcpu *vcpu)
{
	struct vcpu_vmx *vmx = to_vmx(vcpu);

	if (enable_pml)
		vmx_destroy_pml_buffer(vmx);
	free_vpid(vmx->vpid);
	nested_vmx_free_vcpu(vcpu);
	free_loaded_vmcs(vmx->loaded_vmcs);
	kfree(vmx->guest_msrs);
	kvm_vcpu_uninit(vcpu);
	kmem_cache_free(x86_fpu_cache, vmx->vcpu.arch.guest_fpu);
	kmem_cache_free(kvm_vcpu_cache, vmx);
}

static struct kvm_vcpu *vmx_create_vcpu(struct kvm *kvm, unsigned int id)
{
	int err;
	struct vcpu_vmx *vmx;
	unsigned long *msr_bitmap;
	int cpu;

	vmx = kmem_cache_zalloc(kvm_vcpu_cache, GFP_KERNEL_ACCOUNT);
	if (!vmx)
		return ERR_PTR(-ENOMEM);

	vmx->vcpu.arch.guest_fpu = kmem_cache_zalloc(x86_fpu_cache,
			GFP_KERNEL_ACCOUNT);
	if (!vmx->vcpu.arch.guest_fpu) {
		printk(KERN_ERR "kvm: failed to allocate vcpu's fpu\n");
		err = -ENOMEM;
		goto free_partial_vcpu;
	}

	vmx->vpid = allocate_vpid();

	err = kvm_vcpu_init(&vmx->vcpu, kvm, id);
	if (err)
		goto free_vcpu;

	err = -ENOMEM;

	/*
	 * If PML is turned on, failure on enabling PML just results in failure
	 * of creating the vcpu, therefore we can simplify PML logic (by
	 * avoiding dealing with cases, such as enabling PML partially on vcpus
	 * for the guest, etc.
	 */
	if (enable_pml) {
		vmx->pml_pg = alloc_page(GFP_KERNEL_ACCOUNT | __GFP_ZERO);
		if (!vmx->pml_pg)
			goto uninit_vcpu;
	}

	vmx->guest_msrs = kmalloc(PAGE_SIZE, GFP_KERNEL_ACCOUNT);
	BUILD_BUG_ON(ARRAY_SIZE(vmx_msr_index) * sizeof(vmx->guest_msrs[0])
		     > PAGE_SIZE);

	if (!vmx->guest_msrs)
		goto free_pml;

	err = alloc_loaded_vmcs(&vmx->vmcs01);
	if (err < 0)
		goto free_msrs;

	msr_bitmap = vmx->vmcs01.msr_bitmap;
	vmx_disable_intercept_for_msr(msr_bitmap, MSR_IA32_TSC, MSR_TYPE_R);
	vmx_disable_intercept_for_msr(msr_bitmap, MSR_FS_BASE, MSR_TYPE_RW);
	vmx_disable_intercept_for_msr(msr_bitmap, MSR_GS_BASE, MSR_TYPE_RW);
	vmx_disable_intercept_for_msr(msr_bitmap, MSR_KERNEL_GS_BASE, MSR_TYPE_RW);
	vmx_disable_intercept_for_msr(msr_bitmap, MSR_IA32_SYSENTER_CS, MSR_TYPE_RW);
	vmx_disable_intercept_for_msr(msr_bitmap, MSR_IA32_SYSENTER_ESP, MSR_TYPE_RW);
	vmx_disable_intercept_for_msr(msr_bitmap, MSR_IA32_SYSENTER_EIP, MSR_TYPE_RW);
	vmx->msr_bitmap_mode = 0;

	vmx->loaded_vmcs = &vmx->vmcs01;
	cpu = get_cpu();
	vmx_vcpu_load(&vmx->vcpu, cpu);
	vmx->vcpu.cpu = cpu;
	vmx_vcpu_setup(vmx);
	vmx_vcpu_put(&vmx->vcpu);
	put_cpu();
	if (cpu_need_virtualize_apic_accesses(&vmx->vcpu)) {
		err = alloc_apic_access_page(kvm);
		if (err)
			goto free_vmcs;
	}

	if (enable_ept && !enable_unrestricted_guest) {
		err = init_rmode_identity_map(kvm);
		if (err)
			goto free_vmcs;
	}

	if (nested)
		nested_vmx_setup_ctls_msrs(&vmx->nested.msrs,
					   vmx_capability.ept,
					   kvm_vcpu_apicv_active(&vmx->vcpu));
	else
		memset(&vmx->nested.msrs, 0, sizeof(vmx->nested.msrs));

	vmx->nested.posted_intr_nv = -1;
	vmx->nested.current_vmptr = -1ull;

	vmx->msr_ia32_feature_control_valid_bits = FEATURE_CONTROL_LOCKED;

	/*
	 * Enforce invariant: pi_desc.nv is always either POSTED_INTR_VECTOR
	 * or POSTED_INTR_WAKEUP_VECTOR.
	 */
	vmx->pi_desc.nv = POSTED_INTR_VECTOR;
	vmx->pi_desc.sn = 1;

	vmx->ept_pointer = INVALID_PAGE;

	return &vmx->vcpu;

free_vmcs:
	free_loaded_vmcs(vmx->loaded_vmcs);
free_msrs:
	kfree(vmx->guest_msrs);
free_pml:
	vmx_destroy_pml_buffer(vmx);
uninit_vcpu:
	kvm_vcpu_uninit(&vmx->vcpu);
free_vcpu:
	free_vpid(vmx->vpid);
	kmem_cache_free(x86_fpu_cache, vmx->vcpu.arch.guest_fpu);
free_partial_vcpu:
	kmem_cache_free(kvm_vcpu_cache, vmx);
	return ERR_PTR(err);
}

#define L1TF_MSG_SMT "L1TF CPU bug present and SMT on, data leak possible. See CVE-2018-3646 and https://www.kernel.org/doc/html/latest/admin-guide/l1tf.html for details.\n"
#define L1TF_MSG_L1D "L1TF CPU bug present and virtualization mitigation disabled, data leak possible. See CVE-2018-3646 and https://www.kernel.org/doc/html/latest/admin-guide/l1tf.html for details.\n"

static int vmx_vm_init(struct kvm *kvm)
{
	spin_lock_init(&to_kvm_vmx(kvm)->ept_pointer_lock);

	if (!ple_gap)
		kvm->arch.pause_in_guest = true;

	if (boot_cpu_has(X86_BUG_L1TF) && enable_ept) {
		switch (l1tf_mitigation) {
		case L1TF_MITIGATION_OFF:
		case L1TF_MITIGATION_FLUSH_NOWARN:
			/* 'I explicitly don't care' is set */
			break;
		case L1TF_MITIGATION_FLUSH:
		case L1TF_MITIGATION_FLUSH_NOSMT:
		case L1TF_MITIGATION_FULL:
			/*
			 * Warn upon starting the first VM in a potentially
			 * insecure environment.
			 */
			if (sched_smt_active())
				pr_warn_once(L1TF_MSG_SMT);
			if (l1tf_vmx_mitigation == VMENTER_L1D_FLUSH_NEVER)
				pr_warn_once(L1TF_MSG_L1D);
			break;
		case L1TF_MITIGATION_FULL_FORCE:
			/* Flush is enforced */
			break;
		}
	}
	return 0;
}

static void __init vmx_check_processor_compat(void *rtn)
{
	struct vmcs_config vmcs_conf;
	struct vmx_capability vmx_cap;

	*(int *)rtn = 0;
	if (setup_vmcs_config(&vmcs_conf, &vmx_cap) < 0)
		*(int *)rtn = -EIO;
	if (nested)
		nested_vmx_setup_ctls_msrs(&vmcs_conf.nested, vmx_cap.ept,
					   enable_apicv);
	if (memcmp(&vmcs_config, &vmcs_conf, sizeof(struct vmcs_config)) != 0) {
		printk(KERN_ERR "kvm: CPU %d feature inconsistency!\n",
				smp_processor_id());
		*(int *)rtn = -EIO;
	}
}

static u64 vmx_get_mt_mask(struct kvm_vcpu *vcpu, gfn_t gfn, bool is_mmio)
{
	u8 cache;
	u64 ipat = 0;

	/* For VT-d and EPT combination
	 * 1. MMIO: always map as UC
	 * 2. EPT with VT-d:
	 *   a. VT-d without snooping control feature: can't guarantee the
	 *	result, try to trust guest.
	 *   b. VT-d with snooping control feature: snooping control feature of
	 *	VT-d engine can guarantee the cache correctness. Just set it
	 *	to WB to keep consistent with host. So the same as item 3.
	 * 3. EPT without VT-d: always map as WB and set IPAT=1 to keep
	 *    consistent with host MTRR
	 */
	if (is_mmio) {
		cache = MTRR_TYPE_UNCACHABLE;
		goto exit;
	}

	if (!kvm_arch_has_noncoherent_dma(vcpu->kvm)) {
		ipat = VMX_EPT_IPAT_BIT;
		cache = MTRR_TYPE_WRBACK;
		goto exit;
	}

	if (kvm_read_cr0(vcpu) & X86_CR0_CD) {
		ipat = VMX_EPT_IPAT_BIT;
		if (kvm_check_has_quirk(vcpu->kvm, KVM_X86_QUIRK_CD_NW_CLEARED))
			cache = MTRR_TYPE_WRBACK;
		else
			cache = MTRR_TYPE_UNCACHABLE;
		goto exit;
	}

	cache = kvm_mtrr_get_guest_memory_type(vcpu, gfn);

exit:
	return (cache << VMX_EPT_MT_EPTE_SHIFT) | ipat;
}

static int vmx_get_lpage_level(void)
{
	if (enable_ept && !cpu_has_vmx_ept_1g_page())
		return PT_DIRECTORY_LEVEL;
	else
		/* For shadow and EPT supported 1GB page */
		return PT_PDPE_LEVEL;
}

static void vmcs_set_secondary_exec_control(u32 new_ctl)
{
	/*
	 * These bits in the secondary execution controls field
	 * are dynamic, the others are mostly based on the hypervisor
	 * architecture and the guest's CPUID.  Do not touch the
	 * dynamic bits.
	 */
	u32 mask =
		SECONDARY_EXEC_SHADOW_VMCS |
		SECONDARY_EXEC_VIRTUALIZE_X2APIC_MODE |
		SECONDARY_EXEC_VIRTUALIZE_APIC_ACCESSES |
		SECONDARY_EXEC_DESC;

	u32 cur_ctl = vmcs_read32(SECONDARY_VM_EXEC_CONTROL);

	vmcs_write32(SECONDARY_VM_EXEC_CONTROL,
		     (new_ctl & ~mask) | (cur_ctl & mask));
}

/*
 * Generate MSR_IA32_VMX_CR{0,4}_FIXED1 according to CPUID. Only set bits
 * (indicating "allowed-1") if they are supported in the guest's CPUID.
 */
static void nested_vmx_cr_fixed1_bits_update(struct kvm_vcpu *vcpu)
{
	struct vcpu_vmx *vmx = to_vmx(vcpu);
	struct kvm_cpuid_entry2 *entry;

	vmx->nested.msrs.cr0_fixed1 = 0xffffffff;
	vmx->nested.msrs.cr4_fixed1 = X86_CR4_PCE;

#define cr4_fixed1_update(_cr4_mask, _reg, _cpuid_mask) do {		\
	if (entry && (entry->_reg & (_cpuid_mask)))			\
		vmx->nested.msrs.cr4_fixed1 |= (_cr4_mask);	\
} while (0)

	entry = kvm_find_cpuid_entry(vcpu, 0x1, 0);
	cr4_fixed1_update(X86_CR4_VME,        edx, bit(X86_FEATURE_VME));
	cr4_fixed1_update(X86_CR4_PVI,        edx, bit(X86_FEATURE_VME));
	cr4_fixed1_update(X86_CR4_TSD,        edx, bit(X86_FEATURE_TSC));
	cr4_fixed1_update(X86_CR4_DE,         edx, bit(X86_FEATURE_DE));
	cr4_fixed1_update(X86_CR4_PSE,        edx, bit(X86_FEATURE_PSE));
	cr4_fixed1_update(X86_CR4_PAE,        edx, bit(X86_FEATURE_PAE));
	cr4_fixed1_update(X86_CR4_MCE,        edx, bit(X86_FEATURE_MCE));
	cr4_fixed1_update(X86_CR4_PGE,        edx, bit(X86_FEATURE_PGE));
	cr4_fixed1_update(X86_CR4_OSFXSR,     edx, bit(X86_FEATURE_FXSR));
	cr4_fixed1_update(X86_CR4_OSXMMEXCPT, edx, bit(X86_FEATURE_XMM));
	cr4_fixed1_update(X86_CR4_VMXE,       ecx, bit(X86_FEATURE_VMX));
	cr4_fixed1_update(X86_CR4_SMXE,       ecx, bit(X86_FEATURE_SMX));
	cr4_fixed1_update(X86_CR4_PCIDE,      ecx, bit(X86_FEATURE_PCID));
	cr4_fixed1_update(X86_CR4_OSXSAVE,    ecx, bit(X86_FEATURE_XSAVE));

	entry = kvm_find_cpuid_entry(vcpu, 0x7, 0);
	cr4_fixed1_update(X86_CR4_FSGSBASE,   ebx, bit(X86_FEATURE_FSGSBASE));
	cr4_fixed1_update(X86_CR4_SMEP,       ebx, bit(X86_FEATURE_SMEP));
	cr4_fixed1_update(X86_CR4_SMAP,       ebx, bit(X86_FEATURE_SMAP));
	cr4_fixed1_update(X86_CR4_PKE,        ecx, bit(X86_FEATURE_PKU));
	cr4_fixed1_update(X86_CR4_UMIP,       ecx, bit(X86_FEATURE_UMIP));

#undef cr4_fixed1_update
}

static void nested_vmx_entry_exit_ctls_update(struct kvm_vcpu *vcpu)
{
	struct vcpu_vmx *vmx = to_vmx(vcpu);

	if (kvm_mpx_supported()) {
		bool mpx_enabled = guest_cpuid_has(vcpu, X86_FEATURE_MPX);

		if (mpx_enabled) {
			vmx->nested.msrs.entry_ctls_high |= VM_ENTRY_LOAD_BNDCFGS;
			vmx->nested.msrs.exit_ctls_high |= VM_EXIT_CLEAR_BNDCFGS;
		} else {
			vmx->nested.msrs.entry_ctls_high &= ~VM_ENTRY_LOAD_BNDCFGS;
			vmx->nested.msrs.exit_ctls_high &= ~VM_EXIT_CLEAR_BNDCFGS;
		}
	}
}

static void update_intel_pt_cfg(struct kvm_vcpu *vcpu)
{
	struct vcpu_vmx *vmx = to_vmx(vcpu);
	struct kvm_cpuid_entry2 *best = NULL;
	int i;

	for (i = 0; i < PT_CPUID_LEAVES; i++) {
		best = kvm_find_cpuid_entry(vcpu, 0x14, i);
		if (!best)
			return;
		vmx->pt_desc.caps[CPUID_EAX + i*PT_CPUID_REGS_NUM] = best->eax;
		vmx->pt_desc.caps[CPUID_EBX + i*PT_CPUID_REGS_NUM] = best->ebx;
		vmx->pt_desc.caps[CPUID_ECX + i*PT_CPUID_REGS_NUM] = best->ecx;
		vmx->pt_desc.caps[CPUID_EDX + i*PT_CPUID_REGS_NUM] = best->edx;
	}

	/* Get the number of configurable Address Ranges for filtering */
	vmx->pt_desc.addr_range = intel_pt_validate_cap(vmx->pt_desc.caps,
						PT_CAP_num_address_ranges);

	/* Initialize and clear the no dependency bits */
	vmx->pt_desc.ctl_bitmask = ~(RTIT_CTL_TRACEEN | RTIT_CTL_OS |
			RTIT_CTL_USR | RTIT_CTL_TSC_EN | RTIT_CTL_DISRETC);

	/*
	 * If CPUID.(EAX=14H,ECX=0):EBX[0]=1 CR3Filter can be set otherwise
	 * will inject an #GP
	 */
	if (intel_pt_validate_cap(vmx->pt_desc.caps, PT_CAP_cr3_filtering))
		vmx->pt_desc.ctl_bitmask &= ~RTIT_CTL_CR3EN;

	/*
	 * If CPUID.(EAX=14H,ECX=0):EBX[1]=1 CYCEn, CycThresh and
	 * PSBFreq can be set
	 */
	if (intel_pt_validate_cap(vmx->pt_desc.caps, PT_CAP_psb_cyc))
		vmx->pt_desc.ctl_bitmask &= ~(RTIT_CTL_CYCLEACC |
				RTIT_CTL_CYC_THRESH | RTIT_CTL_PSB_FREQ);

	/*
	 * If CPUID.(EAX=14H,ECX=0):EBX[3]=1 MTCEn BranchEn and
	 * MTCFreq can be set
	 */
	if (intel_pt_validate_cap(vmx->pt_desc.caps, PT_CAP_mtc))
		vmx->pt_desc.ctl_bitmask &= ~(RTIT_CTL_MTC_EN |
				RTIT_CTL_BRANCH_EN | RTIT_CTL_MTC_RANGE);

	/* If CPUID.(EAX=14H,ECX=0):EBX[4]=1 FUPonPTW and PTWEn can be set */
	if (intel_pt_validate_cap(vmx->pt_desc.caps, PT_CAP_ptwrite))
		vmx->pt_desc.ctl_bitmask &= ~(RTIT_CTL_FUP_ON_PTW |
							RTIT_CTL_PTW_EN);

	/* If CPUID.(EAX=14H,ECX=0):EBX[5]=1 PwrEvEn can be set */
	if (intel_pt_validate_cap(vmx->pt_desc.caps, PT_CAP_power_event_trace))
		vmx->pt_desc.ctl_bitmask &= ~RTIT_CTL_PWR_EVT_EN;

	/* If CPUID.(EAX=14H,ECX=0):ECX[0]=1 ToPA can be set */
	if (intel_pt_validate_cap(vmx->pt_desc.caps, PT_CAP_topa_output))
		vmx->pt_desc.ctl_bitmask &= ~RTIT_CTL_TOPA;

	/* If CPUID.(EAX=14H,ECX=0):ECX[3]=1 FabircEn can be set */
	if (intel_pt_validate_cap(vmx->pt_desc.caps, PT_CAP_output_subsys))
		vmx->pt_desc.ctl_bitmask &= ~RTIT_CTL_FABRIC_EN;

	/* unmask address range configure area */
	for (i = 0; i < vmx->pt_desc.addr_range; i++)
		vmx->pt_desc.ctl_bitmask &= ~(0xfULL << (32 + i * 4));
}

static void vmx_cpuid_update(struct kvm_vcpu *vcpu)
{
	struct vcpu_vmx *vmx = to_vmx(vcpu);

	if (cpu_has_secondary_exec_ctrls()) {
		vmx_compute_secondary_exec_control(vmx);
		vmcs_set_secondary_exec_control(vmx->secondary_exec_control);
	}

	if (nested_vmx_allowed(vcpu))
		to_vmx(vcpu)->msr_ia32_feature_control_valid_bits |=
			FEATURE_CONTROL_VMXON_ENABLED_OUTSIDE_SMX;
	else
		to_vmx(vcpu)->msr_ia32_feature_control_valid_bits &=
			~FEATURE_CONTROL_VMXON_ENABLED_OUTSIDE_SMX;

	if (nested_vmx_allowed(vcpu)) {
		nested_vmx_cr_fixed1_bits_update(vcpu);
		nested_vmx_entry_exit_ctls_update(vcpu);
	}

	if (boot_cpu_has(X86_FEATURE_INTEL_PT) &&
			guest_cpuid_has(vcpu, X86_FEATURE_INTEL_PT))
		update_intel_pt_cfg(vcpu);
}

static void vmx_set_supported_cpuid(u32 func, struct kvm_cpuid_entry2 *entry)
{
	if (func == 1 && nested)
		entry->ecx |= bit(X86_FEATURE_VMX);
}

static void vmx_request_immediate_exit(struct kvm_vcpu *vcpu)
{
	to_vmx(vcpu)->req_immediate_exit = true;
}

static int vmx_check_intercept(struct kvm_vcpu *vcpu,
			       struct x86_instruction_info *info,
			       enum x86_intercept_stage stage)
{
	struct vmcs12 *vmcs12 = get_vmcs12(vcpu);
	struct x86_emulate_ctxt *ctxt = &vcpu->arch.emulate_ctxt;

	/*
	 * RDPID causes #UD if disabled through secondary execution controls.
	 * Because it is marked as EmulateOnUD, we need to intercept it here.
	 */
	if (info->intercept == x86_intercept_rdtscp &&
	    !nested_cpu_has2(vmcs12, SECONDARY_EXEC_RDTSCP)) {
		ctxt->exception.vector = UD_VECTOR;
		ctxt->exception.error_code_valid = false;
		return X86EMUL_PROPAGATE_FAULT;
	}

	/* TODO: check more intercepts... */
	return X86EMUL_CONTINUE;
}

#ifdef CONFIG_X86_64
/* (a << shift) / divisor, return 1 if overflow otherwise 0 */
static inline int u64_shl_div_u64(u64 a, unsigned int shift,
				  u64 divisor, u64 *result)
{
	u64 low = a << shift, high = a >> (64 - shift);

	/* To avoid the overflow on divq */
	if (high >= divisor)
		return 1;

	/* Low hold the result, high hold rem which is discarded */
	asm("divq %2\n\t" : "=a" (low), "=d" (high) :
	    "rm" (divisor), "0" (low), "1" (high));
	*result = low;

	return 0;
}

static int vmx_set_hv_timer(struct kvm_vcpu *vcpu, u64 guest_deadline_tsc)
{
	struct vcpu_vmx *vmx;
	u64 tscl, guest_tscl, delta_tsc, lapic_timer_advance_cycles;

	if (kvm_mwait_in_guest(vcpu->kvm))
		return -EOPNOTSUPP;

	vmx = to_vmx(vcpu);
	tscl = rdtsc();
	guest_tscl = kvm_read_l1_tsc(vcpu, tscl);
	delta_tsc = max(guest_deadline_tsc, guest_tscl) - guest_tscl;
	lapic_timer_advance_cycles = nsec_to_cycles(vcpu, lapic_timer_advance_ns);

	if (delta_tsc > lapic_timer_advance_cycles)
		delta_tsc -= lapic_timer_advance_cycles;
	else
		delta_tsc = 0;

	/* Convert to host delta tsc if tsc scaling is enabled */
	if (vcpu->arch.tsc_scaling_ratio != kvm_default_tsc_scaling_ratio &&
			u64_shl_div_u64(delta_tsc,
				kvm_tsc_scaling_ratio_frac_bits,
				vcpu->arch.tsc_scaling_ratio,
				&delta_tsc))
		return -ERANGE;

	/*
	 * If the delta tsc can't fit in the 32 bit after the multi shift,
	 * we can't use the preemption timer.
	 * It's possible that it fits on later vmentries, but checking
	 * on every vmentry is costly so we just use an hrtimer.
	 */
	if (delta_tsc >> (cpu_preemption_timer_multi + 32))
		return -ERANGE;

	vmx->hv_deadline_tsc = tscl + delta_tsc;
	return delta_tsc == 0;
}

static void vmx_cancel_hv_timer(struct kvm_vcpu *vcpu)
{
	to_vmx(vcpu)->hv_deadline_tsc = -1;
}
#endif

static void vmx_sched_in(struct kvm_vcpu *vcpu, int cpu)
{
	if (!kvm_pause_in_guest(vcpu->kvm))
		shrink_ple_window(vcpu);
}

static void vmx_slot_enable_log_dirty(struct kvm *kvm,
				     struct kvm_memory_slot *slot)
{
	kvm_mmu_slot_leaf_clear_dirty(kvm, slot);
	kvm_mmu_slot_largepage_remove_write_access(kvm, slot);
}

static void vmx_slot_disable_log_dirty(struct kvm *kvm,
				       struct kvm_memory_slot *slot)
{
	kvm_mmu_slot_set_dirty(kvm, slot);
}

static void vmx_flush_log_dirty(struct kvm *kvm)
{
	kvm_flush_pml_buffers(kvm);
}

static int vmx_write_pml_buffer(struct kvm_vcpu *vcpu)
{
	struct vmcs12 *vmcs12;
	struct vcpu_vmx *vmx = to_vmx(vcpu);
	gpa_t gpa;
	struct page *page = NULL;
	u64 *pml_address;

	if (is_guest_mode(vcpu)) {
		WARN_ON_ONCE(vmx->nested.pml_full);

		/*
		 * Check if PML is enabled for the nested guest.
		 * Whether eptp bit 6 is set is already checked
		 * as part of A/D emulation.
		 */
		vmcs12 = get_vmcs12(vcpu);
		if (!nested_cpu_has_pml(vmcs12))
			return 0;

		if (vmcs12->guest_pml_index >= PML_ENTITY_NUM) {
			vmx->nested.pml_full = true;
			return 1;
		}

		gpa = vmcs_read64(GUEST_PHYSICAL_ADDRESS) & ~0xFFFull;

		page = kvm_vcpu_gpa_to_page(vcpu, vmcs12->pml_address);
		if (is_error_page(page))
			return 0;

		pml_address = kmap(page);
		pml_address[vmcs12->guest_pml_index--] = gpa;
		kunmap(page);
		kvm_release_page_clean(page);
	}

	return 0;
}

static void vmx_enable_log_dirty_pt_masked(struct kvm *kvm,
					   struct kvm_memory_slot *memslot,
					   gfn_t offset, unsigned long mask)
{
	kvm_mmu_clear_dirty_pt_masked(kvm, memslot, offset, mask);
}

static void __pi_post_block(struct kvm_vcpu *vcpu)
{
	struct pi_desc *pi_desc = vcpu_to_pi_desc(vcpu);
	struct pi_desc old, new;
	unsigned int dest;

	do {
		old.control = new.control = pi_desc->control;
		WARN(old.nv != POSTED_INTR_WAKEUP_VECTOR,
		     "Wakeup handler not enabled while the VCPU is blocked\n");

		dest = cpu_physical_id(vcpu->cpu);

		if (x2apic_enabled())
			new.ndst = dest;
		else
			new.ndst = (dest << 8) & 0xFF00;

		/* set 'NV' to 'notification vector' */
		new.nv = POSTED_INTR_VECTOR;
	} while (cmpxchg64(&pi_desc->control, old.control,
			   new.control) != old.control);

	if (!WARN_ON_ONCE(vcpu->pre_pcpu == -1)) {
		spin_lock(&per_cpu(blocked_vcpu_on_cpu_lock, vcpu->pre_pcpu));
		list_del(&vcpu->blocked_vcpu_list);
		spin_unlock(&per_cpu(blocked_vcpu_on_cpu_lock, vcpu->pre_pcpu));
		vcpu->pre_pcpu = -1;
	}
}

/*
 * This routine does the following things for vCPU which is going
 * to be blocked if VT-d PI is enabled.
 * - Store the vCPU to the wakeup list, so when interrupts happen
 *   we can find the right vCPU to wake up.
 * - Change the Posted-interrupt descriptor as below:
 *      'NDST' <-- vcpu->pre_pcpu
 *      'NV' <-- POSTED_INTR_WAKEUP_VECTOR
 * - If 'ON' is set during this process, which means at least one
 *   interrupt is posted for this vCPU, we cannot block it, in
 *   this case, return 1, otherwise, return 0.
 *
 */
static int pi_pre_block(struct kvm_vcpu *vcpu)
{
	unsigned int dest;
	struct pi_desc old, new;
	struct pi_desc *pi_desc = vcpu_to_pi_desc(vcpu);

	if (!kvm_arch_has_assigned_device(vcpu->kvm) ||
		!irq_remapping_cap(IRQ_POSTING_CAP)  ||
		!kvm_vcpu_apicv_active(vcpu))
		return 0;

	WARN_ON(irqs_disabled());
	local_irq_disable();
	if (!WARN_ON_ONCE(vcpu->pre_pcpu != -1)) {
		vcpu->pre_pcpu = vcpu->cpu;
		spin_lock(&per_cpu(blocked_vcpu_on_cpu_lock, vcpu->pre_pcpu));
		list_add_tail(&vcpu->blocked_vcpu_list,
			      &per_cpu(blocked_vcpu_on_cpu,
				       vcpu->pre_pcpu));
		spin_unlock(&per_cpu(blocked_vcpu_on_cpu_lock, vcpu->pre_pcpu));
	}

	do {
		old.control = new.control = pi_desc->control;

		WARN((pi_desc->sn == 1),
		     "Warning: SN field of posted-interrupts "
		     "is set before blocking\n");

		/*
		 * Since vCPU can be preempted during this process,
		 * vcpu->cpu could be different with pre_pcpu, we
		 * need to set pre_pcpu as the destination of wakeup
		 * notification event, then we can find the right vCPU
		 * to wakeup in wakeup handler if interrupts happen
		 * when the vCPU is in blocked state.
		 */
		dest = cpu_physical_id(vcpu->pre_pcpu);

		if (x2apic_enabled())
			new.ndst = dest;
		else
			new.ndst = (dest << 8) & 0xFF00;

		/* set 'NV' to 'wakeup vector' */
		new.nv = POSTED_INTR_WAKEUP_VECTOR;
	} while (cmpxchg64(&pi_desc->control, old.control,
			   new.control) != old.control);

	/* We should not block the vCPU if an interrupt is posted for it.  */
	if (pi_test_on(pi_desc) == 1)
		__pi_post_block(vcpu);

	local_irq_enable();
	return (vcpu->pre_pcpu == -1);
}

static int vmx_pre_block(struct kvm_vcpu *vcpu)
{
	if (pi_pre_block(vcpu))
		return 1;

	if (kvm_lapic_hv_timer_in_use(vcpu))
		kvm_lapic_switch_to_sw_timer(vcpu);

	return 0;
}

static void pi_post_block(struct kvm_vcpu *vcpu)
{
	if (vcpu->pre_pcpu == -1)
		return;

	WARN_ON(irqs_disabled());
	local_irq_disable();
	__pi_post_block(vcpu);
	local_irq_enable();
}

static void vmx_post_block(struct kvm_vcpu *vcpu)
{
	if (kvm_x86_ops->set_hv_timer)
		kvm_lapic_switch_to_hv_timer(vcpu);

	pi_post_block(vcpu);
}

/*
 * vmx_update_pi_irte - set IRTE for Posted-Interrupts
 *
 * @kvm: kvm
 * @host_irq: host irq of the interrupt
 * @guest_irq: gsi of the interrupt
 * @set: set or unset PI
 * returns 0 on success, < 0 on failure
 */
static int vmx_update_pi_irte(struct kvm *kvm, unsigned int host_irq,
			      uint32_t guest_irq, bool set)
{
	struct kvm_kernel_irq_routing_entry *e;
	struct kvm_irq_routing_table *irq_rt;
	struct kvm_lapic_irq irq;
	struct kvm_vcpu *vcpu;
	struct vcpu_data vcpu_info;
	int idx, ret = 0;

	if (!kvm_arch_has_assigned_device(kvm) ||
		!irq_remapping_cap(IRQ_POSTING_CAP) ||
		!kvm_vcpu_apicv_active(kvm->vcpus[0]))
		return 0;

	idx = srcu_read_lock(&kvm->irq_srcu);
	irq_rt = srcu_dereference(kvm->irq_routing, &kvm->irq_srcu);
	if (guest_irq >= irq_rt->nr_rt_entries ||
	    hlist_empty(&irq_rt->map[guest_irq])) {
		pr_warn_once("no route for guest_irq %u/%u (broken user space?)\n",
			     guest_irq, irq_rt->nr_rt_entries);
		goto out;
	}

	hlist_for_each_entry(e, &irq_rt->map[guest_irq], link) {
		if (e->type != KVM_IRQ_ROUTING_MSI)
			continue;
		/*
		 * VT-d PI cannot support posting multicast/broadcast
		 * interrupts to a vCPU, we still use interrupt remapping
		 * for these kind of interrupts.
		 *
		 * For lowest-priority interrupts, we only support
		 * those with single CPU as the destination, e.g. user
		 * configures the interrupts via /proc/irq or uses
		 * irqbalance to make the interrupts single-CPU.
		 *
		 * We will support full lowest-priority interrupt later.
		 */

		kvm_set_msi_irq(kvm, e, &irq);
		if (!kvm_intr_is_single_vcpu(kvm, &irq, &vcpu)) {
			/*
			 * Make sure the IRTE is in remapped mode if
			 * we don't handle it in posted mode.
			 */
			ret = irq_set_vcpu_affinity(host_irq, NULL);
			if (ret < 0) {
				printk(KERN_INFO
				   "failed to back to remapped mode, irq: %u\n",
				   host_irq);
				goto out;
			}

			continue;
		}

		vcpu_info.pi_desc_addr = __pa(vcpu_to_pi_desc(vcpu));
		vcpu_info.vector = irq.vector;

		trace_kvm_pi_irte_update(host_irq, vcpu->vcpu_id, e->gsi,
				vcpu_info.vector, vcpu_info.pi_desc_addr, set);

		if (set)
			ret = irq_set_vcpu_affinity(host_irq, &vcpu_info);
		else
			ret = irq_set_vcpu_affinity(host_irq, NULL);

		if (ret < 0) {
			printk(KERN_INFO "%s: failed to update PI IRTE\n",
					__func__);
			goto out;
		}
	}

	ret = 0;
out:
	srcu_read_unlock(&kvm->irq_srcu, idx);
	return ret;
}

static void vmx_setup_mce(struct kvm_vcpu *vcpu)
{
	if (vcpu->arch.mcg_cap & MCG_LMCE_P)
		to_vmx(vcpu)->msr_ia32_feature_control_valid_bits |=
			FEATURE_CONTROL_LMCE;
	else
		to_vmx(vcpu)->msr_ia32_feature_control_valid_bits &=
			~FEATURE_CONTROL_LMCE;
}

static int vmx_smi_allowed(struct kvm_vcpu *vcpu)
{
	/* we need a nested vmexit to enter SMM, postpone if run is pending */
	if (to_vmx(vcpu)->nested.nested_run_pending)
		return 0;
	return 1;
}

static int vmx_pre_enter_smm(struct kvm_vcpu *vcpu, char *smstate)
{
	struct vcpu_vmx *vmx = to_vmx(vcpu);

	vmx->nested.smm.guest_mode = is_guest_mode(vcpu);
	if (vmx->nested.smm.guest_mode)
		nested_vmx_vmexit(vcpu, -1, 0, 0);

	vmx->nested.smm.vmxon = vmx->nested.vmxon;
	vmx->nested.vmxon = false;
	vmx_clear_hlt(vcpu);
	return 0;
}

static int vmx_pre_leave_smm(struct kvm_vcpu *vcpu, u64 smbase)
{
	struct vcpu_vmx *vmx = to_vmx(vcpu);
	int ret;

	if (vmx->nested.smm.vmxon) {
		vmx->nested.vmxon = true;
		vmx->nested.smm.vmxon = false;
	}

	if (vmx->nested.smm.guest_mode) {
		vcpu->arch.hflags &= ~HF_SMM_MASK;
		ret = nested_vmx_enter_non_root_mode(vcpu, false);
		vcpu->arch.hflags |= HF_SMM_MASK;
		if (ret)
			return ret;

		vmx->nested.smm.guest_mode = false;
	}
	return 0;
}

static int enable_smi_window(struct kvm_vcpu *vcpu)
{
	return 0;
}

static __init int hardware_setup(void)
{
	unsigned long host_bndcfgs;
	int r, i;

	rdmsrl_safe(MSR_EFER, &host_efer);

	for (i = 0; i < ARRAY_SIZE(vmx_msr_index); ++i)
		kvm_define_shared_msr(i, vmx_msr_index[i]);

	if (setup_vmcs_config(&vmcs_config, &vmx_capability) < 0)
		return -EIO;

	if (boot_cpu_has(X86_FEATURE_NX))
		kvm_enable_efer_bits(EFER_NX);

	if (boot_cpu_has(X86_FEATURE_MPX)) {
		rdmsrl(MSR_IA32_BNDCFGS, host_bndcfgs);
		WARN_ONCE(host_bndcfgs, "KVM: BNDCFGS in host will be lost");
	}

	if (boot_cpu_has(X86_FEATURE_XSAVES))
		rdmsrl(MSR_IA32_XSS, host_xss);

	if (!cpu_has_vmx_vpid() || !cpu_has_vmx_invvpid() ||
	    !(cpu_has_vmx_invvpid_single() || cpu_has_vmx_invvpid_global()))
		enable_vpid = 0;

	if (!cpu_has_vmx_ept() ||
	    !cpu_has_vmx_ept_4levels() ||
	    !cpu_has_vmx_ept_mt_wb() ||
	    !cpu_has_vmx_invept_global())
		enable_ept = 0;

	if (!cpu_has_vmx_ept_ad_bits() || !enable_ept)
		enable_ept_ad_bits = 0;

	if (!cpu_has_vmx_unrestricted_guest() || !enable_ept)
		enable_unrestricted_guest = 0;

	if (!cpu_has_vmx_flexpriority())
		flexpriority_enabled = 0;

	if (!cpu_has_virtual_nmis())
		enable_vnmi = 0;

	/*
	 * set_apic_access_page_addr() is used to reload apic access
	 * page upon invalidation.  No need to do anything if not
	 * using the APIC_ACCESS_ADDR VMCS field.
	 */
	if (!flexpriority_enabled)
		kvm_x86_ops->set_apic_access_page_addr = NULL;

	if (!cpu_has_vmx_tpr_shadow())
		kvm_x86_ops->update_cr8_intercept = NULL;

	if (enable_ept && !cpu_has_vmx_ept_2m_page())
		kvm_disable_largepages();

#if IS_ENABLED(CONFIG_HYPERV)
	if (ms_hyperv.nested_features & HV_X64_NESTED_GUEST_MAPPING_FLUSH
	    && enable_ept) {
		kvm_x86_ops->tlb_remote_flush = hv_remote_flush_tlb;
		kvm_x86_ops->tlb_remote_flush_with_range =
				hv_remote_flush_tlb_with_range;
	}
#endif

	if (!cpu_has_vmx_ple()) {
		ple_gap = 0;
		ple_window = 0;
		ple_window_grow = 0;
		ple_window_max = 0;
		ple_window_shrink = 0;
	}

	if (!cpu_has_vmx_apicv()) {
		enable_apicv = 0;
		kvm_x86_ops->sync_pir_to_irr = NULL;
	}

	if (cpu_has_vmx_tsc_scaling()) {
		kvm_has_tsc_control = true;
		kvm_max_tsc_scaling_ratio = KVM_VMX_TSC_MULTIPLIER_MAX;
		kvm_tsc_scaling_ratio_frac_bits = 48;
	}

	set_bit(0, vmx_vpid_bitmap); /* 0 is reserved for host */

	if (enable_ept)
		vmx_enable_tdp();
	else
		kvm_disable_tdp();

	/*
	 * Only enable PML when hardware supports PML feature, and both EPT
	 * and EPT A/D bit features are enabled -- PML depends on them to work.
	 */
	if (!enable_ept || !enable_ept_ad_bits || !cpu_has_vmx_pml())
		enable_pml = 0;

	if (!enable_pml) {
		kvm_x86_ops->slot_enable_log_dirty = NULL;
		kvm_x86_ops->slot_disable_log_dirty = NULL;
		kvm_x86_ops->flush_log_dirty = NULL;
		kvm_x86_ops->enable_log_dirty_pt_masked = NULL;
	}

	if (!cpu_has_vmx_preemption_timer())
		kvm_x86_ops->request_immediate_exit = __kvm_request_immediate_exit;

	if (cpu_has_vmx_preemption_timer() && enable_preemption_timer) {
		u64 vmx_msr;

		rdmsrl(MSR_IA32_VMX_MISC, vmx_msr);
		cpu_preemption_timer_multi =
			vmx_msr & VMX_MISC_PREEMPTION_TIMER_RATE_MASK;
	} else {
		kvm_x86_ops->set_hv_timer = NULL;
		kvm_x86_ops->cancel_hv_timer = NULL;
	}

	kvm_set_posted_intr_wakeup_handler(wakeup_handler);

	kvm_mce_cap_supported |= MCG_LMCE_P;

	if (pt_mode != PT_MODE_SYSTEM && pt_mode != PT_MODE_HOST_GUEST)
		return -EINVAL;
	if (!enable_ept || !cpu_has_vmx_intel_pt())
		pt_mode = PT_MODE_SYSTEM;

	if (nested) {
		nested_vmx_setup_ctls_msrs(&vmcs_config.nested,
					   vmx_capability.ept, enable_apicv);

		r = nested_vmx_hardware_setup(kvm_vmx_exit_handlers);
		if (r)
			return r;
	}

	r = alloc_kvm_area();
	if (r)
		nested_vmx_hardware_unsetup();
	return r;
}

static __exit void hardware_unsetup(void)
{
	if (nested)
		nested_vmx_hardware_unsetup();

	free_kvm_area();
}

static struct kvm_x86_ops vmx_x86_ops __ro_after_init = {
	.cpu_has_kvm_support = cpu_has_kvm_support,
	.disabled_by_bios = vmx_disabled_by_bios,
	.hardware_setup = hardware_setup,
	.hardware_unsetup = hardware_unsetup,
	.check_processor_compatibility = vmx_check_processor_compat,
	.hardware_enable = hardware_enable,
	.hardware_disable = hardware_disable,
	.cpu_has_accelerated_tpr = report_flexpriority,
	.has_emulated_msr = vmx_has_emulated_msr,

	.vm_init = vmx_vm_init,
	.vm_alloc = vmx_vm_alloc,
	.vm_free = vmx_vm_free,

	.vcpu_create = vmx_create_vcpu,
	.vcpu_free = vmx_free_vcpu,
	.vcpu_reset = vmx_vcpu_reset,

	.prepare_guest_switch = vmx_prepare_switch_to_guest,
	.vcpu_load = vmx_vcpu_load,
	.vcpu_put = vmx_vcpu_put,

	.update_bp_intercept = update_exception_bitmap,
	.get_msr_feature = vmx_get_msr_feature,
	.get_msr = vmx_get_msr,
	.set_msr = vmx_set_msr,
	.get_segment_base = vmx_get_segment_base,
	.get_segment = vmx_get_segment,
	.set_segment = vmx_set_segment,
	.get_cpl = vmx_get_cpl,
	.get_cs_db_l_bits = vmx_get_cs_db_l_bits,
	.decache_cr0_guest_bits = vmx_decache_cr0_guest_bits,
	.decache_cr3 = vmx_decache_cr3,
	.decache_cr4_guest_bits = vmx_decache_cr4_guest_bits,
	.set_cr0 = vmx_set_cr0,
	.set_cr3 = vmx_set_cr3,
	.set_cr4 = vmx_set_cr4,
	.set_efer = vmx_set_efer,
	.get_idt = vmx_get_idt,
	.set_idt = vmx_set_idt,
	.get_gdt = vmx_get_gdt,
	.set_gdt = vmx_set_gdt,
	.get_dr6 = vmx_get_dr6,
	.set_dr6 = vmx_set_dr6,
	.set_dr7 = vmx_set_dr7,
	.sync_dirty_debug_regs = vmx_sync_dirty_debug_regs,
	.cache_reg = vmx_cache_reg,
	.get_rflags = vmx_get_rflags,
	.set_rflags = vmx_set_rflags,

	.tlb_flush = vmx_flush_tlb,
	.tlb_flush_gva = vmx_flush_tlb_gva,

	.run = vmx_vcpu_run,
	.handle_exit = vmx_handle_exit,
	.skip_emulated_instruction = skip_emulated_instruction,
	.set_interrupt_shadow = vmx_set_interrupt_shadow,
	.get_interrupt_shadow = vmx_get_interrupt_shadow,
	.patch_hypercall = vmx_patch_hypercall,
	.set_irq = vmx_inject_irq,
	.set_nmi = vmx_inject_nmi,
	.queue_exception = vmx_queue_exception,
	.cancel_injection = vmx_cancel_injection,
	.interrupt_allowed = vmx_interrupt_allowed,
	.nmi_allowed = vmx_nmi_allowed,
	.get_nmi_mask = vmx_get_nmi_mask,
	.set_nmi_mask = vmx_set_nmi_mask,
	.enable_nmi_window = enable_nmi_window,
	.enable_irq_window = enable_irq_window,
	.update_cr8_intercept = update_cr8_intercept,
	.set_virtual_apic_mode = vmx_set_virtual_apic_mode,
	.set_apic_access_page_addr = vmx_set_apic_access_page_addr,
	.get_enable_apicv = vmx_get_enable_apicv,
	.refresh_apicv_exec_ctrl = vmx_refresh_apicv_exec_ctrl,
	.load_eoi_exitmap = vmx_load_eoi_exitmap,
	.apicv_post_state_restore = vmx_apicv_post_state_restore,
	.hwapic_irr_update = vmx_hwapic_irr_update,
	.hwapic_isr_update = vmx_hwapic_isr_update,
	.guest_apic_has_interrupt = vmx_guest_apic_has_interrupt,
	.sync_pir_to_irr = vmx_sync_pir_to_irr,
	.deliver_posted_interrupt = vmx_deliver_posted_interrupt,

	.set_tss_addr = vmx_set_tss_addr,
	.set_identity_map_addr = vmx_set_identity_map_addr,
	.get_tdp_level = get_ept_level,
	.get_mt_mask = vmx_get_mt_mask,

	.get_exit_info = vmx_get_exit_info,

	.get_lpage_level = vmx_get_lpage_level,

	.cpuid_update = vmx_cpuid_update,

	.rdtscp_supported = vmx_rdtscp_supported,
	.invpcid_supported = vmx_invpcid_supported,

	.set_supported_cpuid = vmx_set_supported_cpuid,

	.has_wbinvd_exit = cpu_has_vmx_wbinvd_exit,

	.read_l1_tsc_offset = vmx_read_l1_tsc_offset,
	.write_l1_tsc_offset = vmx_write_l1_tsc_offset,

	.set_tdp_cr3 = vmx_set_cr3,

	.check_intercept = vmx_check_intercept,
	.handle_external_intr = vmx_handle_external_intr,
	.mpx_supported = vmx_mpx_supported,
	.xsaves_supported = vmx_xsaves_supported,
	.umip_emulated = vmx_umip_emulated,
	.pt_supported = vmx_pt_supported,

	.request_immediate_exit = vmx_request_immediate_exit,

	.sched_in = vmx_sched_in,

	.slot_enable_log_dirty = vmx_slot_enable_log_dirty,
	.slot_disable_log_dirty = vmx_slot_disable_log_dirty,
	.flush_log_dirty = vmx_flush_log_dirty,
	.enable_log_dirty_pt_masked = vmx_enable_log_dirty_pt_masked,
	.write_log_dirty = vmx_write_pml_buffer,

	.pre_block = vmx_pre_block,
	.post_block = vmx_post_block,

	.pmu_ops = &intel_pmu_ops,

	.update_pi_irte = vmx_update_pi_irte,

#ifdef CONFIG_X86_64
	.set_hv_timer = vmx_set_hv_timer,
	.cancel_hv_timer = vmx_cancel_hv_timer,
#endif

	.setup_mce = vmx_setup_mce,

	.smi_allowed = vmx_smi_allowed,
	.pre_enter_smm = vmx_pre_enter_smm,
	.pre_leave_smm = vmx_pre_leave_smm,
	.enable_smi_window = enable_smi_window,

	.check_nested_events = NULL,
	.get_nested_state = NULL,
	.set_nested_state = NULL,
	.get_vmcs12_pages = NULL,
	.nested_enable_evmcs = NULL,
};

static void vmx_cleanup_l1d_flush(void)
{
	if (vmx_l1d_flush_pages) {
		free_pages((unsigned long)vmx_l1d_flush_pages, L1D_CACHE_ORDER);
		vmx_l1d_flush_pages = NULL;
	}
	/* Restore state so sysfs ignores VMX */
	l1tf_vmx_mitigation = VMENTER_L1D_FLUSH_AUTO;
}

static void vmx_exit(void)
{
#ifdef CONFIG_KEXEC_CORE
	RCU_INIT_POINTER(crash_vmclear_loaded_vmcss, NULL);
	synchronize_rcu();
#endif

	kvm_exit();

#if IS_ENABLED(CONFIG_HYPERV)
	if (static_branch_unlikely(&enable_evmcs)) {
		int cpu;
		struct hv_vp_assist_page *vp_ap;
		/*
		 * Reset everything to support using non-enlightened VMCS
		 * access later (e.g. when we reload the module with
		 * enlightened_vmcs=0)
		 */
		for_each_online_cpu(cpu) {
			vp_ap =	hv_get_vp_assist_page(cpu);

			if (!vp_ap)
				continue;

			vp_ap->current_nested_vmcs = 0;
			vp_ap->enlighten_vmentry = 0;
		}

		static_branch_disable(&enable_evmcs);
	}
#endif
	vmx_cleanup_l1d_flush();
}
module_exit(vmx_exit);

static int __init vmx_init(void)
{
	int r;

#if IS_ENABLED(CONFIG_HYPERV)
	/*
	 * Enlightened VMCS usage should be recommended and the host needs
	 * to support eVMCS v1 or above. We can also disable eVMCS support
	 * with module parameter.
	 */
	if (enlightened_vmcs &&
	    ms_hyperv.hints & HV_X64_ENLIGHTENED_VMCS_RECOMMENDED &&
	    (ms_hyperv.nested_features & HV_X64_ENLIGHTENED_VMCS_VERSION) >=
	    KVM_EVMCS_VERSION) {
		int cpu;

		/* Check that we have assist pages on all online CPUs */
		for_each_online_cpu(cpu) {
			if (!hv_get_vp_assist_page(cpu)) {
				enlightened_vmcs = false;
				break;
			}
		}

		if (enlightened_vmcs) {
			pr_info("KVM: vmx: using Hyper-V Enlightened VMCS\n");
			static_branch_enable(&enable_evmcs);
		}
	} else {
		enlightened_vmcs = false;
	}
#endif

	r = kvm_init(&vmx_x86_ops, sizeof(struct vcpu_vmx),
		     __alignof__(struct vcpu_vmx), THIS_MODULE);
	if (r)
		return r;

	/*
	 * Must be called after kvm_init() so enable_ept is properly set
	 * up. Hand the parameter mitigation value in which was stored in
	 * the pre module init parser. If no parameter was given, it will
	 * contain 'auto' which will be turned into the default 'cond'
	 * mitigation mode.
	 */
	if (boot_cpu_has(X86_BUG_L1TF)) {
		r = vmx_setup_l1d_flush(vmentry_l1d_flush_param);
		if (r) {
			vmx_exit();
			return r;
		}
	}

#ifdef CONFIG_KEXEC_CORE
	rcu_assign_pointer(crash_vmclear_loaded_vmcss,
			   crash_vmclear_local_loaded_vmcss);
#endif
	vmx_check_vmcs12_offsets();

	return 0;
}
module_init(vmx_init);<|MERGE_RESOLUTION|>--- conflicted
+++ resolved
@@ -6365,11 +6365,6 @@
 	vmx->loaded_vmcs->hv_timer_armed = false;
 }
 
-<<<<<<< HEAD
-static void __vmx_vcpu_run(struct kvm_vcpu *vcpu, struct vcpu_vmx *vmx)
-{
-	unsigned long evmcs_rsp;
-=======
 void vmx_update_host_rsp(struct vcpu_vmx *vmx, unsigned long host_rsp)
 {
 	if (unlikely(host_rsp != vmx->loaded_vmcs->host_state.rsp)) {
@@ -6446,7 +6441,6 @@
 	 * being speculatively taken.
 	 */
 	x86_spec_ctrl_set_guest(vmx->spec_ctrl, 0);
->>>>>>> 4a605bc0
 
 	if (static_branch_unlikely(&vmx_l1d_should_flush))
 		vmx_l1d_flush(vcpu);
@@ -6457,154 +6451,7 @@
 	vmx->fail = __vmx_vcpu_run(vmx, (unsigned long *)&vcpu->arch.regs,
 				   vmx->loaded_vmcs->launched);
 
-<<<<<<< HEAD
-		/* Set vmx->fail based on EFLAGS.{CF,ZF} */
-		"setbe %c[fail](%%" _ASM_CX ")\n\t"
-
-		/* Save all guest registers, including RCX from the stack */
-		"mov %%" _ASM_AX ", %c[rax](%%" _ASM_CX ") \n\t"
-		"mov %%" _ASM_BX ", %c[rbx](%%" _ASM_CX ") \n\t"
-		__ASM_SIZE(pop) " %c[rcx](%%" _ASM_CX ") \n\t"
-		"mov %%" _ASM_DX ", %c[rdx](%%" _ASM_CX ") \n\t"
-		"mov %%" _ASM_SI ", %c[rsi](%%" _ASM_CX ") \n\t"
-		"mov %%" _ASM_DI ", %c[rdi](%%" _ASM_CX ") \n\t"
-		"mov %%" _ASM_BP ", %c[rbp](%%" _ASM_CX ") \n\t"
-#ifdef CONFIG_X86_64
-		"mov %%r8,  %c[r8](%%" _ASM_CX ") \n\t"
-		"mov %%r9,  %c[r9](%%" _ASM_CX ") \n\t"
-		"mov %%r10, %c[r10](%%" _ASM_CX ") \n\t"
-		"mov %%r11, %c[r11](%%" _ASM_CX ") \n\t"
-		"mov %%r12, %c[r12](%%" _ASM_CX ") \n\t"
-		"mov %%r13, %c[r13](%%" _ASM_CX ") \n\t"
-		"mov %%r14, %c[r14](%%" _ASM_CX ") \n\t"
-		"mov %%r15, %c[r15](%%" _ASM_CX ") \n\t"
-		/*
-		* Clear host registers marked as clobbered to prevent
-		* speculative use.
-		*/
-		"xor %%r8d,  %%r8d \n\t"
-		"xor %%r9d,  %%r9d \n\t"
-		"xor %%r10d, %%r10d \n\t"
-		"xor %%r11d, %%r11d \n\t"
-		"xor %%r12d, %%r12d \n\t"
-		"xor %%r13d, %%r13d \n\t"
-		"xor %%r14d, %%r14d \n\t"
-		"xor %%r15d, %%r15d \n\t"
-#endif
-		"mov %%cr2, %%" _ASM_AX "   \n\t"
-		"mov %%" _ASM_AX ", %c[cr2](%%" _ASM_CX ") \n\t"
-
-		"xor %%eax, %%eax \n\t"
-		"xor %%ebx, %%ebx \n\t"
-		"xor %%esi, %%esi \n\t"
-		"xor %%edi, %%edi \n\t"
-		"pop  %%" _ASM_BP "; pop  %%" _ASM_DX " \n\t"
-	      : ASM_CALL_CONSTRAINT
-	      : "c"(vmx), "d"((unsigned long)HOST_RSP), "S"(evmcs_rsp),
-		[launched]"i"(offsetof(struct vcpu_vmx, __launched)),
-		[fail]"i"(offsetof(struct vcpu_vmx, fail)),
-		[host_rsp]"i"(offsetof(struct vcpu_vmx, host_rsp)),
-		[rax]"i"(offsetof(struct vcpu_vmx, vcpu.arch.regs[VCPU_REGS_RAX])),
-		[rbx]"i"(offsetof(struct vcpu_vmx, vcpu.arch.regs[VCPU_REGS_RBX])),
-		[rcx]"i"(offsetof(struct vcpu_vmx, vcpu.arch.regs[VCPU_REGS_RCX])),
-		[rdx]"i"(offsetof(struct vcpu_vmx, vcpu.arch.regs[VCPU_REGS_RDX])),
-		[rsi]"i"(offsetof(struct vcpu_vmx, vcpu.arch.regs[VCPU_REGS_RSI])),
-		[rdi]"i"(offsetof(struct vcpu_vmx, vcpu.arch.regs[VCPU_REGS_RDI])),
-		[rbp]"i"(offsetof(struct vcpu_vmx, vcpu.arch.regs[VCPU_REGS_RBP])),
-#ifdef CONFIG_X86_64
-		[r8]"i"(offsetof(struct vcpu_vmx, vcpu.arch.regs[VCPU_REGS_R8])),
-		[r9]"i"(offsetof(struct vcpu_vmx, vcpu.arch.regs[VCPU_REGS_R9])),
-		[r10]"i"(offsetof(struct vcpu_vmx, vcpu.arch.regs[VCPU_REGS_R10])),
-		[r11]"i"(offsetof(struct vcpu_vmx, vcpu.arch.regs[VCPU_REGS_R11])),
-		[r12]"i"(offsetof(struct vcpu_vmx, vcpu.arch.regs[VCPU_REGS_R12])),
-		[r13]"i"(offsetof(struct vcpu_vmx, vcpu.arch.regs[VCPU_REGS_R13])),
-		[r14]"i"(offsetof(struct vcpu_vmx, vcpu.arch.regs[VCPU_REGS_R14])),
-		[r15]"i"(offsetof(struct vcpu_vmx, vcpu.arch.regs[VCPU_REGS_R15])),
-#endif
-		[cr2]"i"(offsetof(struct vcpu_vmx, vcpu.arch.cr2)),
-		[wordsize]"i"(sizeof(ulong))
-	      : "cc", "memory"
-#ifdef CONFIG_X86_64
-		, "rax", "rbx", "rdi"
-		, "r8", "r9", "r10", "r11", "r12", "r13", "r14", "r15"
-#else
-		, "eax", "ebx", "edi"
-#endif
-	      );
-}
-STACK_FRAME_NON_STANDARD(__vmx_vcpu_run);
-
-static void vmx_vcpu_run(struct kvm_vcpu *vcpu)
-{
-	struct vcpu_vmx *vmx = to_vmx(vcpu);
-	unsigned long cr3, cr4;
-
-	/* Record the guest's net vcpu time for enforced NMI injections. */
-	if (unlikely(!enable_vnmi &&
-		     vmx->loaded_vmcs->soft_vnmi_blocked))
-		vmx->loaded_vmcs->entry_time = ktime_get();
-
-	/* Don't enter VMX if guest state is invalid, let the exit handler
-	   start emulation until we arrive back to a valid state */
-	if (vmx->emulation_required)
-		return;
-
-	if (vmx->ple_window_dirty) {
-		vmx->ple_window_dirty = false;
-		vmcs_write32(PLE_WINDOW, vmx->ple_window);
-	}
-
-	if (vmx->nested.need_vmcs12_sync)
-		nested_sync_from_vmcs12(vcpu);
-
-	if (test_bit(VCPU_REGS_RSP, (unsigned long *)&vcpu->arch.regs_dirty))
-		vmcs_writel(GUEST_RSP, vcpu->arch.regs[VCPU_REGS_RSP]);
-	if (test_bit(VCPU_REGS_RIP, (unsigned long *)&vcpu->arch.regs_dirty))
-		vmcs_writel(GUEST_RIP, vcpu->arch.regs[VCPU_REGS_RIP]);
-
-	cr3 = __get_current_cr3_fast();
-	if (unlikely(cr3 != vmx->loaded_vmcs->host_state.cr3)) {
-		vmcs_writel(HOST_CR3, cr3);
-		vmx->loaded_vmcs->host_state.cr3 = cr3;
-	}
-
-	cr4 = cr4_read_shadow();
-	if (unlikely(cr4 != vmx->loaded_vmcs->host_state.cr4)) {
-		vmcs_writel(HOST_CR4, cr4);
-		vmx->loaded_vmcs->host_state.cr4 = cr4;
-	}
-
-	/* When single-stepping over STI and MOV SS, we must clear the
-	 * corresponding interruptibility bits in the guest state. Otherwise
-	 * vmentry fails as it then expects bit 14 (BS) in pending debug
-	 * exceptions being set, but that's not correct for the guest debugging
-	 * case. */
-	if (vcpu->guest_debug & KVM_GUESTDBG_SINGLESTEP)
-		vmx_set_interrupt_shadow(vcpu, 0);
-
-	if (static_cpu_has(X86_FEATURE_PKU) &&
-	    kvm_read_cr4_bits(vcpu, X86_CR4_PKE) &&
-	    vcpu->arch.pkru != vmx->host_pkru)
-		__write_pkru(vcpu->arch.pkru);
-
-	pt_guest_enter(vmx);
-
-	atomic_switch_perf_msrs(vmx);
-
-	vmx_update_hv_timer(vcpu);
-
-	/*
-	 * If this vCPU has touched SPEC_CTRL, restore the guest's value if
-	 * it's non-zero. Since vmentry is serialising on affected CPUs, there
-	 * is no need to worry about the conditional branch over the wrmsr
-	 * being speculatively taken.
-	 */
-	x86_spec_ctrl_set_guest(vmx->spec_ctrl, 0);
-
-	__vmx_vcpu_run(vcpu, vmx);
-=======
 	vcpu->arch.cr2 = read_cr2();
->>>>>>> 4a605bc0
 
 	/*
 	 * We do not use IBRS in the kernel. If this vCPU has used the
