--- conflicted
+++ resolved
@@ -163,12 +163,10 @@
 {
 	struct siginfo si;
 
-<<<<<<< HEAD
-	clear_siginfo(&si);
-=======
 	if (addr > TASK_SIZE)
 		harden_branch_predictor();
->>>>>>> 0ac000e8
+
+	clear_siginfo(&si);
 
 #ifdef CONFIG_DEBUG_USER
 	if (((user_debug & UDBG_SEGV) && (sig == SIGSEGV)) ||
