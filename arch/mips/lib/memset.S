--- conflicted
+++ resolved
@@ -282,14 +282,9 @@
 	 * unset_bytes = end_addr - current_addr + 1
 	 *      a2     =    t1    -      a0      + 1
 	 */
-	.set		reorder
 	PTR_SUBU	a2, t1, a0
 	PTR_ADDIU	a2, 1
 	jr		ra
-<<<<<<< HEAD
-	.set		noreorder
-=======
->>>>>>> edbb4233
 
 	.endm
 
