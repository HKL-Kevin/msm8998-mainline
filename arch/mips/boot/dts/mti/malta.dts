/dts-v1/;

#include <dt-bindings/interrupt-controller/irq.h>
#include <dt-bindings/interrupt-controller/mips-gic.h>

/memreserve/ 0x00000000 0x00001000;	/* YAMON exception vectors */
/memreserve/ 0x00001000 0x000ef000;	/* YAMON */
/memreserve/ 0x000f0000 0x00010000;	/* PIIX4 ISA memory */

/ {
	#address-cells = <1>;
	#size-cells = <1>;
	compatible = "mti,malta";

	cpu_intc: interrupt-controller {
		compatible = "mti,cpu-interrupt-controller";

		interrupt-controller;
		#interrupt-cells = <1>;
	};

	gic: interrupt-controller@1bdc0000 {
		compatible = "mti,gic";
		reg = <0x1bdc0000 0x20000>;

		interrupt-controller;
		#interrupt-cells = <3>;

		/*
		 * Declare the interrupt-parent even though the mti,gic
		 * binding doesn't require it, such that the kernel can
		 * figure out that cpu_intc is the root interrupt
		 * controller & should be probed first.
		 */
		interrupt-parent = <&cpu_intc>;

		timer {
			compatible = "mti,gic-timer";
			interrupts = <GIC_LOCAL 1 IRQ_TYPE_NONE>;
		};
	};

	i8259: interrupt-controller@20 {
		compatible = "intel,i8259";

		interrupt-controller;
		#interrupt-cells = <1>;

		interrupt-parent = <&gic>;
		interrupts = <GIC_SHARED 3 IRQ_TYPE_LEVEL_HIGH>;
	};

	flash@1e000000 {
		compatible = "intel,dt28f160", "cfi-flash";
		reg = <0x1e000000 0x400000>;
		bank-width = <4>;
		#address-cells = <1>;
		#size-cells = <1>;

		partitions {
			compatible = "fixed-partitions";
			#address-cells = <1>;
			#size-cells = <1>;

			yamon@0 {
				label = "YAMON";
				reg = <0x0 0x100000>;
				read-only;
			};

			user-fs@100000 {
				label = "User FS";
				reg = <0x100000 0x2e0000>;
			};

			board-config@3e0000 {
				label = "Board Config";
				reg = <0x3e0000 0x20000>;
				read-only;
			};
		};
	};

	fpga_regs: system-controller@1f000000 {
		compatible = "mti,malta-fpga", "syscon", "simple-mfd";
		reg = <0x1f000000 0x1000>;
<<<<<<< HEAD
=======
		native-endian;
>>>>>>> d06e622d

		reboot {
			compatible = "syscon-reboot";
			regmap = <&fpga_regs>;
			offset = <0x500>;
<<<<<<< HEAD
			mask = <0x4d>;
=======
			mask = <0x42>;
>>>>>>> d06e622d
		};
	};

	isa {
		compatible = "isa";
		#address-cells = <2>;
		#size-cells = <1>;
		ranges = <1 0 0 0x1000>;

		rtc@70 {
			compatible = "motorola,mc146818";
			reg = <1 0x70 0x8>;

			interrupt-parent = <&i8259>;
			interrupts = <8>;
		};
	};
};<|MERGE_RESOLUTION|>--- conflicted
+++ resolved
@@ -84,20 +84,13 @@
 	fpga_regs: system-controller@1f000000 {
 		compatible = "mti,malta-fpga", "syscon", "simple-mfd";
 		reg = <0x1f000000 0x1000>;
-<<<<<<< HEAD
-=======
 		native-endian;
->>>>>>> d06e622d
 
 		reboot {
 			compatible = "syscon-reboot";
 			regmap = <&fpga_regs>;
 			offset = <0x500>;
-<<<<<<< HEAD
-			mask = <0x4d>;
-=======
 			mask = <0x42>;
->>>>>>> d06e622d
 		};
 	};
 
