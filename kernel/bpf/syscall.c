--- conflicted
+++ resolved
@@ -2296,11 +2296,7 @@
 }
 #endif
 
-<<<<<<< HEAD
-const struct file_operations bpf_link_fops = {
-=======
 static const struct file_operations bpf_link_fops = {
->>>>>>> 358c7c61
 #ifdef CONFIG_PROC_FS
 	.show_fdinfo	= bpf_link_show_fdinfo,
 #endif
@@ -2420,7 +2416,6 @@
 		goto out_put_prog;
 	}
 	bpf_link_init(&link->link, &bpf_tracing_link_lops, prog);
-<<<<<<< HEAD
 
 	link_file = bpf_link_new_file(&link->link, &link_fd);
 	if (IS_ERR(link_file)) {
@@ -2429,16 +2424,6 @@
 		goto out_put_prog;
 	}
 
-=======
-
-	link_file = bpf_link_new_file(&link->link, &link_fd);
-	if (IS_ERR(link_file)) {
-		kfree(link);
-		err = PTR_ERR(link_file);
-		goto out_put_prog;
-	}
-
->>>>>>> 358c7c61
 	err = bpf_trampoline_link_prog(prog);
 	if (err) {
 		bpf_link_cleanup(&link->link, link_file, link_fd);
@@ -3656,15 +3641,10 @@
 		return PTR_ERR(link);
 
 	new_prog = bpf_prog_get(attr->link_update.new_prog_fd);
-<<<<<<< HEAD
-	if (IS_ERR(new_prog))
-		return PTR_ERR(new_prog);
-=======
 	if (IS_ERR(new_prog)) {
 		ret = PTR_ERR(new_prog);
 		goto out_put_link;
 	}
->>>>>>> 358c7c61
 
 	if (flags & BPF_F_REPLACE) {
 		old_prog = bpf_prog_get(attr->link_update.old_prog_fd);
@@ -3673,12 +3653,9 @@
 			old_prog = NULL;
 			goto out_put_progs;
 		}
-<<<<<<< HEAD
-=======
 	} else if (attr->link_update.old_prog_fd) {
 		ret = -EINVAL;
 		goto out_put_progs;
->>>>>>> 358c7c61
 	}
 
 #ifdef CONFIG_CGROUP_BPF
@@ -3694,11 +3671,8 @@
 		bpf_prog_put(old_prog);
 	if (ret)
 		bpf_prog_put(new_prog);
-<<<<<<< HEAD
-=======
 out_put_link:
 	bpf_link_put(link);
->>>>>>> 358c7c61
 	return ret;
 }
 
