--- conflicted
+++ resolved
@@ -3561,16 +3561,6 @@
 static void __init rcu_init_one(struct rcu_state *rsp,
 		struct rcu_data __percpu *rda)
 {
-<<<<<<< HEAD
-	static char *buf[] = { "rcu_node_0",
-			       "rcu_node_1",
-			       "rcu_node_2",
-			       "rcu_node_3" };  /* Match MAX_RCU_LVLS */
-	static char *fqs[] = { "rcu_node_fqs_0",
-			       "rcu_node_fqs_1",
-			       "rcu_node_fqs_2",
-			       "rcu_node_fqs_3" };  /* Match MAX_RCU_LVLS */
-=======
 	static const char * const buf[] = {
 		"rcu_node_0",
 		"rcu_node_1",
@@ -3581,7 +3571,6 @@
 		"rcu_node_fqs_1",
 		"rcu_node_fqs_2",
 		"rcu_node_fqs_3" };  /* Match MAX_RCU_LVLS */
->>>>>>> bfe01a5b
 	static u8 fl_mask = 0x1;
 	int cpustride = 1;
 	int i;
