/*
 * inet_diag.c	Module for monitoring INET transport protocols sockets.
 *
 * Authors:	Alexey Kuznetsov, <kuznet@ms2.inr.ac.ru>
 *
 *	This program is free software; you can redistribute it and/or
 *      modify it under the terms of the GNU General Public License
 *      as published by the Free Software Foundation; either version
 *      2 of the License, or (at your option) any later version.
 */

#include <linux/kernel.h>
#include <linux/module.h>
#include <linux/types.h>
#include <linux/fcntl.h>
#include <linux/random.h>
#include <linux/slab.h>
#include <linux/cache.h>
#include <linux/init.h>
#include <linux/time.h>

#include <net/icmp.h>
#include <net/tcp.h>
#include <net/ipv6.h>
#include <net/inet_common.h>
#include <net/inet_connection_sock.h>
#include <net/inet_hashtables.h>
#include <net/inet_timewait_sock.h>
#include <net/inet6_hashtables.h>
#include <net/netlink.h>

#include <linux/inet.h>
#include <linux/stddef.h>

#include <linux/inet_diag.h>
#include <linux/sock_diag.h>

static const struct inet_diag_handler **inet_diag_table;

struct inet_diag_entry {
	const __be32 *saddr;
	const __be32 *daddr;
	u16 sport;
	u16 dport;
	u16 family;
	u16 userlocks;
};

static DEFINE_MUTEX(inet_diag_table_mutex);

static const struct inet_diag_handler *inet_diag_lock_handler(int proto)
{
	if (!inet_diag_table[proto])
		request_module("net-pf-%d-proto-%d-type-%d-%d", PF_NETLINK,
			       NETLINK_SOCK_DIAG, AF_INET, proto);

	mutex_lock(&inet_diag_table_mutex);
	if (!inet_diag_table[proto])
		return ERR_PTR(-ENOENT);

	return inet_diag_table[proto];
}

static void inet_diag_unlock_handler(const struct inet_diag_handler *handler)
{
	mutex_unlock(&inet_diag_table_mutex);
}

<<<<<<< HEAD
static void inet_diag_msg_common_fill(struct inet_diag_msg *r, struct sock *sk)
{
	r->idiag_family = sk->sk_family;

	r->id.idiag_sport = htons(sk->sk_num);
	r->id.idiag_dport = sk->sk_dport;
	r->id.idiag_if = sk->sk_bound_dev_if;
	sock_diag_save_cookie(sk, r->id.idiag_cookie);

#if IS_ENABLED(CONFIG_IPV6)
	if (sk->sk_family == AF_INET6) {
		*(struct in6_addr *)r->id.idiag_src = sk->sk_v6_rcv_saddr;
		*(struct in6_addr *)r->id.idiag_dst = sk->sk_v6_daddr;
	} else
#endif
	{
	memset(&r->id.idiag_src, 0, sizeof(r->id.idiag_src));
	memset(&r->id.idiag_dst, 0, sizeof(r->id.idiag_dst));

	r->id.idiag_src[0] = sk->sk_rcv_saddr;
	r->id.idiag_dst[0] = sk->sk_daddr;
	}
=======
static size_t inet_sk_attr_size(void)
{
	return	  nla_total_size(sizeof(struct tcp_info))
		+ nla_total_size(1) /* INET_DIAG_SHUTDOWN */
		+ nla_total_size(1) /* INET_DIAG_TOS */
		+ nla_total_size(1) /* INET_DIAG_TCLASS */
		+ nla_total_size(sizeof(struct inet_diag_meminfo))
		+ nla_total_size(sizeof(struct inet_diag_msg))
		+ nla_total_size(SK_MEMINFO_VARS * sizeof(u32))
		+ nla_total_size(TCP_CA_NAME_MAX)
		+ nla_total_size(sizeof(struct tcpvegas_info))
		+ 64;
>>>>>>> 4de930ef
}

int inet_sk_diag_fill(struct sock *sk, struct inet_connection_sock *icsk,
		      struct sk_buff *skb, const struct inet_diag_req_v2 *req,
		      struct user_namespace *user_ns,
		      u32 portid, u32 seq, u16 nlmsg_flags,
		      const struct nlmsghdr *unlh)
{
	const struct inet_sock *inet = inet_sk(sk);
	const struct inet_diag_handler *handler;
	int ext = req->idiag_ext;
	struct inet_diag_msg *r;
	struct nlmsghdr  *nlh;
	struct nlattr *attr;
	void *info = NULL;

	handler = inet_diag_table[req->sdiag_protocol];
	BUG_ON(!handler);

	nlh = nlmsg_put(skb, portid, seq, unlh->nlmsg_type, sizeof(*r),
			nlmsg_flags);
	if (!nlh)
		return -EMSGSIZE;

	r = nlmsg_data(nlh);
	BUG_ON(!sk_fullsock(sk));

	inet_diag_msg_common_fill(r, sk);
	r->idiag_state = sk->sk_state;
	r->idiag_timer = 0;
	r->idiag_retrans = 0;

	if (nla_put_u8(skb, INET_DIAG_SHUTDOWN, sk->sk_shutdown))
		goto errout;

	/* IPv6 dual-stack sockets use inet->tos for IPv4 connections,
	 * hence this needs to be included regardless of socket family.
	 */
	if (ext & (1 << (INET_DIAG_TOS - 1)))
		if (nla_put_u8(skb, INET_DIAG_TOS, inet->tos) < 0)
			goto errout;

#if IS_ENABLED(CONFIG_IPV6)
	if (r->idiag_family == AF_INET6) {
		if (ext & (1 << (INET_DIAG_TCLASS - 1)))
			if (nla_put_u8(skb, INET_DIAG_TCLASS,
				       inet6_sk(sk)->tclass) < 0)
				goto errout;
	}
#endif

	r->idiag_uid = from_kuid_munged(user_ns, sock_i_uid(sk));
	r->idiag_inode = sock_i_ino(sk);

	if (ext & (1 << (INET_DIAG_MEMINFO - 1))) {
		struct inet_diag_meminfo minfo = {
			.idiag_rmem = sk_rmem_alloc_get(sk),
			.idiag_wmem = sk->sk_wmem_queued,
			.idiag_fmem = sk->sk_forward_alloc,
			.idiag_tmem = sk_wmem_alloc_get(sk),
		};

		if (nla_put(skb, INET_DIAG_MEMINFO, sizeof(minfo), &minfo) < 0)
			goto errout;
	}

	if (ext & (1 << (INET_DIAG_SKMEMINFO - 1)))
		if (sock_diag_put_meminfo(sk, skb, INET_DIAG_SKMEMINFO))
			goto errout;

	if (!icsk) {
		handler->idiag_get_info(sk, r, NULL);
		goto out;
	}

#define EXPIRES_IN_MS(tmo)  DIV_ROUND_UP((tmo - jiffies) * 1000, HZ)

	if (icsk->icsk_pending == ICSK_TIME_RETRANS ||
	    icsk->icsk_pending == ICSK_TIME_EARLY_RETRANS ||
	    icsk->icsk_pending == ICSK_TIME_LOSS_PROBE) {
		r->idiag_timer = 1;
		r->idiag_retrans = icsk->icsk_retransmits;
		r->idiag_expires = EXPIRES_IN_MS(icsk->icsk_timeout);
	} else if (icsk->icsk_pending == ICSK_TIME_PROBE0) {
		r->idiag_timer = 4;
		r->idiag_retrans = icsk->icsk_probes_out;
		r->idiag_expires = EXPIRES_IN_MS(icsk->icsk_timeout);
	} else if (timer_pending(&sk->sk_timer)) {
		r->idiag_timer = 2;
		r->idiag_retrans = icsk->icsk_probes_out;
		r->idiag_expires = EXPIRES_IN_MS(sk->sk_timer.expires);
	} else {
		r->idiag_timer = 0;
		r->idiag_expires = 0;
	}
#undef EXPIRES_IN_MS

	if (ext & (1 << (INET_DIAG_INFO - 1))) {
		attr = nla_reserve(skb, INET_DIAG_INFO,
				   sizeof(struct tcp_info));
		if (!attr)
			goto errout;

		info = nla_data(attr);
	}

	if ((ext & (1 << (INET_DIAG_CONG - 1))) && icsk->icsk_ca_ops)
		if (nla_put_string(skb, INET_DIAG_CONG,
				   icsk->icsk_ca_ops->name) < 0)
			goto errout;

	handler->idiag_get_info(sk, r, info);

	if (sk->sk_state < TCP_TIME_WAIT &&
	    icsk->icsk_ca_ops && icsk->icsk_ca_ops->get_info)
		icsk->icsk_ca_ops->get_info(sk, ext, skb);

out:
	nlmsg_end(skb, nlh);
	return 0;

errout:
	nlmsg_cancel(skb, nlh);
	return -EMSGSIZE;
}
EXPORT_SYMBOL_GPL(inet_sk_diag_fill);

static int inet_csk_diag_fill(struct sock *sk,
			      struct sk_buff *skb,
			      const struct inet_diag_req_v2 *req,
			      struct user_namespace *user_ns,
			      u32 portid, u32 seq, u16 nlmsg_flags,
			      const struct nlmsghdr *unlh)
{
	return inet_sk_diag_fill(sk, inet_csk(sk), skb, req,
				 user_ns, portid, seq, nlmsg_flags, unlh);
}

static int inet_twsk_diag_fill(struct sock *sk,
			       struct sk_buff *skb,
			       u32 portid, u32 seq, u16 nlmsg_flags,
			       const struct nlmsghdr *unlh)
{
	struct inet_timewait_sock *tw = inet_twsk(sk);
	struct inet_diag_msg *r;
	struct nlmsghdr *nlh;
	s32 tmo;

	nlh = nlmsg_put(skb, portid, seq, unlh->nlmsg_type, sizeof(*r),
			nlmsg_flags);
	if (!nlh)
		return -EMSGSIZE;

	r = nlmsg_data(nlh);
	BUG_ON(tw->tw_state != TCP_TIME_WAIT);

	tmo = tw->tw_ttd - inet_tw_time_stamp();
	if (tmo < 0)
		tmo = 0;

	inet_diag_msg_common_fill(r, sk);
	r->idiag_retrans      = 0;

	r->idiag_state	      = tw->tw_substate;
	r->idiag_timer	      = 3;
	r->idiag_expires      = jiffies_to_msecs(tmo);
	r->idiag_rqueue	      = 0;
	r->idiag_wqueue	      = 0;
	r->idiag_uid	      = 0;
	r->idiag_inode	      = 0;

	nlmsg_end(skb, nlh);
	return 0;
}

static int inet_req_diag_fill(struct sock *sk, struct sk_buff *skb,
			      u32 portid, u32 seq, u16 nlmsg_flags,
			      const struct nlmsghdr *unlh)
{
	struct inet_diag_msg *r;
	struct nlmsghdr *nlh;
	long tmo;

	nlh = nlmsg_put(skb, portid, seq, unlh->nlmsg_type, sizeof(*r),
			nlmsg_flags);
	if (!nlh)
		return -EMSGSIZE;

	r = nlmsg_data(nlh);
	inet_diag_msg_common_fill(r, sk);
	r->idiag_state = TCP_SYN_RECV;
	r->idiag_timer = 1;
	r->idiag_retrans = inet_reqsk(sk)->num_retrans;

	BUILD_BUG_ON(offsetof(struct inet_request_sock, ir_cookie) !=
		     offsetof(struct sock, sk_cookie));

	tmo = inet_reqsk(sk)->rsk_timer.expires - jiffies;
	r->idiag_expires = (tmo >= 0) ? jiffies_to_msecs(tmo) : 0;
	r->idiag_rqueue	= 0;
	r->idiag_wqueue	= 0;
	r->idiag_uid	= 0;
	r->idiag_inode	= 0;

	nlmsg_end(skb, nlh);
	return 0;
}

static int sk_diag_fill(struct sock *sk, struct sk_buff *skb,
			const struct inet_diag_req_v2 *r,
			struct user_namespace *user_ns,
			u32 portid, u32 seq, u16 nlmsg_flags,
			const struct nlmsghdr *unlh)
{
	if (sk->sk_state == TCP_TIME_WAIT)
		return inet_twsk_diag_fill(sk, skb, portid, seq,
					   nlmsg_flags, unlh);

	if (sk->sk_state == TCP_NEW_SYN_RECV)
		return inet_req_diag_fill(sk, skb, portid, seq,
					  nlmsg_flags, unlh);

	return inet_csk_diag_fill(sk, skb, r, user_ns, portid, seq,
				  nlmsg_flags, unlh);
}

int inet_diag_dump_one_icsk(struct inet_hashinfo *hashinfo,
			    struct sk_buff *in_skb,
			    const struct nlmsghdr *nlh,
			    const struct inet_diag_req_v2 *req)
{
	struct net *net = sock_net(in_skb->sk);
	struct sk_buff *rep;
	struct sock *sk;
	int err;

	err = -EINVAL;
	if (req->sdiag_family == AF_INET)
		sk = inet_lookup(net, hashinfo, req->id.idiag_dst[0],
				 req->id.idiag_dport, req->id.idiag_src[0],
				 req->id.idiag_sport, req->id.idiag_if);
#if IS_ENABLED(CONFIG_IPV6)
	else if (req->sdiag_family == AF_INET6)
		sk = inet6_lookup(net, hashinfo,
				  (struct in6_addr *)req->id.idiag_dst,
				  req->id.idiag_dport,
				  (struct in6_addr *)req->id.idiag_src,
				  req->id.idiag_sport,
				  req->id.idiag_if);
#endif
	else
		goto out_nosk;

	err = -ENOENT;
	if (!sk)
		goto out_nosk;

	err = sock_diag_check_cookie(sk, req->id.idiag_cookie);
	if (err)
		goto out;

	rep = nlmsg_new(inet_sk_attr_size(), GFP_KERNEL);
	if (!rep) {
		err = -ENOMEM;
		goto out;
	}

	err = sk_diag_fill(sk, rep, req,
			   sk_user_ns(NETLINK_CB(in_skb).sk),
			   NETLINK_CB(in_skb).portid,
			   nlh->nlmsg_seq, 0, nlh);
	if (err < 0) {
		WARN_ON(err == -EMSGSIZE);
		nlmsg_free(rep);
		goto out;
	}
	err = netlink_unicast(net->diag_nlsk, rep, NETLINK_CB(in_skb).portid,
			      MSG_DONTWAIT);
	if (err > 0)
		err = 0;

out:
	if (sk)
		sock_gen_put(sk);

out_nosk:
	return err;
}
EXPORT_SYMBOL_GPL(inet_diag_dump_one_icsk);

static int inet_diag_get_exact(struct sk_buff *in_skb,
			       const struct nlmsghdr *nlh,
			       const struct inet_diag_req_v2 *req)
{
	const struct inet_diag_handler *handler;
	int err;

	handler = inet_diag_lock_handler(req->sdiag_protocol);
	if (IS_ERR(handler))
		err = PTR_ERR(handler);
	else
		err = handler->dump_one(in_skb, nlh, req);
	inet_diag_unlock_handler(handler);

	return err;
}

static int bitstring_match(const __be32 *a1, const __be32 *a2, int bits)
{
	int words = bits >> 5;

	bits &= 0x1f;

	if (words) {
		if (memcmp(a1, a2, words << 2))
			return 0;
	}
	if (bits) {
		__be32 w1, w2;
		__be32 mask;

		w1 = a1[words];
		w2 = a2[words];

		mask = htonl((0xffffffff) << (32 - bits));

		if ((w1 ^ w2) & mask)
			return 0;
	}

	return 1;
}

static int inet_diag_bc_run(const struct nlattr *_bc,
			    const struct inet_diag_entry *entry)
{
	const void *bc = nla_data(_bc);
	int len = nla_len(_bc);

	while (len > 0) {
		int yes = 1;
		const struct inet_diag_bc_op *op = bc;

		switch (op->code) {
		case INET_DIAG_BC_NOP:
			break;
		case INET_DIAG_BC_JMP:
			yes = 0;
			break;
		case INET_DIAG_BC_S_GE:
			yes = entry->sport >= op[1].no;
			break;
		case INET_DIAG_BC_S_LE:
			yes = entry->sport <= op[1].no;
			break;
		case INET_DIAG_BC_D_GE:
			yes = entry->dport >= op[1].no;
			break;
		case INET_DIAG_BC_D_LE:
			yes = entry->dport <= op[1].no;
			break;
		case INET_DIAG_BC_AUTO:
			yes = !(entry->userlocks & SOCK_BINDPORT_LOCK);
			break;
		case INET_DIAG_BC_S_COND:
		case INET_DIAG_BC_D_COND: {
			const struct inet_diag_hostcond *cond;
			const __be32 *addr;

			cond = (const struct inet_diag_hostcond *)(op + 1);
			if (cond->port != -1 &&
			    cond->port != (op->code == INET_DIAG_BC_S_COND ?
					     entry->sport : entry->dport)) {
				yes = 0;
				break;
			}

			if (op->code == INET_DIAG_BC_S_COND)
				addr = entry->saddr;
			else
				addr = entry->daddr;

			if (cond->family != AF_UNSPEC &&
			    cond->family != entry->family) {
				if (entry->family == AF_INET6 &&
				    cond->family == AF_INET) {
					if (addr[0] == 0 && addr[1] == 0 &&
					    addr[2] == htonl(0xffff) &&
					    bitstring_match(addr + 3,
							    cond->addr,
							    cond->prefix_len))
						break;
				}
				yes = 0;
				break;
			}

			if (cond->prefix_len == 0)
				break;
			if (bitstring_match(addr, cond->addr,
					    cond->prefix_len))
				break;
			yes = 0;
			break;
		}
		}

		if (yes) {
			len -= op->yes;
			bc += op->yes;
		} else {
			len -= op->no;
			bc += op->no;
		}
	}
	return len == 0;
}

/* This helper is available for all sockets (ESTABLISH, TIMEWAIT, SYN_RECV)
 */
static void entry_fill_addrs(struct inet_diag_entry *entry,
			     const struct sock *sk)
{
#if IS_ENABLED(CONFIG_IPV6)
	if (sk->sk_family == AF_INET6) {
		entry->saddr = sk->sk_v6_rcv_saddr.s6_addr32;
		entry->daddr = sk->sk_v6_daddr.s6_addr32;
	} else
#endif
	{
		entry->saddr = &sk->sk_rcv_saddr;
		entry->daddr = &sk->sk_daddr;
	}
}

int inet_diag_bc_sk(const struct nlattr *bc, struct sock *sk)
{
	struct inet_sock *inet = inet_sk(sk);
	struct inet_diag_entry entry;

	if (!bc)
		return 1;

	entry.family = sk->sk_family;
	entry_fill_addrs(&entry, sk);
	entry.sport = inet->inet_num;
	entry.dport = ntohs(inet->inet_dport);
	entry.userlocks = sk_fullsock(sk) ? sk->sk_userlocks : 0;

	return inet_diag_bc_run(bc, &entry);
}
EXPORT_SYMBOL_GPL(inet_diag_bc_sk);

static int valid_cc(const void *bc, int len, int cc)
{
	while (len >= 0) {
		const struct inet_diag_bc_op *op = bc;

		if (cc > len)
			return 0;
		if (cc == len)
			return 1;
		if (op->yes < 4 || op->yes & 3)
			return 0;
		len -= op->yes;
		bc  += op->yes;
	}
	return 0;
}

/* Validate an inet_diag_hostcond. */
static bool valid_hostcond(const struct inet_diag_bc_op *op, int len,
			   int *min_len)
{
	struct inet_diag_hostcond *cond;
	int addr_len;

	/* Check hostcond space. */
	*min_len += sizeof(struct inet_diag_hostcond);
	if (len < *min_len)
		return false;
	cond = (struct inet_diag_hostcond *)(op + 1);

	/* Check address family and address length. */
	switch (cond->family) {
	case AF_UNSPEC:
		addr_len = 0;
		break;
	case AF_INET:
		addr_len = sizeof(struct in_addr);
		break;
	case AF_INET6:
		addr_len = sizeof(struct in6_addr);
		break;
	default:
		return false;
	}
	*min_len += addr_len;
	if (len < *min_len)
		return false;

	/* Check prefix length (in bits) vs address length (in bytes). */
	if (cond->prefix_len > 8 * addr_len)
		return false;

	return true;
}

/* Validate a port comparison operator. */
static bool valid_port_comparison(const struct inet_diag_bc_op *op,
				  int len, int *min_len)
{
	/* Port comparisons put the port in a follow-on inet_diag_bc_op. */
	*min_len += sizeof(struct inet_diag_bc_op);
	if (len < *min_len)
		return false;
	return true;
}

static int inet_diag_bc_audit(const void *bytecode, int bytecode_len)
{
	const void *bc = bytecode;
	int  len = bytecode_len;

	while (len > 0) {
		int min_len = sizeof(struct inet_diag_bc_op);
		const struct inet_diag_bc_op *op = bc;

		switch (op->code) {
		case INET_DIAG_BC_S_COND:
		case INET_DIAG_BC_D_COND:
			if (!valid_hostcond(bc, len, &min_len))
				return -EINVAL;
			break;
		case INET_DIAG_BC_S_GE:
		case INET_DIAG_BC_S_LE:
		case INET_DIAG_BC_D_GE:
		case INET_DIAG_BC_D_LE:
			if (!valid_port_comparison(bc, len, &min_len))
				return -EINVAL;
			break;
		case INET_DIAG_BC_AUTO:
		case INET_DIAG_BC_JMP:
		case INET_DIAG_BC_NOP:
			break;
		default:
			return -EINVAL;
		}

		if (op->code != INET_DIAG_BC_NOP) {
			if (op->no < min_len || op->no > len + 4 || op->no & 3)
				return -EINVAL;
			if (op->no < len &&
			    !valid_cc(bytecode, bytecode_len, len - op->no))
				return -EINVAL;
		}

		if (op->yes < min_len || op->yes > len + 4 || op->yes & 3)
			return -EINVAL;
		bc  += op->yes;
		len -= op->yes;
	}
	return len == 0 ? 0 : -EINVAL;
}

static int inet_csk_diag_dump(struct sock *sk,
			      struct sk_buff *skb,
			      struct netlink_callback *cb,
			      const struct inet_diag_req_v2 *r,
			      const struct nlattr *bc)
{
	if (!inet_diag_bc_sk(bc, sk))
		return 0;

	return inet_csk_diag_fill(sk, skb, r,
				  sk_user_ns(NETLINK_CB(cb->skb).sk),
				  NETLINK_CB(cb->skb).portid,
				  cb->nlh->nlmsg_seq, NLM_F_MULTI, cb->nlh);
}

static void twsk_build_assert(void)
{
	BUILD_BUG_ON(offsetof(struct inet_timewait_sock, tw_family) !=
		     offsetof(struct sock, sk_family));

	BUILD_BUG_ON(offsetof(struct inet_timewait_sock, tw_num) !=
		     offsetof(struct inet_sock, inet_num));

	BUILD_BUG_ON(offsetof(struct inet_timewait_sock, tw_dport) !=
		     offsetof(struct inet_sock, inet_dport));

	BUILD_BUG_ON(offsetof(struct inet_timewait_sock, tw_rcv_saddr) !=
		     offsetof(struct inet_sock, inet_rcv_saddr));

	BUILD_BUG_ON(offsetof(struct inet_timewait_sock, tw_daddr) !=
		     offsetof(struct inet_sock, inet_daddr));

#if IS_ENABLED(CONFIG_IPV6)
	BUILD_BUG_ON(offsetof(struct inet_timewait_sock, tw_v6_rcv_saddr) !=
		     offsetof(struct sock, sk_v6_rcv_saddr));

	BUILD_BUG_ON(offsetof(struct inet_timewait_sock, tw_v6_daddr) !=
		     offsetof(struct sock, sk_v6_daddr));
#endif
}

static int inet_diag_dump_reqs(struct sk_buff *skb, struct sock *sk,
			       struct netlink_callback *cb,
			       const struct inet_diag_req_v2 *r,
			       const struct nlattr *bc)
{
	struct inet_connection_sock *icsk = inet_csk(sk);
	struct inet_sock *inet = inet_sk(sk);
	struct inet_diag_entry entry;
	int j, s_j, reqnum, s_reqnum;
	struct listen_sock *lopt;
	int err = 0;

	s_j = cb->args[3];
	s_reqnum = cb->args[4];

	if (s_j > 0)
		s_j--;

	entry.family = sk->sk_family;

	read_lock_bh(&icsk->icsk_accept_queue.syn_wait_lock);

	lopt = icsk->icsk_accept_queue.listen_opt;
	if (!lopt || !listen_sock_qlen(lopt))
		goto out;

	if (bc) {
		entry.sport = inet->inet_num;
		entry.userlocks = sk->sk_userlocks;
	}

	for (j = s_j; j < lopt->nr_table_entries; j++) {
		struct request_sock *req, *head = lopt->syn_table[j];

		reqnum = 0;
		for (req = head; req; reqnum++, req = req->dl_next) {
			struct inet_request_sock *ireq = inet_rsk(req);

			if (reqnum < s_reqnum)
				continue;
			if (r->id.idiag_dport != ireq->ir_rmt_port &&
			    r->id.idiag_dport)
				continue;

			if (bc) {
				/* Note: entry.sport and entry.userlocks are already set */
				entry_fill_addrs(&entry, req_to_sk(req));
				entry.dport = ntohs(ireq->ir_rmt_port);

				if (!inet_diag_bc_run(bc, &entry))
					continue;
			}

			err = inet_req_diag_fill(req_to_sk(req), skb,
						 NETLINK_CB(cb->skb).portid,
						 cb->nlh->nlmsg_seq,
						 NLM_F_MULTI, cb->nlh);
			if (err < 0) {
				cb->args[3] = j + 1;
				cb->args[4] = reqnum;
				goto out;
			}
		}

		s_reqnum = 0;
	}

out:
	read_unlock_bh(&icsk->icsk_accept_queue.syn_wait_lock);

	return err;
}

void inet_diag_dump_icsk(struct inet_hashinfo *hashinfo, struct sk_buff *skb,
			 struct netlink_callback *cb,
			 const struct inet_diag_req_v2 *r, struct nlattr *bc)
{
	struct net *net = sock_net(skb->sk);
	int i, num, s_i, s_num;

	s_i = cb->args[1];
	s_num = num = cb->args[2];

	if (cb->args[0] == 0) {
		if (!(r->idiag_states & (TCPF_LISTEN | TCPF_SYN_RECV)))
			goto skip_listen_ht;

		for (i = s_i; i < INET_LHTABLE_SIZE; i++) {
			struct inet_listen_hashbucket *ilb;
			struct hlist_nulls_node *node;
			struct sock *sk;

			num = 0;
			ilb = &hashinfo->listening_hash[i];
			spin_lock_bh(&ilb->lock);
			sk_nulls_for_each(sk, node, &ilb->head) {
				struct inet_sock *inet = inet_sk(sk);

				if (!net_eq(sock_net(sk), net))
					continue;

				if (num < s_num) {
					num++;
					continue;
				}

				if (r->sdiag_family != AF_UNSPEC &&
				    sk->sk_family != r->sdiag_family)
					goto next_listen;

				if (r->id.idiag_sport != inet->inet_sport &&
				    r->id.idiag_sport)
					goto next_listen;

				if (!(r->idiag_states & TCPF_LISTEN) ||
				    r->id.idiag_dport ||
				    cb->args[3] > 0)
					goto syn_recv;

				if (inet_csk_diag_dump(sk, skb, cb, r, bc) < 0) {
					spin_unlock_bh(&ilb->lock);
					goto done;
				}

syn_recv:
				if (!(r->idiag_states & TCPF_SYN_RECV))
					goto next_listen;

				if (inet_diag_dump_reqs(skb, sk, cb, r, bc) < 0) {
					spin_unlock_bh(&ilb->lock);
					goto done;
				}

next_listen:
				cb->args[3] = 0;
				cb->args[4] = 0;
				++num;
			}
			spin_unlock_bh(&ilb->lock);

			s_num = 0;
			cb->args[3] = 0;
			cb->args[4] = 0;
		}
skip_listen_ht:
		cb->args[0] = 1;
		s_i = num = s_num = 0;
	}

	if (!(r->idiag_states & ~(TCPF_LISTEN | TCPF_SYN_RECV)))
		goto out;

	for (i = s_i; i <= hashinfo->ehash_mask; i++) {
		struct inet_ehash_bucket *head = &hashinfo->ehash[i];
		spinlock_t *lock = inet_ehash_lockp(hashinfo, i);
		struct hlist_nulls_node *node;
		struct sock *sk;

		num = 0;

		if (hlist_nulls_empty(&head->chain))
			continue;

		if (i > s_i)
			s_num = 0;

		spin_lock_bh(lock);
		sk_nulls_for_each(sk, node, &head->chain) {
			int state, res;

			if (!net_eq(sock_net(sk), net))
				continue;
			if (num < s_num)
				goto next_normal;
			state = (sk->sk_state == TCP_TIME_WAIT) ?
				inet_twsk(sk)->tw_substate : sk->sk_state;
			if (!(r->idiag_states & (1 << state)))
				goto next_normal;
			if (r->sdiag_family != AF_UNSPEC &&
			    sk->sk_family != r->sdiag_family)
				goto next_normal;
			if (r->id.idiag_sport != htons(sk->sk_num) &&
			    r->id.idiag_sport)
				goto next_normal;
			if (r->id.idiag_dport != sk->sk_dport &&
			    r->id.idiag_dport)
				goto next_normal;
			twsk_build_assert();

			if (!inet_diag_bc_sk(bc, sk))
				goto next_normal;

			res = sk_diag_fill(sk, skb, r,
					   sk_user_ns(NETLINK_CB(cb->skb).sk),
					   NETLINK_CB(cb->skb).portid,
					   cb->nlh->nlmsg_seq, NLM_F_MULTI,
					   cb->nlh);
			if (res < 0) {
				spin_unlock_bh(lock);
				goto done;
			}
next_normal:
			++num;
		}

		spin_unlock_bh(lock);
	}

done:
	cb->args[1] = i;
	cb->args[2] = num;
out:
	;
}
EXPORT_SYMBOL_GPL(inet_diag_dump_icsk);

static int __inet_diag_dump(struct sk_buff *skb, struct netlink_callback *cb,
			    const struct inet_diag_req_v2 *r,
			    struct nlattr *bc)
{
	const struct inet_diag_handler *handler;
	int err = 0;

	handler = inet_diag_lock_handler(r->sdiag_protocol);
	if (!IS_ERR(handler))
		handler->dump(skb, cb, r, bc);
	else
		err = PTR_ERR(handler);
	inet_diag_unlock_handler(handler);

	return err ? : skb->len;
}

static int inet_diag_dump(struct sk_buff *skb, struct netlink_callback *cb)
{
	int hdrlen = sizeof(struct inet_diag_req_v2);
	struct nlattr *bc = NULL;

	if (nlmsg_attrlen(cb->nlh, hdrlen))
		bc = nlmsg_find_attr(cb->nlh, hdrlen, INET_DIAG_REQ_BYTECODE);

	return __inet_diag_dump(skb, cb, nlmsg_data(cb->nlh), bc);
}

static int inet_diag_type2proto(int type)
{
	switch (type) {
	case TCPDIAG_GETSOCK:
		return IPPROTO_TCP;
	case DCCPDIAG_GETSOCK:
		return IPPROTO_DCCP;
	default:
		return 0;
	}
}

static int inet_diag_dump_compat(struct sk_buff *skb,
				 struct netlink_callback *cb)
{
	struct inet_diag_req *rc = nlmsg_data(cb->nlh);
	int hdrlen = sizeof(struct inet_diag_req);
	struct inet_diag_req_v2 req;
	struct nlattr *bc = NULL;

	req.sdiag_family = AF_UNSPEC; /* compatibility */
	req.sdiag_protocol = inet_diag_type2proto(cb->nlh->nlmsg_type);
	req.idiag_ext = rc->idiag_ext;
	req.idiag_states = rc->idiag_states;
	req.id = rc->id;

	if (nlmsg_attrlen(cb->nlh, hdrlen))
		bc = nlmsg_find_attr(cb->nlh, hdrlen, INET_DIAG_REQ_BYTECODE);

	return __inet_diag_dump(skb, cb, &req, bc);
}

static int inet_diag_get_exact_compat(struct sk_buff *in_skb,
				      const struct nlmsghdr *nlh)
{
	struct inet_diag_req *rc = nlmsg_data(nlh);
	struct inet_diag_req_v2 req;

	req.sdiag_family = rc->idiag_family;
	req.sdiag_protocol = inet_diag_type2proto(nlh->nlmsg_type);
	req.idiag_ext = rc->idiag_ext;
	req.idiag_states = rc->idiag_states;
	req.id = rc->id;

	return inet_diag_get_exact(in_skb, nlh, &req);
}

static int inet_diag_rcv_msg_compat(struct sk_buff *skb, struct nlmsghdr *nlh)
{
	int hdrlen = sizeof(struct inet_diag_req);
	struct net *net = sock_net(skb->sk);

	if (nlh->nlmsg_type >= INET_DIAG_GETSOCK_MAX ||
	    nlmsg_len(nlh) < hdrlen)
		return -EINVAL;

	if (nlh->nlmsg_flags & NLM_F_DUMP) {
		if (nlmsg_attrlen(nlh, hdrlen)) {
			struct nlattr *attr;

			attr = nlmsg_find_attr(nlh, hdrlen,
					       INET_DIAG_REQ_BYTECODE);
			if (!attr ||
			    nla_len(attr) < sizeof(struct inet_diag_bc_op) ||
			    inet_diag_bc_audit(nla_data(attr), nla_len(attr)))
				return -EINVAL;
		}
		{
			struct netlink_dump_control c = {
				.dump = inet_diag_dump_compat,
			};
			return netlink_dump_start(net->diag_nlsk, skb, nlh, &c);
		}
	}

	return inet_diag_get_exact_compat(skb, nlh);
}

static int inet_diag_handler_dump(struct sk_buff *skb, struct nlmsghdr *h)
{
	int hdrlen = sizeof(struct inet_diag_req_v2);
	struct net *net = sock_net(skb->sk);

	if (nlmsg_len(h) < hdrlen)
		return -EINVAL;

	if (h->nlmsg_flags & NLM_F_DUMP) {
		if (nlmsg_attrlen(h, hdrlen)) {
			struct nlattr *attr;

			attr = nlmsg_find_attr(h, hdrlen,
					       INET_DIAG_REQ_BYTECODE);
			if (!attr ||
			    nla_len(attr) < sizeof(struct inet_diag_bc_op) ||
			    inet_diag_bc_audit(nla_data(attr), nla_len(attr)))
				return -EINVAL;
		}
		{
			struct netlink_dump_control c = {
				.dump = inet_diag_dump,
			};
			return netlink_dump_start(net->diag_nlsk, skb, h, &c);
		}
	}

	return inet_diag_get_exact(skb, h, nlmsg_data(h));
}

static const struct sock_diag_handler inet_diag_handler = {
	.family = AF_INET,
	.dump = inet_diag_handler_dump,
};

static const struct sock_diag_handler inet6_diag_handler = {
	.family = AF_INET6,
	.dump = inet_diag_handler_dump,
};

int inet_diag_register(const struct inet_diag_handler *h)
{
	const __u16 type = h->idiag_type;
	int err = -EINVAL;

	if (type >= IPPROTO_MAX)
		goto out;

	mutex_lock(&inet_diag_table_mutex);
	err = -EEXIST;
	if (!inet_diag_table[type]) {
		inet_diag_table[type] = h;
		err = 0;
	}
	mutex_unlock(&inet_diag_table_mutex);
out:
	return err;
}
EXPORT_SYMBOL_GPL(inet_diag_register);

void inet_diag_unregister(const struct inet_diag_handler *h)
{
	const __u16 type = h->idiag_type;

	if (type >= IPPROTO_MAX)
		return;

	mutex_lock(&inet_diag_table_mutex);
	inet_diag_table[type] = NULL;
	mutex_unlock(&inet_diag_table_mutex);
}
EXPORT_SYMBOL_GPL(inet_diag_unregister);

static int __init inet_diag_init(void)
{
	const int inet_diag_table_size = (IPPROTO_MAX *
					  sizeof(struct inet_diag_handler *));
	int err = -ENOMEM;

	inet_diag_table = kzalloc(inet_diag_table_size, GFP_KERNEL);
	if (!inet_diag_table)
		goto out;

	err = sock_diag_register(&inet_diag_handler);
	if (err)
		goto out_free_nl;

	err = sock_diag_register(&inet6_diag_handler);
	if (err)
		goto out_free_inet;

	sock_diag_register_inet_compat(inet_diag_rcv_msg_compat);
out:
	return err;

out_free_inet:
	sock_diag_unregister(&inet_diag_handler);
out_free_nl:
	kfree(inet_diag_table);
	goto out;
}

static void __exit inet_diag_exit(void)
{
	sock_diag_unregister(&inet6_diag_handler);
	sock_diag_unregister(&inet_diag_handler);
	sock_diag_unregister_inet_compat(inet_diag_rcv_msg_compat);
	kfree(inet_diag_table);
}

module_init(inet_diag_init);
module_exit(inet_diag_exit);
MODULE_LICENSE("GPL");
MODULE_ALIAS_NET_PF_PROTO_TYPE(PF_NETLINK, NETLINK_SOCK_DIAG, 2 /* AF_INET */);
MODULE_ALIAS_NET_PF_PROTO_TYPE(PF_NETLINK, NETLINK_SOCK_DIAG, 10 /* AF_INET6 */);<|MERGE_RESOLUTION|>--- conflicted
+++ resolved
@@ -66,7 +66,6 @@
 	mutex_unlock(&inet_diag_table_mutex);
 }
 
-<<<<<<< HEAD
 static void inet_diag_msg_common_fill(struct inet_diag_msg *r, struct sock *sk)
 {
 	r->idiag_family = sk->sk_family;
@@ -89,7 +88,8 @@
 	r->id.idiag_src[0] = sk->sk_rcv_saddr;
 	r->id.idiag_dst[0] = sk->sk_daddr;
 	}
-=======
+}
+
 static size_t inet_sk_attr_size(void)
 {
 	return	  nla_total_size(sizeof(struct tcp_info))
@@ -102,7 +102,6 @@
 		+ nla_total_size(TCP_CA_NAME_MAX)
 		+ nla_total_size(sizeof(struct tcpvegas_info))
 		+ 64;
->>>>>>> 4de930ef
 }
 
 int inet_sk_diag_fill(struct sock *sk, struct inet_connection_sock *icsk,
