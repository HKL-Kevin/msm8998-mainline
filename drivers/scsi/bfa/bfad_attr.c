// SPDX-License-Identifier: GPL-2.0-only
/*
 * Copyright (c) 2005-2014 Brocade Communications Systems, Inc.
 * Copyright (c) 2014- QLogic Corporation.
 * All rights reserved
 * www.qlogic.com
 *
 * Linux driver for QLogic BR-series Fibre Channel Host Bus Adapter.
 */

/*
 *  bfa_attr.c Linux driver configuration interface module.
 */

#include "bfad_drv.h"
#include "bfad_im.h"

/*
 * FC transport template entry, get SCSI target port ID.
 */
static void
bfad_im_get_starget_port_id(struct scsi_target *starget)
{
	struct Scsi_Host *shost;
	struct bfad_im_port_s *im_port;
	struct bfad_s         *bfad;
	struct bfad_itnim_s   *itnim = NULL;
	u32        fc_id = -1;
	unsigned long   flags;

	shost = dev_to_shost(starget->dev.parent);
	im_port = (struct bfad_im_port_s *) shost->hostdata[0];
	bfad = im_port->bfad;
	spin_lock_irqsave(&bfad->bfad_lock, flags);

	itnim = bfad_get_itnim(im_port, starget->id);
	if (itnim)
		fc_id = bfa_fcs_itnim_get_fcid(&itnim->fcs_itnim);

	fc_starget_port_id(starget) = fc_id;
	spin_unlock_irqrestore(&bfad->bfad_lock, flags);
}

/*
 * FC transport template entry, get SCSI target nwwn.
 */
static void
bfad_im_get_starget_node_name(struct scsi_target *starget)
{
	struct Scsi_Host *shost;
	struct bfad_im_port_s *im_port;
	struct bfad_s         *bfad;
	struct bfad_itnim_s   *itnim = NULL;
	u64             node_name = 0;
	unsigned long   flags;

	shost = dev_to_shost(starget->dev.parent);
	im_port = (struct bfad_im_port_s *) shost->hostdata[0];
	bfad = im_port->bfad;
	spin_lock_irqsave(&bfad->bfad_lock, flags);

	itnim = bfad_get_itnim(im_port, starget->id);
	if (itnim)
		node_name = bfa_fcs_itnim_get_nwwn(&itnim->fcs_itnim);

	fc_starget_node_name(starget) = cpu_to_be64(node_name);
	spin_unlock_irqrestore(&bfad->bfad_lock, flags);
}

/*
 * FC transport template entry, get SCSI target pwwn.
 */
static void
bfad_im_get_starget_port_name(struct scsi_target *starget)
{
	struct Scsi_Host *shost;
	struct bfad_im_port_s *im_port;
	struct bfad_s         *bfad;
	struct bfad_itnim_s   *itnim = NULL;
	u64             port_name = 0;
	unsigned long   flags;

	shost = dev_to_shost(starget->dev.parent);
	im_port = (struct bfad_im_port_s *) shost->hostdata[0];
	bfad = im_port->bfad;
	spin_lock_irqsave(&bfad->bfad_lock, flags);

	itnim = bfad_get_itnim(im_port, starget->id);
	if (itnim)
		port_name = bfa_fcs_itnim_get_pwwn(&itnim->fcs_itnim);

	fc_starget_port_name(starget) = cpu_to_be64(port_name);
	spin_unlock_irqrestore(&bfad->bfad_lock, flags);
}

/*
 * FC transport template entry, get SCSI host port ID.
 */
static void
bfad_im_get_host_port_id(struct Scsi_Host *shost)
{
	struct bfad_im_port_s *im_port =
			(struct bfad_im_port_s *) shost->hostdata[0];
	struct bfad_port_s    *port = im_port->port;

	fc_host_port_id(shost) =
			bfa_hton3b(bfa_fcs_lport_get_fcid(port->fcs_port));
}

/*
 * FC transport template entry, get SCSI host port type.
 */
static void
bfad_im_get_host_port_type(struct Scsi_Host *shost)
{
	struct bfad_im_port_s *im_port =
			(struct bfad_im_port_s *) shost->hostdata[0];
	struct bfad_s         *bfad = im_port->bfad;
	struct bfa_lport_attr_s port_attr;

	bfa_fcs_lport_get_attr(&bfad->bfa_fcs.fabric.bport, &port_attr);

	switch (port_attr.port_type) {
	case BFA_PORT_TYPE_NPORT:
		fc_host_port_type(shost) = FC_PORTTYPE_NPORT;
		break;
	case BFA_PORT_TYPE_NLPORT:
		fc_host_port_type(shost) = FC_PORTTYPE_NLPORT;
		break;
	case BFA_PORT_TYPE_P2P:
		fc_host_port_type(shost) = FC_PORTTYPE_PTP;
		break;
	case BFA_PORT_TYPE_LPORT:
		fc_host_port_type(shost) = FC_PORTTYPE_LPORT;
		break;
	default:
		fc_host_port_type(shost) = FC_PORTTYPE_UNKNOWN;
		break;
	}
}

/*
 * FC transport template entry, get SCSI host port state.
 */
static void
bfad_im_get_host_port_state(struct Scsi_Host *shost)
{
	struct bfad_im_port_s *im_port =
			(struct bfad_im_port_s *) shost->hostdata[0];
	struct bfad_s         *bfad = im_port->bfad;
	struct bfa_port_attr_s attr;

	bfa_fcport_get_attr(&bfad->bfa, &attr);

	switch (attr.port_state) {
	case BFA_PORT_ST_LINKDOWN:
		fc_host_port_state(shost) = FC_PORTSTATE_LINKDOWN;
		break;
	case BFA_PORT_ST_LINKUP:
		fc_host_port_state(shost) = FC_PORTSTATE_ONLINE;
		break;
	case BFA_PORT_ST_DISABLED:
	case BFA_PORT_ST_STOPPED:
	case BFA_PORT_ST_IOCDOWN:
	case BFA_PORT_ST_IOCDIS:
		fc_host_port_state(shost) = FC_PORTSTATE_OFFLINE;
		break;
	case BFA_PORT_ST_UNINIT:
	case BFA_PORT_ST_ENABLING_QWAIT:
	case BFA_PORT_ST_ENABLING:
	case BFA_PORT_ST_DISABLING_QWAIT:
	case BFA_PORT_ST_DISABLING:
	default:
		fc_host_port_state(shost) = FC_PORTSTATE_UNKNOWN;
		break;
	}
}

/*
 * FC transport template entry, get SCSI host active fc4s.
 */
static void
bfad_im_get_host_active_fc4s(struct Scsi_Host *shost)
{
	struct bfad_im_port_s *im_port =
			(struct bfad_im_port_s *) shost->hostdata[0];
	struct bfad_port_s    *port = im_port->port;

	memset(fc_host_active_fc4s(shost), 0,
	       sizeof(fc_host_active_fc4s(shost)));

	if (port->supported_fc4s & BFA_LPORT_ROLE_FCP_IM)
		fc_host_active_fc4s(shost)[2] = 1;

	fc_host_active_fc4s(shost)[7] = 1;
}

/*
 * FC transport template entry, get SCSI host link speed.
 */
static void
bfad_im_get_host_speed(struct Scsi_Host *shost)
{
	struct bfad_im_port_s *im_port =
			(struct bfad_im_port_s *) shost->hostdata[0];
	struct bfad_s         *bfad = im_port->bfad;
	struct bfa_port_attr_s attr;

	bfa_fcport_get_attr(&bfad->bfa, &attr);
	switch (attr.speed) {
	case BFA_PORT_SPEED_10GBPS:
		fc_host_speed(shost) = FC_PORTSPEED_10GBIT;
		break;
	case BFA_PORT_SPEED_16GBPS:
		fc_host_speed(shost) = FC_PORTSPEED_16GBIT;
		break;
	case BFA_PORT_SPEED_8GBPS:
		fc_host_speed(shost) = FC_PORTSPEED_8GBIT;
		break;
	case BFA_PORT_SPEED_4GBPS:
		fc_host_speed(shost) = FC_PORTSPEED_4GBIT;
		break;
	case BFA_PORT_SPEED_2GBPS:
		fc_host_speed(shost) = FC_PORTSPEED_2GBIT;
		break;
	case BFA_PORT_SPEED_1GBPS:
		fc_host_speed(shost) = FC_PORTSPEED_1GBIT;
		break;
	default:
		fc_host_speed(shost) = FC_PORTSPEED_UNKNOWN;
		break;
	}
}

/*
 * FC transport template entry, get SCSI host port type.
 */
static void
bfad_im_get_host_fabric_name(struct Scsi_Host *shost)
{
	struct bfad_im_port_s *im_port =
			(struct bfad_im_port_s *) shost->hostdata[0];
	struct bfad_port_s    *port = im_port->port;
	wwn_t           fabric_nwwn = 0;

	fabric_nwwn = bfa_fcs_lport_get_fabric_name(port->fcs_port);

	fc_host_fabric_name(shost) = cpu_to_be64(fabric_nwwn);

}

/*
 * FC transport template entry, get BFAD statistics.
 */
static struct fc_host_statistics *
bfad_im_get_stats(struct Scsi_Host *shost)
{
	struct bfad_im_port_s *im_port =
			(struct bfad_im_port_s *) shost->hostdata[0];
	struct bfad_s         *bfad = im_port->bfad;
	struct bfad_hal_comp fcomp;
	union bfa_port_stats_u *fcstats;
	struct fc_host_statistics *hstats;
	bfa_status_t    rc;
	unsigned long   flags;

	fcstats = kzalloc(sizeof(union bfa_port_stats_u), GFP_KERNEL);
	if (fcstats == NULL)
		return NULL;

	hstats = &bfad->link_stats;
	init_completion(&fcomp.comp);
	spin_lock_irqsave(&bfad->bfad_lock, flags);
	memset(hstats, 0, sizeof(struct fc_host_statistics));
	rc = bfa_port_get_stats(BFA_FCPORT(&bfad->bfa),
				fcstats, bfad_hcb_comp, &fcomp);
	spin_unlock_irqrestore(&bfad->bfad_lock, flags);
	if (rc != BFA_STATUS_OK) {
		kfree(fcstats);
		return NULL;
	}

	wait_for_completion(&fcomp.comp);

	/* Fill the fc_host_statistics structure */
	hstats->seconds_since_last_reset = fcstats->fc.secs_reset;
	hstats->tx_frames = fcstats->fc.tx_frames;
	hstats->tx_words  = fcstats->fc.tx_words;
	hstats->rx_frames = fcstats->fc.rx_frames;
	hstats->rx_words  = fcstats->fc.rx_words;
	hstats->lip_count = fcstats->fc.lip_count;
	hstats->nos_count = fcstats->fc.nos_count;
	hstats->error_frames = fcstats->fc.error_frames;
	hstats->dumped_frames = fcstats->fc.dropped_frames;
	hstats->link_failure_count = fcstats->fc.link_failures;
	hstats->loss_of_sync_count = fcstats->fc.loss_of_syncs;
	hstats->loss_of_signal_count = fcstats->fc.loss_of_signals;
	hstats->prim_seq_protocol_err_count = fcstats->fc.primseq_errs;
	hstats->invalid_crc_count = fcstats->fc.invalid_crcs;

	kfree(fcstats);
	return hstats;
}

/*
 * FC transport template entry, reset BFAD statistics.
 */
static void
bfad_im_reset_stats(struct Scsi_Host *shost)
{
	struct bfad_im_port_s *im_port =
			(struct bfad_im_port_s *) shost->hostdata[0];
	struct bfad_s         *bfad = im_port->bfad;
	struct bfad_hal_comp fcomp;
	unsigned long   flags;
	bfa_status_t    rc;

	init_completion(&fcomp.comp);
	spin_lock_irqsave(&bfad->bfad_lock, flags);
	rc = bfa_port_clear_stats(BFA_FCPORT(&bfad->bfa), bfad_hcb_comp,
					&fcomp);
	spin_unlock_irqrestore(&bfad->bfad_lock, flags);

	if (rc != BFA_STATUS_OK)
		return;

	wait_for_completion(&fcomp.comp);

	return;
}

/*
 * FC transport template entry, set rport loss timeout.
 * Update dev_loss_tmo based on the value pushed down by the stack
 * In case it is lesser than path_tov of driver, set it to path_tov + 1
 * to ensure that the driver times out before the application
 */
static void
bfad_im_set_rport_loss_tmo(struct fc_rport *rport, u32 timeout)
{
	struct bfad_itnim_data_s *itnim_data = rport->dd_data;
	struct bfad_itnim_s   *itnim = itnim_data->itnim;
	struct bfad_s         *bfad = itnim->im->bfad;
	uint16_t path_tov = bfa_fcpim_path_tov_get(&bfad->bfa);

	rport->dev_loss_tmo = timeout;
	if (timeout < path_tov)
		rport->dev_loss_tmo = path_tov + 1;
}

static int
bfad_im_vport_create(struct fc_vport *fc_vport, bool disable)
{
	char *vname = fc_vport->symbolic_name;
	struct Scsi_Host *shost = fc_vport->shost;
	struct bfad_im_port_s *im_port =
		(struct bfad_im_port_s *) shost->hostdata[0];
	struct bfad_s *bfad = im_port->bfad;
	struct bfa_lport_cfg_s port_cfg;
	struct bfad_vport_s *vp;
	int status = 0, rc;
	unsigned long flags;

	memset(&port_cfg, 0, sizeof(port_cfg));
	u64_to_wwn(fc_vport->node_name, (u8 *)&port_cfg.nwwn);
	u64_to_wwn(fc_vport->port_name, (u8 *)&port_cfg.pwwn);
	if (strlen(vname) > 0)
		strcpy((char *)&port_cfg.sym_name, vname);
	port_cfg.roles = BFA_LPORT_ROLE_FCP_IM;

	spin_lock_irqsave(&bfad->bfad_lock, flags);
	list_for_each_entry(vp, &bfad->pbc_vport_list, list_entry) {
		if (port_cfg.pwwn ==
				vp->fcs_vport.lport.port_cfg.pwwn) {
			port_cfg.preboot_vp =
				vp->fcs_vport.lport.port_cfg.preboot_vp;
			break;
		}
	}
	spin_unlock_irqrestore(&bfad->bfad_lock, flags);

	rc = bfad_vport_create(bfad, 0, &port_cfg, &fc_vport->dev);
	if (rc == BFA_STATUS_OK) {
		struct bfad_vport_s *vport;
		struct bfa_fcs_vport_s *fcs_vport;
		struct Scsi_Host *vshost;

		spin_lock_irqsave(&bfad->bfad_lock, flags);
		fcs_vport = bfa_fcs_vport_lookup(&bfad->bfa_fcs, 0,
					port_cfg.pwwn);
		spin_unlock_irqrestore(&bfad->bfad_lock, flags);
		if (fcs_vport == NULL)
			return VPCERR_BAD_WWN;

		fc_vport_set_state(fc_vport, FC_VPORT_ACTIVE);
		if (disable) {
			spin_lock_irqsave(&bfad->bfad_lock, flags);
			bfa_fcs_vport_stop(fcs_vport);
			spin_unlock_irqrestore(&bfad->bfad_lock, flags);
			fc_vport_set_state(fc_vport, FC_VPORT_DISABLED);
		}

		vport = fcs_vport->vport_drv;
		vshost = vport->drv_port.im_port->shost;
		fc_host_node_name(vshost) = wwn_to_u64((u8 *)&port_cfg.nwwn);
		fc_host_port_name(vshost) = wwn_to_u64((u8 *)&port_cfg.pwwn);
		fc_host_supported_classes(vshost) = FC_COS_CLASS3;

		memset(fc_host_supported_fc4s(vshost), 0,
			sizeof(fc_host_supported_fc4s(vshost)));

		/* For FCP type 0x08 */
		if (supported_fc4s & BFA_LPORT_ROLE_FCP_IM)
			fc_host_supported_fc4s(vshost)[2] = 1;

		/* For fibre channel services type 0x20 */
		fc_host_supported_fc4s(vshost)[7] = 1;

		fc_host_supported_speeds(vshost) =
				bfad_im_supported_speeds(&bfad->bfa);
		fc_host_maxframe_size(vshost) =
				bfa_fcport_get_maxfrsize(&bfad->bfa);

		fc_vport->dd_data = vport;
		vport->drv_port.im_port->fc_vport = fc_vport;
	} else if (rc == BFA_STATUS_INVALID_WWN)
		return VPCERR_BAD_WWN;
	else if (rc == BFA_STATUS_VPORT_EXISTS)
		return VPCERR_BAD_WWN;
	else if (rc == BFA_STATUS_VPORT_MAX)
		return VPCERR_NO_FABRIC_SUPP;
	else if (rc == BFA_STATUS_VPORT_WWN_BP)
		return VPCERR_BAD_WWN;
	else
		return FC_VPORT_FAILED;

	return status;
}

static int
bfad_im_issue_fc_host_lip(struct Scsi_Host *shost)
{
	struct bfad_im_port_s *im_port =
			(struct bfad_im_port_s *) shost->hostdata[0];
	struct bfad_s *bfad = im_port->bfad;
	struct bfad_hal_comp fcomp;
	unsigned long flags;
	uint32_t status;

	init_completion(&fcomp.comp);
	spin_lock_irqsave(&bfad->bfad_lock, flags);
	status = bfa_port_disable(&bfad->bfa.modules.port,
					bfad_hcb_comp, &fcomp);
	spin_unlock_irqrestore(&bfad->bfad_lock, flags);

	if (status != BFA_STATUS_OK)
		return -EIO;

	wait_for_completion(&fcomp.comp);
	if (fcomp.status != BFA_STATUS_OK)
		return -EIO;

	spin_lock_irqsave(&bfad->bfad_lock, flags);
	status = bfa_port_enable(&bfad->bfa.modules.port,
					bfad_hcb_comp, &fcomp);
	spin_unlock_irqrestore(&bfad->bfad_lock, flags);
	if (status != BFA_STATUS_OK)
		return -EIO;

	wait_for_completion(&fcomp.comp);
	if (fcomp.status != BFA_STATUS_OK)
		return -EIO;

	return 0;
}

static int
bfad_im_vport_delete(struct fc_vport *fc_vport)
{
	struct bfad_vport_s *vport = (struct bfad_vport_s *)fc_vport->dd_data;
	struct bfad_im_port_s *im_port =
			(struct bfad_im_port_s *) vport->drv_port.im_port;
	struct bfad_s *bfad = im_port->bfad;
	struct bfa_fcs_vport_s *fcs_vport;
	struct Scsi_Host *vshost;
	wwn_t   pwwn;
	int rc;
	unsigned long flags;
	struct completion fcomp;

	if (im_port->flags & BFAD_PORT_DELETE) {
		bfad_scsi_host_free(bfad, im_port);
		list_del(&vport->list_entry);
		kfree(vport);
		return 0;
	}

	vshost = vport->drv_port.im_port->shost;
	u64_to_wwn(fc_host_port_name(vshost), (u8 *)&pwwn);

	spin_lock_irqsave(&bfad->bfad_lock, flags);
	fcs_vport = bfa_fcs_vport_lookup(&bfad->bfa_fcs, 0, pwwn);
	spin_unlock_irqrestore(&bfad->bfad_lock, flags);

	if (fcs_vport == NULL)
		return VPCERR_BAD_WWN;

	vport->drv_port.flags |= BFAD_PORT_DELETE;

	vport->comp_del = &fcomp;
	init_completion(vport->comp_del);

	spin_lock_irqsave(&bfad->bfad_lock, flags);
	rc = bfa_fcs_vport_delete(&vport->fcs_vport);
	spin_unlock_irqrestore(&bfad->bfad_lock, flags);

	if (rc == BFA_STATUS_PBC) {
		vport->drv_port.flags &= ~BFAD_PORT_DELETE;
		vport->comp_del = NULL;
		return -1;
	}

	wait_for_completion(vport->comp_del);

	bfad_scsi_host_free(bfad, im_port);
	list_del(&vport->list_entry);
	kfree(vport);

	return 0;
}

static int
bfad_im_vport_disable(struct fc_vport *fc_vport, bool disable)
{
	struct bfad_vport_s *vport;
	struct bfad_s *bfad;
	struct bfa_fcs_vport_s *fcs_vport;
	struct Scsi_Host *vshost;
	wwn_t   pwwn;
	unsigned long flags;

	vport = (struct bfad_vport_s *)fc_vport->dd_data;
	bfad = vport->drv_port.bfad;
	vshost = vport->drv_port.im_port->shost;
	u64_to_wwn(fc_host_port_name(vshost), (u8 *)&pwwn);

	spin_lock_irqsave(&bfad->bfad_lock, flags);
	fcs_vport = bfa_fcs_vport_lookup(&bfad->bfa_fcs, 0, pwwn);
	spin_unlock_irqrestore(&bfad->bfad_lock, flags);

	if (fcs_vport == NULL)
		return VPCERR_BAD_WWN;

	if (disable) {
		bfa_fcs_vport_stop(fcs_vport);
		fc_vport_set_state(fc_vport, FC_VPORT_DISABLED);
	} else {
		bfa_fcs_vport_start(fcs_vport);
		fc_vport_set_state(fc_vport, FC_VPORT_ACTIVE);
	}

	return 0;
}

static void
bfad_im_vport_set_symbolic_name(struct fc_vport *fc_vport)
{
	struct bfad_vport_s *vport = (struct bfad_vport_s *)fc_vport->dd_data;
	struct bfad_im_port_s *im_port =
			(struct bfad_im_port_s *)vport->drv_port.im_port;
	struct bfad_s *bfad = im_port->bfad;
	struct Scsi_Host *vshost = vport->drv_port.im_port->shost;
	char *sym_name = fc_vport->symbolic_name;
	struct bfa_fcs_vport_s *fcs_vport;
	wwn_t	pwwn;
	unsigned long flags;

	u64_to_wwn(fc_host_port_name(vshost), (u8 *)&pwwn);

	spin_lock_irqsave(&bfad->bfad_lock, flags);
	fcs_vport = bfa_fcs_vport_lookup(&bfad->bfa_fcs, 0, pwwn);
	spin_unlock_irqrestore(&bfad->bfad_lock, flags);

	if (fcs_vport == NULL)
		return;

	spin_lock_irqsave(&bfad->bfad_lock, flags);
	if (strlen(sym_name) > 0)
		bfa_fcs_lport_set_symname(&fcs_vport->lport, sym_name);
	spin_unlock_irqrestore(&bfad->bfad_lock, flags);
}

struct fc_function_template bfad_im_fc_function_template = {

	/* Target dynamic attributes */
	.get_starget_port_id = bfad_im_get_starget_port_id,
	.show_starget_port_id = 1,
	.get_starget_node_name = bfad_im_get_starget_node_name,
	.show_starget_node_name = 1,
	.get_starget_port_name = bfad_im_get_starget_port_name,
	.show_starget_port_name = 1,

	/* Host dynamic attribute */
	.get_host_port_id = bfad_im_get_host_port_id,
	.show_host_port_id = 1,

	/* Host fixed attributes */
	.show_host_node_name = 1,
	.show_host_port_name = 1,
	.show_host_supported_classes = 1,
	.show_host_supported_fc4s = 1,
	.show_host_supported_speeds = 1,
	.show_host_maxframe_size = 1,

	/* More host dynamic attributes */
	.show_host_port_type = 1,
	.get_host_port_type = bfad_im_get_host_port_type,
	.show_host_port_state = 1,
	.get_host_port_state = bfad_im_get_host_port_state,
	.show_host_active_fc4s = 1,
	.get_host_active_fc4s = bfad_im_get_host_active_fc4s,
	.show_host_speed = 1,
	.get_host_speed = bfad_im_get_host_speed,
	.show_host_fabric_name = 1,
	.get_host_fabric_name = bfad_im_get_host_fabric_name,

	.show_host_symbolic_name = 1,

	/* Statistics */
	.get_fc_host_stats = bfad_im_get_stats,
	.reset_fc_host_stats = bfad_im_reset_stats,

	/* Allocation length for host specific data */
	.dd_fcrport_size = sizeof(struct bfad_itnim_data_s *),

	/* Remote port fixed attributes */
	.show_rport_maxframe_size = 1,
	.show_rport_supported_classes = 1,
	.show_rport_dev_loss_tmo = 1,
	.set_rport_dev_loss_tmo = bfad_im_set_rport_loss_tmo,
	.issue_fc_host_lip = bfad_im_issue_fc_host_lip,
	.vport_create = bfad_im_vport_create,
	.vport_delete = bfad_im_vport_delete,
	.vport_disable = bfad_im_vport_disable,
	.set_vport_symbolic_name = bfad_im_vport_set_symbolic_name,
	.bsg_request = bfad_im_bsg_request,
	.bsg_timeout = bfad_im_bsg_timeout,
};

struct fc_function_template bfad_im_vport_fc_function_template = {

	/* Target dynamic attributes */
	.get_starget_port_id = bfad_im_get_starget_port_id,
	.show_starget_port_id = 1,
	.get_starget_node_name = bfad_im_get_starget_node_name,
	.show_starget_node_name = 1,
	.get_starget_port_name = bfad_im_get_starget_port_name,
	.show_starget_port_name = 1,

	/* Host dynamic attribute */
	.get_host_port_id = bfad_im_get_host_port_id,
	.show_host_port_id = 1,

	/* Host fixed attributes */
	.show_host_node_name = 1,
	.show_host_port_name = 1,
	.show_host_supported_classes = 1,
	.show_host_supported_fc4s = 1,
	.show_host_supported_speeds = 1,
	.show_host_maxframe_size = 1,

	/* More host dynamic attributes */
	.show_host_port_type = 1,
	.get_host_port_type = bfad_im_get_host_port_type,
	.show_host_port_state = 1,
	.get_host_port_state = bfad_im_get_host_port_state,
	.show_host_active_fc4s = 1,
	.get_host_active_fc4s = bfad_im_get_host_active_fc4s,
	.show_host_speed = 1,
	.get_host_speed = bfad_im_get_host_speed,
	.show_host_fabric_name = 1,
	.get_host_fabric_name = bfad_im_get_host_fabric_name,

	.show_host_symbolic_name = 1,

	/* Statistics */
	.get_fc_host_stats = bfad_im_get_stats,
	.reset_fc_host_stats = bfad_im_reset_stats,

	/* Allocation length for host specific data */
	.dd_fcrport_size = sizeof(struct bfad_itnim_data_s *),

	/* Remote port fixed attributes */
	.show_rport_maxframe_size = 1,
	.show_rport_supported_classes = 1,
	.show_rport_dev_loss_tmo = 1,
	.set_rport_dev_loss_tmo = bfad_im_set_rport_loss_tmo,
};

/*
 *  Scsi_Host_attrs SCSI host attributes
 */
static ssize_t
bfad_im_serial_num_show(struct device *dev, struct device_attribute *attr,
			 char *buf)
{
	struct Scsi_Host *shost = class_to_shost(dev);
	struct bfad_im_port_s *im_port =
			(struct bfad_im_port_s *) shost->hostdata[0];
	struct bfad_s *bfad = im_port->bfad;
	char serial_num[BFA_ADAPTER_SERIAL_NUM_LEN];

	bfa_get_adapter_serial_num(&bfad->bfa, serial_num);
	return snprintf(buf, PAGE_SIZE, "%s\n", serial_num);
}

static ssize_t
bfad_im_model_show(struct device *dev, struct device_attribute *attr,
			char *buf)
{
	struct Scsi_Host *shost = class_to_shost(dev);
	struct bfad_im_port_s *im_port =
			(struct bfad_im_port_s *) shost->hostdata[0];
	struct bfad_s *bfad = im_port->bfad;
	char model[BFA_ADAPTER_MODEL_NAME_LEN];

	bfa_get_adapter_model(&bfad->bfa, model);
	return snprintf(buf, PAGE_SIZE, "%s\n", model);
}

static ssize_t
bfad_im_model_desc_show(struct device *dev, struct device_attribute *attr,
				 char *buf)
{
	struct Scsi_Host *shost = class_to_shost(dev);
	struct bfad_im_port_s *im_port =
			(struct bfad_im_port_s *) shost->hostdata[0];
	struct bfad_s *bfad = im_port->bfad;
	char model[BFA_ADAPTER_MODEL_NAME_LEN];
	char model_descr[BFA_ADAPTER_MODEL_DESCR_LEN];
	int nports = 0;

	bfa_get_adapter_model(&bfad->bfa, model);
	nports = bfa_get_nports(&bfad->bfa);
	if (!strcmp(model, "QLogic-425"))
		snprintf(model_descr, BFA_ADAPTER_MODEL_DESCR_LEN,
			"QLogic BR-series 4Gbps PCIe dual port FC HBA");
	else if (!strcmp(model, "QLogic-825"))
		snprintf(model_descr, BFA_ADAPTER_MODEL_DESCR_LEN,
			"QLogic BR-series 8Gbps PCIe dual port FC HBA");
	else if (!strcmp(model, "QLogic-42B"))
		snprintf(model_descr, BFA_ADAPTER_MODEL_DESCR_LEN,
			"QLogic BR-series 4Gbps PCIe dual port FC HBA for HP");
	else if (!strcmp(model, "QLogic-82B"))
		snprintf(model_descr, BFA_ADAPTER_MODEL_DESCR_LEN,
			"QLogic BR-series 8Gbps PCIe dual port FC HBA for HP");
	else if (!strcmp(model, "QLogic-1010"))
		snprintf(model_descr, BFA_ADAPTER_MODEL_DESCR_LEN,
			"QLogic BR-series 10Gbps single port CNA");
	else if (!strcmp(model, "QLogic-1020"))
		snprintf(model_descr, BFA_ADAPTER_MODEL_DESCR_LEN,
			"QLogic BR-series 10Gbps dual port CNA");
	else if (!strcmp(model, "QLogic-1007"))
		snprintf(model_descr, BFA_ADAPTER_MODEL_DESCR_LEN,
			"QLogic BR-series 10Gbps CNA for IBM Blade Center");
	else if (!strcmp(model, "QLogic-415"))
		snprintf(model_descr, BFA_ADAPTER_MODEL_DESCR_LEN,
			"QLogic BR-series 4Gbps PCIe single port FC HBA");
	else if (!strcmp(model, "QLogic-815"))
		snprintf(model_descr, BFA_ADAPTER_MODEL_DESCR_LEN,
			"QLogic BR-series 8Gbps PCIe single port FC HBA");
	else if (!strcmp(model, "QLogic-41B"))
		snprintf(model_descr, BFA_ADAPTER_MODEL_DESCR_LEN,
			"QLogic BR-series 4Gbps PCIe single port FC HBA for HP");
	else if (!strcmp(model, "QLogic-81B"))
		snprintf(model_descr, BFA_ADAPTER_MODEL_DESCR_LEN,
			"QLogic BR-series 8Gbps PCIe single port FC HBA for HP");
	else if (!strcmp(model, "QLogic-804"))
		snprintf(model_descr, BFA_ADAPTER_MODEL_DESCR_LEN,
			"QLogic BR-series 8Gbps FC HBA for HP Bladesystem C-class");
	else if (!strcmp(model, "QLogic-1741"))
		snprintf(model_descr, BFA_ADAPTER_MODEL_DESCR_LEN,
			"QLogic BR-series 10Gbps CNA for Dell M-Series Blade Servers");
	else if (strstr(model, "QLogic-1860")) {
		if (nports == 1 && bfa_ioc_is_cna(&bfad->bfa.ioc))
			snprintf(model_descr, BFA_ADAPTER_MODEL_DESCR_LEN,
				"QLogic BR-series 10Gbps single port CNA");
		else if (nports == 1 && !bfa_ioc_is_cna(&bfad->bfa.ioc))
			snprintf(model_descr, BFA_ADAPTER_MODEL_DESCR_LEN,
				"QLogic BR-series 16Gbps PCIe single port FC HBA");
		else if (nports == 2 && bfa_ioc_is_cna(&bfad->bfa.ioc))
			snprintf(model_descr, BFA_ADAPTER_MODEL_DESCR_LEN,
				"QLogic BR-series 10Gbps dual port CNA");
		else if (nports == 2 && !bfa_ioc_is_cna(&bfad->bfa.ioc))
			snprintf(model_descr, BFA_ADAPTER_MODEL_DESCR_LEN,
				"QLogic BR-series 16Gbps PCIe dual port FC HBA");
	} else if (!strcmp(model, "QLogic-1867")) {
		if (nports == 1 && !bfa_ioc_is_cna(&bfad->bfa.ioc))
			snprintf(model_descr, BFA_ADAPTER_MODEL_DESCR_LEN,
				"QLogic BR-series 16Gbps PCIe single port FC HBA for IBM");
		else if (nports == 2 && !bfa_ioc_is_cna(&bfad->bfa.ioc))
			snprintf(model_descr, BFA_ADAPTER_MODEL_DESCR_LEN,
				"QLogic BR-series 16Gbps PCIe dual port FC HBA for IBM");
	} else
		snprintf(model_descr, BFA_ADAPTER_MODEL_DESCR_LEN,
			"Invalid Model");

	return snprintf(buf, PAGE_SIZE, "%s\n", model_descr);
}

static ssize_t
bfad_im_node_name_show(struct device *dev, struct device_attribute *attr,
				 char *buf)
{
	struct Scsi_Host *shost = class_to_shost(dev);
	struct bfad_im_port_s *im_port =
			(struct bfad_im_port_s *) shost->hostdata[0];
	struct bfad_port_s    *port = im_port->port;
	u64        nwwn;

	nwwn = bfa_fcs_lport_get_nwwn(port->fcs_port);
	return snprintf(buf, PAGE_SIZE, "0x%llx\n", cpu_to_be64(nwwn));
}

static ssize_t
bfad_im_symbolic_name_show(struct device *dev, struct device_attribute *attr,
				 char *buf)
{
	struct Scsi_Host *shost = class_to_shost(dev);
	struct bfad_im_port_s *im_port =
			(struct bfad_im_port_s *) shost->hostdata[0];
	struct bfad_s *bfad = im_port->bfad;
	struct bfa_lport_attr_s port_attr;
	char symname[BFA_SYMNAME_MAXLEN];

	bfa_fcs_lport_get_attr(&bfad->bfa_fcs.fabric.bport, &port_attr);
	strlcpy(symname, port_attr.port_cfg.sym_name.symname,
			BFA_SYMNAME_MAXLEN);
	return snprintf(buf, PAGE_SIZE, "%s\n", symname);
}

static ssize_t
bfad_im_hw_version_show(struct device *dev, struct device_attribute *attr,
				char *buf)
{
	struct Scsi_Host *shost = class_to_shost(dev);
	struct bfad_im_port_s *im_port =
			(struct bfad_im_port_s *) shost->hostdata[0];
	struct bfad_s *bfad = im_port->bfad;
	char hw_ver[BFA_VERSION_LEN];

	bfa_get_pci_chip_rev(&bfad->bfa, hw_ver);
	return snprintf(buf, PAGE_SIZE, "%s\n", hw_ver);
}

static ssize_t
bfad_im_drv_version_show(struct device *dev, struct device_attribute *attr,
				char *buf)
{
	return snprintf(buf, PAGE_SIZE, "%s\n", BFAD_DRIVER_VERSION);
}

static ssize_t
bfad_im_optionrom_version_show(struct device *dev,
			 struct device_attribute *attr, char *buf)
{
	struct Scsi_Host *shost = class_to_shost(dev);
	struct bfad_im_port_s *im_port =
			(struct bfad_im_port_s *) shost->hostdata[0];
	struct bfad_s *bfad = im_port->bfad;
	char optrom_ver[BFA_VERSION_LEN];

	bfa_get_adapter_optrom_ver(&bfad->bfa, optrom_ver);
	return snprintf(buf, PAGE_SIZE, "%s\n", optrom_ver);
}

static ssize_t
bfad_im_fw_version_show(struct device *dev, struct device_attribute *attr,
				 char *buf)
{
	struct Scsi_Host *shost = class_to_shost(dev);
	struct bfad_im_port_s *im_port =
			(struct bfad_im_port_s *) shost->hostdata[0];
	struct bfad_s *bfad = im_port->bfad;
	char fw_ver[BFA_VERSION_LEN];

	bfa_get_adapter_fw_ver(&bfad->bfa, fw_ver);
	return snprintf(buf, PAGE_SIZE, "%s\n", fw_ver);
}

static ssize_t
bfad_im_num_of_ports_show(struct device *dev, struct device_attribute *attr,
				char *buf)
{
	struct Scsi_Host *shost = class_to_shost(dev);
	struct bfad_im_port_s *im_port =
			(struct bfad_im_port_s *) shost->hostdata[0];
	struct bfad_s *bfad = im_port->bfad;

	return snprintf(buf, PAGE_SIZE, "%d\n",
			bfa_get_nports(&bfad->bfa));
}

static ssize_t
bfad_im_drv_name_show(struct device *dev, struct device_attribute *attr,
				char *buf)
{
	return snprintf(buf, PAGE_SIZE, "%s\n", BFAD_DRIVER_NAME);
}

static ssize_t
bfad_im_num_of_discovered_ports_show(struct device *dev,
			struct device_attribute *attr, char *buf)
{
	struct Scsi_Host *shost = class_to_shost(dev);
	struct bfad_im_port_s *im_port =
			(struct bfad_im_port_s *) shost->hostdata[0];
	struct bfad_port_s    *port = im_port->port;
	struct bfad_s         *bfad = im_port->bfad;
	int        nrports = 2048;
	struct bfa_rport_qualifier_s *rports = NULL;
	unsigned long   flags;

	rports = kcalloc(nrports, sizeof(struct bfa_rport_qualifier_s),
			 GFP_ATOMIC);
	if (rports == NULL)
		return snprintf(buf, PAGE_SIZE, "Failed\n");

	spin_lock_irqsave(&bfad->bfad_lock, flags);
	bfa_fcs_lport_get_rport_quals(port->fcs_port, rports, &nrports);
	spin_unlock_irqrestore(&bfad->bfad_lock, flags);
	kfree(rports);

	return snprintf(buf, PAGE_SIZE, "%d\n", nrports);
}

static          DEVICE_ATTR(serial_number, S_IRUGO,
				bfad_im_serial_num_show, NULL);
static          DEVICE_ATTR(model, S_IRUGO, bfad_im_model_show, NULL);
static          DEVICE_ATTR(model_description, S_IRUGO,
				bfad_im_model_desc_show, NULL);
static          DEVICE_ATTR(node_name, S_IRUGO, bfad_im_node_name_show, NULL);
static          DEVICE_ATTR(symbolic_name, S_IRUGO,
				bfad_im_symbolic_name_show, NULL);
static          DEVICE_ATTR(hardware_version, S_IRUGO,
				bfad_im_hw_version_show, NULL);
static          DEVICE_ATTR(driver_version, S_IRUGO,
				bfad_im_drv_version_show, NULL);
static          DEVICE_ATTR(option_rom_version, S_IRUGO,
				bfad_im_optionrom_version_show, NULL);
static          DEVICE_ATTR(firmware_version, S_IRUGO,
				bfad_im_fw_version_show, NULL);
static          DEVICE_ATTR(number_of_ports, S_IRUGO,
				bfad_im_num_of_ports_show, NULL);
static          DEVICE_ATTR(driver_name, S_IRUGO, bfad_im_drv_name_show, NULL);
static          DEVICE_ATTR(number_of_discovered_ports, S_IRUGO,
				bfad_im_num_of_discovered_ports_show, NULL);

static struct attribute *bfad_im_host_attrs[] = {
	&dev_attr_serial_number.attr,
	&dev_attr_model.attr,
	&dev_attr_model_description.attr,
	&dev_attr_node_name.attr,
	&dev_attr_symbolic_name.attr,
	&dev_attr_hardware_version.attr,
	&dev_attr_driver_version.attr,
	&dev_attr_option_rom_version.attr,
	&dev_attr_firmware_version.attr,
	&dev_attr_number_of_ports.attr,
	&dev_attr_driver_name.attr,
	&dev_attr_number_of_discovered_ports.attr,
	NULL,
};

static const struct attribute_group bfad_im_host_attr_group = {
	.attrs = bfad_im_host_attrs
};

const struct attribute_group *bfad_im_host_groups[] = {
	&bfad_im_host_attr_group,
	NULL
};

<<<<<<< HEAD
struct attribute *bfad_im_vport_attrs[] = {
=======
static struct attribute *bfad_im_vport_attrs[] = {
>>>>>>> 754e0b0e
	&dev_attr_serial_number.attr,
	&dev_attr_model.attr,
	&dev_attr_model_description.attr,
	&dev_attr_node_name.attr,
	&dev_attr_symbolic_name.attr,
	&dev_attr_hardware_version.attr,
	&dev_attr_driver_version.attr,
	&dev_attr_option_rom_version.attr,
	&dev_attr_firmware_version.attr,
	&dev_attr_number_of_ports.attr,
	&dev_attr_driver_name.attr,
	&dev_attr_number_of_discovered_ports.attr,
	NULL,
};

static const struct attribute_group bfad_im_vport_attr_group = {
	.attrs = bfad_im_vport_attrs
};

const struct attribute_group *bfad_im_vport_groups[] = {
	&bfad_im_vport_attr_group,
	NULL
};<|MERGE_RESOLUTION|>--- conflicted
+++ resolved
@@ -981,11 +981,7 @@
 	NULL
 };
 
-<<<<<<< HEAD
-struct attribute *bfad_im_vport_attrs[] = {
-=======
 static struct attribute *bfad_im_vport_attrs[] = {
->>>>>>> 754e0b0e
 	&dev_attr_serial_number.attr,
 	&dev_attr_model.attr,
 	&dev_attr_model_description.attr,
