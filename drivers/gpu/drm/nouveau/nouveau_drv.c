/*
 * Copyright 2005 Stephane Marchesin.
 * All Rights Reserved.
 *
 * Permission is hereby granted, free of charge, to any person obtaining a
 * copy of this software and associated documentation files (the "Software"),
 * to deal in the Software without restriction, including without limitation
 * the rights to use, copy, modify, merge, publish, distribute, sublicense,
 * and/or sell copies of the Software, and to permit persons to whom the
 * Software is furnished to do so, subject to the following conditions:
 *
 * The above copyright notice and this permission notice (including the next
 * paragraph) shall be included in all copies or substantial portions of the
 * Software.
 *
 * THE SOFTWARE IS PROVIDED "AS IS", WITHOUT WARRANTY OF ANY KIND, EXPRESS OR
 * IMPLIED, INCLUDING BUT NOT LIMITED TO THE WARRANTIES OF MERCHANTABILITY,
 * FITNESS FOR A PARTICULAR PURPOSE AND NONINFRINGEMENT.  IN NO EVENT SHALL
 * VA LINUX SYSTEMS AND/OR ITS SUPPLIERS BE LIABLE FOR ANY CLAIM, DAMAGES OR
 * OTHER LIABILITY, WHETHER IN AN ACTION OF CONTRACT, TORT OR OTHERWISE,
 * ARISING FROM, OUT OF OR IN CONNECTION WITH THE SOFTWARE OR THE USE OR
 * OTHER DEALINGS IN THE SOFTWARE.
 */

#include <linux/console.h>
#include <linux/module.h>

#include "drmP.h"
#include "drm.h"
#include "drm_crtc_helper.h"
#include "nouveau_drv.h"
#include "nouveau_hw.h"
#include "nouveau_fb.h"
#include "nouveau_fbcon.h"
#include "nouveau_pm.h"
#include "nv50_display.h"

#include "drm_pciids.h"

MODULE_PARM_DESC(agpmode, "AGP mode (0 to disable AGP)");
int nouveau_agpmode = -1;
module_param_named(agpmode, nouveau_agpmode, int, 0400);

MODULE_PARM_DESC(modeset, "Enable kernel modesetting");
int nouveau_modeset = -1;
module_param_named(modeset, nouveau_modeset, int, 0400);

MODULE_PARM_DESC(vbios, "Override default VBIOS location");
char *nouveau_vbios;
module_param_named(vbios, nouveau_vbios, charp, 0400);

MODULE_PARM_DESC(vram_pushbuf, "Force DMA push buffers to be in VRAM");
int nouveau_vram_pushbuf;
module_param_named(vram_pushbuf, nouveau_vram_pushbuf, int, 0400);

MODULE_PARM_DESC(vram_notify, "Force DMA notifiers to be in VRAM");
int nouveau_vram_notify = 0;
module_param_named(vram_notify, nouveau_vram_notify, int, 0400);

MODULE_PARM_DESC(vram_type, "Override detected VRAM type");
char *nouveau_vram_type;
module_param_named(vram_type, nouveau_vram_type, charp, 0400);

MODULE_PARM_DESC(duallink, "Allow dual-link TMDS (>=GeForce 8)");
int nouveau_duallink = 1;
module_param_named(duallink, nouveau_duallink, int, 0400);

MODULE_PARM_DESC(uscript_lvds, "LVDS output script table ID (>=GeForce 8)");
int nouveau_uscript_lvds = -1;
module_param_named(uscript_lvds, nouveau_uscript_lvds, int, 0400);

MODULE_PARM_DESC(uscript_tmds, "TMDS output script table ID (>=GeForce 8)");
int nouveau_uscript_tmds = -1;
module_param_named(uscript_tmds, nouveau_uscript_tmds, int, 0400);

MODULE_PARM_DESC(ignorelid, "Ignore ACPI lid status");
int nouveau_ignorelid = 0;
module_param_named(ignorelid, nouveau_ignorelid, int, 0400);

MODULE_PARM_DESC(noaccel, "Disable all acceleration");
int nouveau_noaccel = -1;
module_param_named(noaccel, nouveau_noaccel, int, 0400);

MODULE_PARM_DESC(nofbaccel, "Disable fbcon acceleration");
int nouveau_nofbaccel = 0;
module_param_named(nofbaccel, nouveau_nofbaccel, int, 0400);

MODULE_PARM_DESC(force_post, "Force POST");
int nouveau_force_post = 0;
module_param_named(force_post, nouveau_force_post, int, 0400);

MODULE_PARM_DESC(override_conntype, "Ignore DCB connector type");
int nouveau_override_conntype = 0;
module_param_named(override_conntype, nouveau_override_conntype, int, 0400);

MODULE_PARM_DESC(tv_disable, "Disable TV-out detection");
int nouveau_tv_disable = 0;
module_param_named(tv_disable, nouveau_tv_disable, int, 0400);

MODULE_PARM_DESC(tv_norm, "Default TV norm.\n"
		 "\t\tSupported: PAL, PAL-M, PAL-N, PAL-Nc, NTSC-M, NTSC-J,\n"
		 "\t\t\thd480i, hd480p, hd576i, hd576p, hd720p, hd1080i.\n"
		 "\t\tDefault: PAL\n"
		 "\t\t*NOTE* Ignored for cards with external TV encoders.");
char *nouveau_tv_norm;
module_param_named(tv_norm, nouveau_tv_norm, charp, 0400);

MODULE_PARM_DESC(reg_debug, "Register access debug bitmask:\n"
		"\t\t0x1 mc, 0x2 video, 0x4 fb, 0x8 extdev,\n"
		"\t\t0x10 crtc, 0x20 ramdac, 0x40 vgacrtc, 0x80 rmvio,\n"
		"\t\t0x100 vgaattr, 0x200 EVO (G80+)");
int nouveau_reg_debug;
module_param_named(reg_debug, nouveau_reg_debug, int, 0600);

MODULE_PARM_DESC(perflvl, "Performance level (default: boot)");
char *nouveau_perflvl;
module_param_named(perflvl, nouveau_perflvl, charp, 0400);

MODULE_PARM_DESC(perflvl_wr, "Allow perflvl changes (warning: dangerous!)");
int nouveau_perflvl_wr;
module_param_named(perflvl_wr, nouveau_perflvl_wr, int, 0400);

MODULE_PARM_DESC(msi, "Enable MSI (default: off)");
int nouveau_msi;
module_param_named(msi, nouveau_msi, int, 0400);

MODULE_PARM_DESC(ctxfw, "Use external HUB/GPC ucode (fermi)");
int nouveau_ctxfw;
module_param_named(ctxfw, nouveau_ctxfw, int, 0400);

<<<<<<< HEAD
MODULE_PARM_DESC(mxmdcb, "Santise DCB table according to MXM-SIS\n");
=======
MODULE_PARM_DESC(mxmdcb, "Santise DCB table according to MXM-SIS");
>>>>>>> e9676695
int nouveau_mxmdcb = 1;
module_param_named(mxmdcb, nouveau_mxmdcb, int, 0400);

int nouveau_fbpercrtc;
#if 0
module_param_named(fbpercrtc, nouveau_fbpercrtc, int, 0400);
#endif

static struct pci_device_id pciidlist[] = {
	{
		PCI_DEVICE(PCI_VENDOR_ID_NVIDIA, PCI_ANY_ID),
		.class = PCI_BASE_CLASS_DISPLAY << 16,
		.class_mask  = 0xff << 16,
	},
	{
		PCI_DEVICE(PCI_VENDOR_ID_NVIDIA_SGS, PCI_ANY_ID),
		.class = PCI_BASE_CLASS_DISPLAY << 16,
		.class_mask  = 0xff << 16,
	},
	{}
};

MODULE_DEVICE_TABLE(pci, pciidlist);

static struct drm_driver driver;

static int __devinit
nouveau_pci_probe(struct pci_dev *pdev, const struct pci_device_id *ent)
{
	return drm_get_pci_dev(pdev, ent, &driver);
}

static void
nouveau_pci_remove(struct pci_dev *pdev)
{
	struct drm_device *dev = pci_get_drvdata(pdev);

	drm_put_dev(dev);
}

int
nouveau_pci_suspend(struct pci_dev *pdev, pm_message_t pm_state)
{
	struct drm_device *dev = pci_get_drvdata(pdev);
	struct drm_nouveau_private *dev_priv = dev->dev_private;
	struct nouveau_instmem_engine *pinstmem = &dev_priv->engine.instmem;
	struct nouveau_fifo_engine *pfifo = &dev_priv->engine.fifo;
	struct nouveau_channel *chan;
	struct drm_crtc *crtc;
	int ret, i, e;

	if (pm_state.event == PM_EVENT_PRETHAW)
		return 0;

	if (dev->switch_power_state == DRM_SWITCH_POWER_OFF)
		return 0;

	NV_INFO(dev, "Disabling display...\n");
	nouveau_display_fini(dev);

	NV_INFO(dev, "Disabling fbcon...\n");
	nouveau_fbcon_set_suspend(dev, 1);

	NV_INFO(dev, "Unpinning framebuffer(s)...\n");
	list_for_each_entry(crtc, &dev->mode_config.crtc_list, head) {
		struct nouveau_framebuffer *nouveau_fb;

		nouveau_fb = nouveau_framebuffer(crtc->fb);
		if (!nouveau_fb || !nouveau_fb->nvbo)
			continue;

		nouveau_bo_unpin(nouveau_fb->nvbo);
	}

	list_for_each_entry(crtc, &dev->mode_config.crtc_list, head) {
		struct nouveau_crtc *nv_crtc = nouveau_crtc(crtc);

		nouveau_bo_unmap(nv_crtc->cursor.nvbo);
		nouveau_bo_unpin(nv_crtc->cursor.nvbo);
	}

	NV_INFO(dev, "Evicting buffers...\n");
	ttm_bo_evict_mm(&dev_priv->ttm.bdev, TTM_PL_VRAM);

	NV_INFO(dev, "Idling channels...\n");
	for (i = 0; i < pfifo->channels; i++) {
		chan = dev_priv->channels.ptr[i];

		if (chan && chan->pushbuf_bo)
			nouveau_channel_idle(chan);
	}

	pfifo->reassign(dev, false);
	pfifo->disable(dev);
	pfifo->unload_context(dev);

	for (e = NVOBJ_ENGINE_NR - 1; e >= 0; e--) {
		if (!dev_priv->eng[e])
			continue;

		ret = dev_priv->eng[e]->fini(dev, e, true);
		if (ret) {
			NV_ERROR(dev, "... engine %d failed: %d\n", e, ret);
			goto out_abort;
		}
	}

	ret = pinstmem->suspend(dev);
	if (ret) {
		NV_ERROR(dev, "... failed: %d\n", ret);
		goto out_abort;
	}

	NV_INFO(dev, "Suspending GPU objects...\n");
	ret = nouveau_gpuobj_suspend(dev);
	if (ret) {
		NV_ERROR(dev, "... failed: %d\n", ret);
		pinstmem->resume(dev);
		goto out_abort;
	}

	NV_INFO(dev, "And we're gone!\n");
	pci_save_state(pdev);
	if (pm_state.event == PM_EVENT_SUSPEND) {
		pci_disable_device(pdev);
		pci_set_power_state(pdev, PCI_D3hot);
	}

	return 0;

out_abort:
	NV_INFO(dev, "Re-enabling acceleration..\n");
	for (e = e + 1; e < NVOBJ_ENGINE_NR; e++) {
		if (dev_priv->eng[e])
			dev_priv->eng[e]->init(dev, e);
	}
	pfifo->enable(dev);
	pfifo->reassign(dev, true);
	return ret;
}

int
nouveau_pci_resume(struct pci_dev *pdev)
{
	struct drm_device *dev = pci_get_drvdata(pdev);
	struct drm_nouveau_private *dev_priv = dev->dev_private;
	struct nouveau_engine *engine = &dev_priv->engine;
	struct drm_crtc *crtc;
	int ret, i;

	if (dev->switch_power_state == DRM_SWITCH_POWER_OFF)
		return 0;

	NV_INFO(dev, "We're back, enabling device...\n");
	pci_set_power_state(pdev, PCI_D0);
	pci_restore_state(pdev);
	if (pci_enable_device(pdev))
		return -1;
	pci_set_master(dev->pdev);

	/* Make sure the AGP controller is in a consistent state */
	if (dev_priv->gart_info.type == NOUVEAU_GART_AGP)
		nouveau_mem_reset_agp(dev);

	/* Make the CRTCs accessible */
	engine->display.early_init(dev);

	NV_INFO(dev, "POSTing device...\n");
	ret = nouveau_run_vbios_init(dev);
	if (ret)
		return ret;

	if (dev_priv->gart_info.type == NOUVEAU_GART_AGP) {
		ret = nouveau_mem_init_agp(dev);
		if (ret) {
			NV_ERROR(dev, "error reinitialising AGP: %d\n", ret);
			return ret;
		}
	}

	NV_INFO(dev, "Restoring GPU objects...\n");
	nouveau_gpuobj_resume(dev);

	NV_INFO(dev, "Reinitialising engines...\n");
	engine->instmem.resume(dev);
	engine->mc.init(dev);
	engine->timer.init(dev);
	engine->fb.init(dev);
	for (i = 0; i < NVOBJ_ENGINE_NR; i++) {
		if (dev_priv->eng[i])
			dev_priv->eng[i]->init(dev, i);
	}
	engine->fifo.init(dev);

	nouveau_irq_postinstall(dev);

	/* Re-write SKIPS, they'll have been lost over the suspend */
	if (nouveau_vram_pushbuf) {
		struct nouveau_channel *chan;
		int j;

		for (i = 0; i < dev_priv->engine.fifo.channels; i++) {
			chan = dev_priv->channels.ptr[i];
			if (!chan || !chan->pushbuf_bo)
				continue;

			for (j = 0; j < NOUVEAU_DMA_SKIPS; j++)
				nouveau_bo_wr32(chan->pushbuf_bo, i, 0);
		}
	}

	nouveau_pm_resume(dev);

	NV_INFO(dev, "Restoring mode...\n");
	list_for_each_entry(crtc, &dev->mode_config.crtc_list, head) {
		struct nouveau_framebuffer *nouveau_fb;

		nouveau_fb = nouveau_framebuffer(crtc->fb);
		if (!nouveau_fb || !nouveau_fb->nvbo)
			continue;

		nouveau_bo_pin(nouveau_fb->nvbo, TTM_PL_FLAG_VRAM);
	}

	list_for_each_entry(crtc, &dev->mode_config.crtc_list, head) {
		struct nouveau_crtc *nv_crtc = nouveau_crtc(crtc);

		ret = nouveau_bo_pin(nv_crtc->cursor.nvbo, TTM_PL_FLAG_VRAM);
		if (!ret)
			ret = nouveau_bo_map(nv_crtc->cursor.nvbo);
		if (ret)
			NV_ERROR(dev, "Could not pin/map cursor.\n");
	}

	nouveau_fbcon_set_suspend(dev, 0);
	nouveau_fbcon_zfill_all(dev);

	nouveau_display_init(dev);

	/* Force CLUT to get re-loaded during modeset */
	list_for_each_entry(crtc, &dev->mode_config.crtc_list, head) {
		struct nouveau_crtc *nv_crtc = nouveau_crtc(crtc);

		nv_crtc->lut.depth = 0;
	}

	drm_helper_resume_force_mode(dev);

	list_for_each_entry(crtc, &dev->mode_config.crtc_list, head) {
		struct nouveau_crtc *nv_crtc = nouveau_crtc(crtc);
		u32 offset = nv_crtc->cursor.nvbo->bo.offset;

		nv_crtc->cursor.set_offset(nv_crtc, offset);
		nv_crtc->cursor.set_pos(nv_crtc, nv_crtc->cursor_saved_x,
						 nv_crtc->cursor_saved_y);
	}

	return 0;
}

static const struct file_operations nouveau_driver_fops = {
	.owner = THIS_MODULE,
	.open = drm_open,
	.release = drm_release,
	.unlocked_ioctl = drm_ioctl,
	.mmap = nouveau_ttm_mmap,
	.poll = drm_poll,
	.fasync = drm_fasync,
	.read = drm_read,
#if defined(CONFIG_COMPAT)
	.compat_ioctl = nouveau_compat_ioctl,
#endif
	.llseek = noop_llseek,
};

static struct drm_driver driver = {
	.driver_features =
		DRIVER_USE_AGP | DRIVER_PCI_DMA | DRIVER_SG |
		DRIVER_HAVE_IRQ | DRIVER_IRQ_SHARED | DRIVER_GEM |
		DRIVER_MODESET,
	.load = nouveau_load,
	.firstopen = nouveau_firstopen,
	.lastclose = nouveau_lastclose,
	.unload = nouveau_unload,
	.open = nouveau_open,
	.preclose = nouveau_preclose,
	.postclose = nouveau_postclose,
#if defined(CONFIG_DRM_NOUVEAU_DEBUG)
	.debugfs_init = nouveau_debugfs_init,
	.debugfs_cleanup = nouveau_debugfs_takedown,
#endif
	.irq_preinstall = nouveau_irq_preinstall,
	.irq_postinstall = nouveau_irq_postinstall,
	.irq_uninstall = nouveau_irq_uninstall,
	.irq_handler = nouveau_irq_handler,
	.get_vblank_counter = drm_vblank_count,
	.enable_vblank = nouveau_vblank_enable,
	.disable_vblank = nouveau_vblank_disable,
	.reclaim_buffers = drm_core_reclaim_buffers,
	.ioctls = nouveau_ioctls,
	.fops = &nouveau_driver_fops,
	.gem_init_object = nouveau_gem_object_new,
	.gem_free_object = nouveau_gem_object_del,
	.gem_open_object = nouveau_gem_object_open,
	.gem_close_object = nouveau_gem_object_close,

	.dumb_create = nouveau_display_dumb_create,
	.dumb_map_offset = nouveau_display_dumb_map_offset,
	.dumb_destroy = nouveau_display_dumb_destroy,

	.name = DRIVER_NAME,
	.desc = DRIVER_DESC,
#ifdef GIT_REVISION
	.date = GIT_REVISION,
#else
	.date = DRIVER_DATE,
#endif
	.major = DRIVER_MAJOR,
	.minor = DRIVER_MINOR,
	.patchlevel = DRIVER_PATCHLEVEL,
};

static struct pci_driver nouveau_pci_driver = {
		.name = DRIVER_NAME,
		.id_table = pciidlist,
		.probe = nouveau_pci_probe,
		.remove = nouveau_pci_remove,
		.suspend = nouveau_pci_suspend,
		.resume = nouveau_pci_resume
};

static int __init nouveau_init(void)
{
	driver.num_ioctls = nouveau_max_ioctl;

	if (nouveau_modeset == -1) {
#ifdef CONFIG_VGA_CONSOLE
		if (vgacon_text_force())
			nouveau_modeset = 0;
		else
#endif
			nouveau_modeset = 1;
	}

	if (!nouveau_modeset)
		return 0;

	nouveau_register_dsm_handler();
	return drm_pci_init(&driver, &nouveau_pci_driver);
}

static void __exit nouveau_exit(void)
{
	if (!nouveau_modeset)
		return;

	drm_pci_exit(&driver, &nouveau_pci_driver);
	nouveau_unregister_dsm_handler();
}

module_init(nouveau_init);
module_exit(nouveau_exit);

MODULE_AUTHOR(DRIVER_AUTHOR);
MODULE_DESCRIPTION(DRIVER_DESC);
MODULE_LICENSE("GPL and additional rights");<|MERGE_RESOLUTION|>--- conflicted
+++ resolved
@@ -128,11 +128,7 @@
 int nouveau_ctxfw;
 module_param_named(ctxfw, nouveau_ctxfw, int, 0400);
 
-<<<<<<< HEAD
-MODULE_PARM_DESC(mxmdcb, "Santise DCB table according to MXM-SIS\n");
-=======
 MODULE_PARM_DESC(mxmdcb, "Santise DCB table according to MXM-SIS");
->>>>>>> e9676695
 int nouveau_mxmdcb = 1;
 module_param_named(mxmdcb, nouveau_mxmdcb, int, 0400);
 
