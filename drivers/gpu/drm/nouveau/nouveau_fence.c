--- conflicted
+++ resolved
@@ -354,12 +354,6 @@
 		if (ret)
 			return ret;
 
-<<<<<<< HEAD
-	fobj = dma_resv_shared_list(resv);
-	fence = dma_resv_excl_fence(resv);
-
-	if (fence) {
-=======
 		fobj = NULL;
 	} else {
 		fobj = dma_resv_shared_list(resv);
@@ -369,7 +363,6 @@
 	 * under some circumstances. So manually wait for the shared ones first.
 	 */
 	for (i = 0; i < (fobj ? fobj->shared_count : 0) && !ret; ++i) {
->>>>>>> df0cc57e
 		struct nouveau_channel *prev = NULL;
 		bool must_wait = true;
 
