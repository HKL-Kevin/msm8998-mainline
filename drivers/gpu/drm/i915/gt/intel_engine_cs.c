// SPDX-License-Identifier: MIT
/*
 * Copyright © 2016 Intel Corporation
 */

#include <drm/drm_print.h>

#include "gem/i915_gem_context.h"

#include "i915_drv.h"

#include "intel_breadcrumbs.h"
#include "intel_context.h"
#include "intel_engine.h"
#include "intel_engine_pm.h"
#include "intel_engine_user.h"
#include "intel_execlists_submission.h"
#include "intel_gt.h"
#include "intel_gt_requests.h"
#include "intel_gt_pm.h"
#include "intel_lrc_reg.h"
#include "intel_reset.h"
#include "intel_ring.h"
#include "uc/intel_guc_submission.h"

/* Haswell does have the CXT_SIZE register however it does not appear to be
 * valid. Now, docs explain in dwords what is in the context object. The full
 * size is 70720 bytes, however, the power context and execlist context will
 * never be saved (power context is stored elsewhere, and execlists don't work
 * on HSW) - so the final size, including the extra state required for the
 * Resource Streamer, is 66944 bytes, which rounds to 17 pages.
 */
#define HSW_CXT_TOTAL_SIZE		(17 * PAGE_SIZE)

#define DEFAULT_LR_CONTEXT_RENDER_SIZE	(22 * PAGE_SIZE)
#define GEN8_LR_CONTEXT_RENDER_SIZE	(20 * PAGE_SIZE)
#define GEN9_LR_CONTEXT_RENDER_SIZE	(22 * PAGE_SIZE)
#define GEN11_LR_CONTEXT_RENDER_SIZE	(14 * PAGE_SIZE)

#define GEN8_LR_CONTEXT_OTHER_SIZE	( 2 * PAGE_SIZE)

#define MAX_MMIO_BASES 3
struct engine_info {
	u8 class;
	u8 instance;
	/* mmio bases table *must* be sorted in reverse graphics_ver order */
	struct engine_mmio_base {
		u32 graphics_ver : 8;
		u32 base : 24;
	} mmio_bases[MAX_MMIO_BASES];
};

static const struct engine_info intel_engines[] = {
	[RCS0] = {
		.class = RENDER_CLASS,
		.instance = 0,
		.mmio_bases = {
			{ .graphics_ver = 1, .base = RENDER_RING_BASE }
		},
	},
	[BCS0] = {
		.class = COPY_ENGINE_CLASS,
		.instance = 0,
		.mmio_bases = {
			{ .graphics_ver = 6, .base = BLT_RING_BASE }
		},
	},
	[VCS0] = {
		.class = VIDEO_DECODE_CLASS,
		.instance = 0,
		.mmio_bases = {
			{ .graphics_ver = 11, .base = GEN11_BSD_RING_BASE },
			{ .graphics_ver = 6, .base = GEN6_BSD_RING_BASE },
			{ .graphics_ver = 4, .base = BSD_RING_BASE }
		},
	},
	[VCS1] = {
		.class = VIDEO_DECODE_CLASS,
		.instance = 1,
		.mmio_bases = {
			{ .graphics_ver = 11, .base = GEN11_BSD2_RING_BASE },
			{ .graphics_ver = 8, .base = GEN8_BSD2_RING_BASE }
		},
	},
	[VCS2] = {
		.class = VIDEO_DECODE_CLASS,
		.instance = 2,
		.mmio_bases = {
			{ .graphics_ver = 11, .base = GEN11_BSD3_RING_BASE }
		},
	},
	[VCS3] = {
		.class = VIDEO_DECODE_CLASS,
		.instance = 3,
		.mmio_bases = {
			{ .graphics_ver = 11, .base = GEN11_BSD4_RING_BASE }
		},
	},
	[VCS4] = {
		.class = VIDEO_DECODE_CLASS,
		.instance = 4,
		.mmio_bases = {
			{ .graphics_ver = 12, .base = XEHP_BSD5_RING_BASE }
		},
	},
	[VCS5] = {
		.class = VIDEO_DECODE_CLASS,
		.instance = 5,
		.mmio_bases = {
			{ .graphics_ver = 12, .base = XEHP_BSD6_RING_BASE }
		},
	},
	[VCS6] = {
		.class = VIDEO_DECODE_CLASS,
		.instance = 6,
		.mmio_bases = {
			{ .graphics_ver = 12, .base = XEHP_BSD7_RING_BASE }
		},
	},
	[VCS7] = {
		.class = VIDEO_DECODE_CLASS,
		.instance = 7,
		.mmio_bases = {
			{ .graphics_ver = 12, .base = XEHP_BSD8_RING_BASE }
		},
	},
	[VECS0] = {
		.class = VIDEO_ENHANCEMENT_CLASS,
		.instance = 0,
		.mmio_bases = {
			{ .graphics_ver = 11, .base = GEN11_VEBOX_RING_BASE },
			{ .graphics_ver = 7, .base = VEBOX_RING_BASE }
		},
	},
	[VECS1] = {
		.class = VIDEO_ENHANCEMENT_CLASS,
		.instance = 1,
		.mmio_bases = {
			{ .graphics_ver = 11, .base = GEN11_VEBOX2_RING_BASE }
		},
	},
	[VECS2] = {
		.class = VIDEO_ENHANCEMENT_CLASS,
		.instance = 2,
		.mmio_bases = {
			{ .graphics_ver = 12, .base = XEHP_VEBOX3_RING_BASE }
		},
	},
	[VECS3] = {
		.class = VIDEO_ENHANCEMENT_CLASS,
		.instance = 3,
		.mmio_bases = {
			{ .graphics_ver = 12, .base = XEHP_VEBOX4_RING_BASE }
		},
	},
};

/**
 * intel_engine_context_size() - return the size of the context for an engine
 * @gt: the gt
 * @class: engine class
 *
 * Each engine class may require a different amount of space for a context
 * image.
 *
 * Return: size (in bytes) of an engine class specific context image
 *
 * Note: this size includes the HWSP, which is part of the context image
 * in LRC mode, but does not include the "shared data page" used with
 * GuC submission. The caller should account for this if using the GuC.
 */
u32 intel_engine_context_size(struct intel_gt *gt, u8 class)
{
	struct intel_uncore *uncore = gt->uncore;
	u32 cxt_size;

	BUILD_BUG_ON(I915_GTT_PAGE_SIZE != PAGE_SIZE);

	switch (class) {
	case RENDER_CLASS:
		switch (GRAPHICS_VER(gt->i915)) {
		default:
			MISSING_CASE(GRAPHICS_VER(gt->i915));
			return DEFAULT_LR_CONTEXT_RENDER_SIZE;
		case 12:
		case 11:
			return GEN11_LR_CONTEXT_RENDER_SIZE;
		case 9:
			return GEN9_LR_CONTEXT_RENDER_SIZE;
		case 8:
			return GEN8_LR_CONTEXT_RENDER_SIZE;
		case 7:
			if (IS_HASWELL(gt->i915))
				return HSW_CXT_TOTAL_SIZE;

			cxt_size = intel_uncore_read(uncore, GEN7_CXT_SIZE);
			return round_up(GEN7_CXT_TOTAL_SIZE(cxt_size) * 64,
					PAGE_SIZE);
		case 6:
			cxt_size = intel_uncore_read(uncore, CXT_SIZE);
			return round_up(GEN6_CXT_TOTAL_SIZE(cxt_size) * 64,
					PAGE_SIZE);
		case 5:
		case 4:
			/*
			 * There is a discrepancy here between the size reported
			 * by the register and the size of the context layout
			 * in the docs. Both are described as authorative!
			 *
			 * The discrepancy is on the order of a few cachelines,
			 * but the total is under one page (4k), which is our
			 * minimum allocation anyway so it should all come
			 * out in the wash.
			 */
			cxt_size = intel_uncore_read(uncore, CXT_SIZE) + 1;
			drm_dbg(&gt->i915->drm,
				"graphics_ver = %d CXT_SIZE = %d bytes [0x%08x]\n",
				GRAPHICS_VER(gt->i915), cxt_size * 64,
				cxt_size - 1);
			return round_up(cxt_size * 64, PAGE_SIZE);
		case 3:
		case 2:
		/* For the special day when i810 gets merged. */
		case 1:
			return 0;
		}
		break;
	default:
		MISSING_CASE(class);
		fallthrough;
	case VIDEO_DECODE_CLASS:
	case VIDEO_ENHANCEMENT_CLASS:
	case COPY_ENGINE_CLASS:
		if (GRAPHICS_VER(gt->i915) < 8)
			return 0;
		return GEN8_LR_CONTEXT_OTHER_SIZE;
	}
}

static u32 __engine_mmio_base(struct drm_i915_private *i915,
			      const struct engine_mmio_base *bases)
{
	int i;

	for (i = 0; i < MAX_MMIO_BASES; i++)
		if (GRAPHICS_VER(i915) >= bases[i].graphics_ver)
			break;

	GEM_BUG_ON(i == MAX_MMIO_BASES);
	GEM_BUG_ON(!bases[i].base);

	return bases[i].base;
}

static void __sprint_engine_name(struct intel_engine_cs *engine)
{
	/*
	 * Before we know what the uABI name for this engine will be,
	 * we still would like to keep track of this engine in the debug logs.
	 * We throw in a ' here as a reminder that this isn't its final name.
	 */
	GEM_WARN_ON(snprintf(engine->name, sizeof(engine->name), "%s'%u",
			     intel_engine_class_repr(engine->class),
			     engine->instance) >= sizeof(engine->name));
}

void intel_engine_set_hwsp_writemask(struct intel_engine_cs *engine, u32 mask)
{
	/*
	 * Though they added more rings on g4x/ilk, they did not add
	 * per-engine HWSTAM until gen6.
	 */
	if (GRAPHICS_VER(engine->i915) < 6 && engine->class != RENDER_CLASS)
		return;

	if (GRAPHICS_VER(engine->i915) >= 3)
		ENGINE_WRITE(engine, RING_HWSTAM, mask);
	else
		ENGINE_WRITE16(engine, RING_HWSTAM, mask);
}

static void intel_engine_sanitize_mmio(struct intel_engine_cs *engine)
{
	/* Mask off all writes into the unknown HWSP */
	intel_engine_set_hwsp_writemask(engine, ~0u);
}

static void nop_irq_handler(struct intel_engine_cs *engine, u16 iir)
{
	GEM_DEBUG_WARN_ON(iir);
}

static int intel_engine_setup(struct intel_gt *gt, enum intel_engine_id id,
			      u8 logical_instance)
{
	const struct engine_info *info = &intel_engines[id];
	struct drm_i915_private *i915 = gt->i915;
	struct intel_engine_cs *engine;
	u8 guc_class;

	BUILD_BUG_ON(MAX_ENGINE_CLASS >= BIT(GEN11_ENGINE_CLASS_WIDTH));
	BUILD_BUG_ON(MAX_ENGINE_INSTANCE >= BIT(GEN11_ENGINE_INSTANCE_WIDTH));
	BUILD_BUG_ON(I915_MAX_VCS > (MAX_ENGINE_INSTANCE + 1));
	BUILD_BUG_ON(I915_MAX_VECS > (MAX_ENGINE_INSTANCE + 1));

	if (GEM_DEBUG_WARN_ON(id >= ARRAY_SIZE(gt->engine)))
		return -EINVAL;

	if (GEM_DEBUG_WARN_ON(info->class > MAX_ENGINE_CLASS))
		return -EINVAL;

	if (GEM_DEBUG_WARN_ON(info->instance > MAX_ENGINE_INSTANCE))
		return -EINVAL;

	if (GEM_DEBUG_WARN_ON(gt->engine_class[info->class][info->instance]))
		return -EINVAL;

	engine = kzalloc(sizeof(*engine), GFP_KERNEL);
	if (!engine)
		return -ENOMEM;

	BUILD_BUG_ON(BITS_PER_TYPE(engine->mask) < I915_NUM_ENGINES);

	INIT_LIST_HEAD(&engine->pinned_contexts_list);
	engine->id = id;
	engine->legacy_idx = INVALID_ENGINE;
	engine->mask = BIT(id);
	if (GRAPHICS_VER(gt->i915) >= 11) {
		static const u32 engine_reset_domains[] = {
			[RCS0]  = GEN11_GRDOM_RENDER,
			[BCS0]  = GEN11_GRDOM_BLT,
			[VCS0]  = GEN11_GRDOM_MEDIA,
			[VCS1]  = GEN11_GRDOM_MEDIA2,
			[VCS2]  = GEN11_GRDOM_MEDIA3,
			[VCS3]  = GEN11_GRDOM_MEDIA4,
			[VCS4]  = GEN11_GRDOM_MEDIA5,
			[VCS5]  = GEN11_GRDOM_MEDIA6,
			[VCS6]  = GEN11_GRDOM_MEDIA7,
			[VCS7]  = GEN11_GRDOM_MEDIA8,
			[VECS0] = GEN11_GRDOM_VECS,
			[VECS1] = GEN11_GRDOM_VECS2,
			[VECS2] = GEN11_GRDOM_VECS3,
			[VECS3] = GEN11_GRDOM_VECS4,
		};
		GEM_BUG_ON(id >= ARRAY_SIZE(engine_reset_domains) ||
			   !engine_reset_domains[id]);
		engine->reset_domain = engine_reset_domains[id];
	} else {
		static const u32 engine_reset_domains[] = {
			[RCS0]  = GEN6_GRDOM_RENDER,
			[BCS0]  = GEN6_GRDOM_BLT,
			[VCS0]  = GEN6_GRDOM_MEDIA,
			[VCS1]  = GEN8_GRDOM_MEDIA2,
			[VECS0] = GEN6_GRDOM_VECS,
		};
		GEM_BUG_ON(id >= ARRAY_SIZE(engine_reset_domains) ||
			   !engine_reset_domains[id]);
		engine->reset_domain = engine_reset_domains[id];
	}
	engine->i915 = i915;
	engine->gt = gt;
	engine->uncore = gt->uncore;
	guc_class = engine_class_to_guc_class(info->class);
	engine->guc_id = MAKE_GUC_ID(guc_class, info->instance);
	engine->mmio_base = __engine_mmio_base(i915, info->mmio_bases);

	engine->irq_handler = nop_irq_handler;

	engine->class = info->class;
	engine->instance = info->instance;
	engine->logical_mask = BIT(logical_instance);
	__sprint_engine_name(engine);

	engine->props.heartbeat_interval_ms =
		CONFIG_DRM_I915_HEARTBEAT_INTERVAL;
	engine->props.max_busywait_duration_ns =
		CONFIG_DRM_I915_MAX_REQUEST_BUSYWAIT;
	engine->props.preempt_timeout_ms =
		CONFIG_DRM_I915_PREEMPT_TIMEOUT;
	engine->props.stop_timeout_ms =
		CONFIG_DRM_I915_STOP_TIMEOUT;
	engine->props.timeslice_duration_ms =
		CONFIG_DRM_I915_TIMESLICE_DURATION;

	/* Override to uninterruptible for OpenCL workloads. */
	if (GRAPHICS_VER(i915) == 12 && engine->class == RENDER_CLASS)
		engine->props.preempt_timeout_ms = 0;

	engine->defaults = engine->props; /* never to change again */

	engine->context_size = intel_engine_context_size(gt, engine->class);
	if (WARN_ON(engine->context_size > BIT(20)))
		engine->context_size = 0;
	if (engine->context_size)
		DRIVER_CAPS(i915)->has_logical_contexts = true;

	ewma__engine_latency_init(&engine->latency);
	seqcount_init(&engine->stats.execlists.lock);

	ATOMIC_INIT_NOTIFIER_HEAD(&engine->context_status_notifier);

	/* Scrub mmio state on takeover */
	intel_engine_sanitize_mmio(engine);

	gt->engine_class[info->class][info->instance] = engine;
	gt->engine[id] = engine;

	return 0;
}

static void __setup_engine_capabilities(struct intel_engine_cs *engine)
{
	struct drm_i915_private *i915 = engine->i915;

	if (engine->class == VIDEO_DECODE_CLASS) {
		/*
		 * HEVC support is present on first engine instance
		 * before Gen11 and on all instances afterwards.
		 */
		if (GRAPHICS_VER(i915) >= 11 ||
		    (GRAPHICS_VER(i915) >= 9 && engine->instance == 0))
			engine->uabi_capabilities |=
				I915_VIDEO_CLASS_CAPABILITY_HEVC;

		/*
		 * SFC block is present only on even logical engine
		 * instances.
		 */
		if ((GRAPHICS_VER(i915) >= 11 &&
		     (engine->gt->info.vdbox_sfc_access &
		      BIT(engine->instance))) ||
		    (GRAPHICS_VER(i915) >= 9 && engine->instance == 0))
			engine->uabi_capabilities |=
				I915_VIDEO_AND_ENHANCE_CLASS_CAPABILITY_SFC;
	} else if (engine->class == VIDEO_ENHANCEMENT_CLASS) {
		if (GRAPHICS_VER(i915) >= 9 &&
		    engine->gt->info.sfc_mask & BIT(engine->instance))
			engine->uabi_capabilities |=
				I915_VIDEO_AND_ENHANCE_CLASS_CAPABILITY_SFC;
	}
}

static void intel_setup_engine_capabilities(struct intel_gt *gt)
{
	struct intel_engine_cs *engine;
	enum intel_engine_id id;

	for_each_engine(engine, gt, id)
		__setup_engine_capabilities(engine);
}

/**
 * intel_engines_release() - free the resources allocated for Command Streamers
 * @gt: pointer to struct intel_gt
 */
void intel_engines_release(struct intel_gt *gt)
{
	struct intel_engine_cs *engine;
	enum intel_engine_id id;

	/*
	 * Before we release the resources held by engine, we must be certain
	 * that the HW is no longer accessing them -- having the GPU scribble
	 * to or read from a page being used for something else causes no end
	 * of fun.
	 *
	 * The GPU should be reset by this point, but assume the worst just
	 * in case we aborted before completely initialising the engines.
	 */
	GEM_BUG_ON(intel_gt_pm_is_awake(gt));
	if (!INTEL_INFO(gt->i915)->gpu_reset_clobbers_display)
		__intel_gt_reset(gt, ALL_ENGINES);

	/* Decouple the backend; but keep the layout for late GPU resets */
	for_each_engine(engine, gt, id) {
		if (!engine->release)
			continue;

		intel_wakeref_wait_for_idle(&engine->wakeref);
		GEM_BUG_ON(intel_engine_pm_is_awake(engine));

		engine->release(engine);
		engine->release = NULL;

		memset(&engine->reset, 0, sizeof(engine->reset));
	}
}

void intel_engine_free_request_pool(struct intel_engine_cs *engine)
{
	if (!engine->request_pool)
		return;

	kmem_cache_free(i915_request_slab_cache(), engine->request_pool);
}

void intel_engines_free(struct intel_gt *gt)
{
	struct intel_engine_cs *engine;
	enum intel_engine_id id;

	/* Free the requests! dma-resv keeps fences around for an eternity */
	rcu_barrier();

	for_each_engine(engine, gt, id) {
		intel_engine_free_request_pool(engine);
		kfree(engine);
		gt->engine[id] = NULL;
	}
}

static
bool gen11_vdbox_has_sfc(struct intel_gt *gt,
			 unsigned int physical_vdbox,
			 unsigned int logical_vdbox, u16 vdbox_mask)
{
	struct drm_i915_private *i915 = gt->i915;

	/*
	 * In Gen11, only even numbered logical VDBOXes are hooked
	 * up to an SFC (Scaler & Format Converter) unit.
	 * In Gen12, Even numbered physical instance always are connected
	 * to an SFC. Odd numbered physical instances have SFC only if
	 * previous even instance is fused off.
	 *
	 * Starting with Xe_HP, there's also a dedicated SFC_ENABLE field
	 * in the fuse register that tells us whether a specific SFC is present.
	 */
	if ((gt->info.sfc_mask & BIT(physical_vdbox / 2)) == 0)
		return false;
	else if (GRAPHICS_VER(i915) == 12)
		return (physical_vdbox % 2 == 0) ||
			!(BIT(physical_vdbox - 1) & vdbox_mask);
	else if (GRAPHICS_VER(i915) == 11)
		return logical_vdbox % 2 == 0;

	MISSING_CASE(GRAPHICS_VER(i915));
	return false;
}

/*
 * Determine which engines are fused off in our particular hardware.
 * Note that we have a catch-22 situation where we need to be able to access
 * the blitter forcewake domain to read the engine fuses, but at the same time
 * we need to know which engines are available on the system to know which
 * forcewake domains are present. We solve this by intializing the forcewake
 * domains based on the full engine mask in the platform capabilities before
 * calling this function and pruning the domains for fused-off engines
 * afterwards.
 */
static intel_engine_mask_t init_engine_mask(struct intel_gt *gt)
{
	struct drm_i915_private *i915 = gt->i915;
	struct intel_gt_info *info = &gt->info;
	struct intel_uncore *uncore = gt->uncore;
	unsigned int logical_vdbox = 0;
	unsigned int i;
	u32 media_fuse, fuse1;
	u16 vdbox_mask;
	u16 vebox_mask;

	info->engine_mask = INTEL_INFO(i915)->platform_engine_mask;

	if (GRAPHICS_VER(i915) < 11)
		return info->engine_mask;

	/*
	 * On newer platforms the fusing register is called 'enable' and has
	 * enable semantics, while on older platforms it is called 'disable'
	 * and bits have disable semantices.
	 */
	media_fuse = intel_uncore_read(uncore, GEN11_GT_VEBOX_VDBOX_DISABLE);
	if (GRAPHICS_VER_FULL(i915) < IP_VER(12, 50))
		media_fuse = ~media_fuse;

	vdbox_mask = media_fuse & GEN11_GT_VDBOX_DISABLE_MASK;
	vebox_mask = (media_fuse & GEN11_GT_VEBOX_DISABLE_MASK) >>
		      GEN11_GT_VEBOX_DISABLE_SHIFT;

	if (GRAPHICS_VER_FULL(i915) >= IP_VER(12, 50)) {
		fuse1 = intel_uncore_read(uncore, HSW_PAVP_FUSE1);
		gt->info.sfc_mask = REG_FIELD_GET(XEHP_SFC_ENABLE_MASK, fuse1);
	} else {
		gt->info.sfc_mask = ~0;
	}

	for (i = 0; i < I915_MAX_VCS; i++) {
		if (!HAS_ENGINE(gt, _VCS(i))) {
			vdbox_mask &= ~BIT(i);
			continue;
		}

		if (!(BIT(i) & vdbox_mask)) {
			info->engine_mask &= ~BIT(_VCS(i));
			drm_dbg(&i915->drm, "vcs%u fused off\n", i);
			continue;
		}

		if (gen11_vdbox_has_sfc(gt, i, logical_vdbox, vdbox_mask))
			gt->info.vdbox_sfc_access |= BIT(i);
		logical_vdbox++;
	}
	drm_dbg(&i915->drm, "vdbox enable: %04x, instances: %04lx\n",
		vdbox_mask, VDBOX_MASK(gt));
	GEM_BUG_ON(vdbox_mask != VDBOX_MASK(gt));

	for (i = 0; i < I915_MAX_VECS; i++) {
		if (!HAS_ENGINE(gt, _VECS(i))) {
			vebox_mask &= ~BIT(i);
			continue;
		}

		if (!(BIT(i) & vebox_mask)) {
			info->engine_mask &= ~BIT(_VECS(i));
			drm_dbg(&i915->drm, "vecs%u fused off\n", i);
		}
	}
	drm_dbg(&i915->drm, "vebox enable: %04x, instances: %04lx\n",
		vebox_mask, VEBOX_MASK(gt));
	GEM_BUG_ON(vebox_mask != VEBOX_MASK(gt));

	return info->engine_mask;
}

static void populate_logical_ids(struct intel_gt *gt, u8 *logical_ids,
				 u8 class, const u8 *map, u8 num_instances)
{
	int i, j;
	u8 current_logical_id = 0;

	for (j = 0; j < num_instances; ++j) {
		for (i = 0; i < ARRAY_SIZE(intel_engines); ++i) {
			if (!HAS_ENGINE(gt, i) ||
			    intel_engines[i].class != class)
				continue;

			if (intel_engines[i].instance == map[j]) {
				logical_ids[intel_engines[i].instance] =
					current_logical_id++;
				break;
			}
		}
	}
}

static void setup_logical_ids(struct intel_gt *gt, u8 *logical_ids, u8 class)
{
	int i;
	u8 map[MAX_ENGINE_INSTANCE + 1];

	for (i = 0; i < MAX_ENGINE_INSTANCE + 1; ++i)
		map[i] = i;
	populate_logical_ids(gt, logical_ids, class, map, ARRAY_SIZE(map));
}

/**
 * intel_engines_init_mmio() - allocate and prepare the Engine Command Streamers
 * @gt: pointer to struct intel_gt
 *
 * Return: non-zero if the initialization failed.
 */
int intel_engines_init_mmio(struct intel_gt *gt)
{
	struct drm_i915_private *i915 = gt->i915;
	const unsigned int engine_mask = init_engine_mask(gt);
	unsigned int mask = 0;
	unsigned int i, class;
	u8 logical_ids[MAX_ENGINE_INSTANCE + 1];
	int err;

	drm_WARN_ON(&i915->drm, engine_mask == 0);
	drm_WARN_ON(&i915->drm, engine_mask &
		    GENMASK(BITS_PER_TYPE(mask) - 1, I915_NUM_ENGINES));

	if (i915_inject_probe_failure(i915))
		return -ENODEV;

	for (class = 0; class < MAX_ENGINE_CLASS + 1; ++class) {
		setup_logical_ids(gt, logical_ids, class);

		for (i = 0; i < ARRAY_SIZE(intel_engines); ++i) {
			u8 instance = intel_engines[i].instance;
<<<<<<< HEAD

			if (intel_engines[i].class != class ||
			    !HAS_ENGINE(gt, i))
				continue;

=======

			if (intel_engines[i].class != class ||
			    !HAS_ENGINE(gt, i))
				continue;

>>>>>>> 754e0b0e
			err = intel_engine_setup(gt, i,
						 logical_ids[instance]);
			if (err)
				goto cleanup;

			mask |= BIT(i);
		}
	}

	/*
	 * Catch failures to update intel_engines table when the new engines
	 * are added to the driver by a warning and disabling the forgotten
	 * engines.
	 */
	if (drm_WARN_ON(&i915->drm, mask != engine_mask))
		gt->info.engine_mask = mask;

	gt->info.num_engines = hweight32(mask);

	intel_gt_check_and_clear_faults(gt);

	intel_setup_engine_capabilities(gt);

	intel_uncore_prune_engine_fw_domains(gt->uncore, gt);

	return 0;

cleanup:
	intel_engines_free(gt);
	return err;
}

void intel_engine_init_execlists(struct intel_engine_cs *engine)
{
	struct intel_engine_execlists * const execlists = &engine->execlists;

	execlists->port_mask = 1;
	GEM_BUG_ON(!is_power_of_2(execlists_num_ports(execlists)));
	GEM_BUG_ON(execlists_num_ports(execlists) > EXECLIST_MAX_PORTS);

	memset(execlists->pending, 0, sizeof(execlists->pending));
	execlists->active =
		memset(execlists->inflight, 0, sizeof(execlists->inflight));
}

static void cleanup_status_page(struct intel_engine_cs *engine)
{
	struct i915_vma *vma;

	/* Prevent writes into HWSP after returning the page to the system */
	intel_engine_set_hwsp_writemask(engine, ~0u);

	vma = fetch_and_zero(&engine->status_page.vma);
	if (!vma)
		return;

	if (!HWS_NEEDS_PHYSICAL(engine->i915))
		i915_vma_unpin(vma);

	i915_gem_object_unpin_map(vma->obj);
	i915_gem_object_put(vma->obj);
}

static int pin_ggtt_status_page(struct intel_engine_cs *engine,
				struct i915_gem_ww_ctx *ww,
				struct i915_vma *vma)
{
	unsigned int flags;

	if (!HAS_LLC(engine->i915) && i915_ggtt_has_aperture(engine->gt->ggtt))
		/*
		 * On g33, we cannot place HWS above 256MiB, so
		 * restrict its pinning to the low mappable arena.
		 * Though this restriction is not documented for
		 * gen4, gen5, or byt, they also behave similarly
		 * and hang if the HWS is placed at the top of the
		 * GTT. To generalise, it appears that all !llc
		 * platforms have issues with us placing the HWS
		 * above the mappable region (even though we never
		 * actually map it).
		 */
		flags = PIN_MAPPABLE;
	else
		flags = PIN_HIGH;

	return i915_ggtt_pin(vma, ww, 0, flags);
}

static int init_status_page(struct intel_engine_cs *engine)
{
	struct drm_i915_gem_object *obj;
	struct i915_gem_ww_ctx ww;
	struct i915_vma *vma;
	void *vaddr;
	int ret;

	INIT_LIST_HEAD(&engine->status_page.timelines);

	/*
	 * Though the HWS register does support 36bit addresses, historically
	 * we have had hangs and corruption reported due to wild writes if
	 * the HWS is placed above 4G. We only allow objects to be allocated
	 * in GFP_DMA32 for i965, and no earlier physical address users had
	 * access to more than 4G.
	 */
	obj = i915_gem_object_create_internal(engine->i915, PAGE_SIZE);
	if (IS_ERR(obj)) {
		drm_err(&engine->i915->drm,
			"Failed to allocate status page\n");
		return PTR_ERR(obj);
	}

	i915_gem_object_set_cache_coherency(obj, I915_CACHE_LLC);

	vma = i915_vma_instance(obj, &engine->gt->ggtt->vm, NULL);
	if (IS_ERR(vma)) {
		ret = PTR_ERR(vma);
		goto err_put;
	}

	i915_gem_ww_ctx_init(&ww, true);
retry:
	ret = i915_gem_object_lock(obj, &ww);
	if (!ret && !HWS_NEEDS_PHYSICAL(engine->i915))
		ret = pin_ggtt_status_page(engine, &ww, vma);
	if (ret)
		goto err;

	vaddr = i915_gem_object_pin_map(obj, I915_MAP_WB);
	if (IS_ERR(vaddr)) {
		ret = PTR_ERR(vaddr);
		goto err_unpin;
	}

	engine->status_page.addr = memset(vaddr, 0, PAGE_SIZE);
	engine->status_page.vma = vma;

err_unpin:
	if (ret)
		i915_vma_unpin(vma);
err:
	if (ret == -EDEADLK) {
		ret = i915_gem_ww_ctx_backoff(&ww);
		if (!ret)
			goto retry;
	}
	i915_gem_ww_ctx_fini(&ww);
err_put:
	if (ret)
		i915_gem_object_put(obj);
	return ret;
}

static int engine_setup_common(struct intel_engine_cs *engine)
{
	int err;

	init_llist_head(&engine->barrier_tasks);

	err = init_status_page(engine);
	if (err)
		return err;

	engine->breadcrumbs = intel_breadcrumbs_create(engine);
	if (!engine->breadcrumbs) {
		err = -ENOMEM;
		goto err_status;
	}

	engine->sched_engine = i915_sched_engine_create(ENGINE_PHYSICAL);
	if (!engine->sched_engine) {
		err = -ENOMEM;
		goto err_sched_engine;
	}
	engine->sched_engine->private_data = engine;

	err = intel_engine_init_cmd_parser(engine);
	if (err)
		goto err_cmd_parser;

	intel_engine_init_execlists(engine);
	intel_engine_init__pm(engine);
	intel_engine_init_retire(engine);

	/* Use the whole device by default */
	engine->sseu =
		intel_sseu_from_device_info(&engine->gt->info.sseu);

	intel_engine_init_workarounds(engine);
	intel_engine_init_whitelist(engine);
	intel_engine_init_ctx_wa(engine);

	if (GRAPHICS_VER(engine->i915) >= 12)
		engine->flags |= I915_ENGINE_HAS_RELATIVE_MMIO;

	return 0;

err_cmd_parser:
	i915_sched_engine_put(engine->sched_engine);
err_sched_engine:
	intel_breadcrumbs_put(engine->breadcrumbs);
err_status:
	cleanup_status_page(engine);
	return err;
}

struct measure_breadcrumb {
	struct i915_request rq;
	struct intel_ring ring;
	u32 cs[2048];
};

static int measure_breadcrumb_dw(struct intel_context *ce)
{
	struct intel_engine_cs *engine = ce->engine;
	struct measure_breadcrumb *frame;
	int dw;

	GEM_BUG_ON(!engine->gt->scratch);

	frame = kzalloc(sizeof(*frame), GFP_KERNEL);
	if (!frame)
		return -ENOMEM;

	frame->rq.engine = engine;
	frame->rq.context = ce;
	rcu_assign_pointer(frame->rq.timeline, ce->timeline);
	frame->rq.hwsp_seqno = ce->timeline->hwsp_seqno;

	frame->ring.vaddr = frame->cs;
	frame->ring.size = sizeof(frame->cs);
	frame->ring.wrap =
		BITS_PER_TYPE(frame->ring.size) - ilog2(frame->ring.size);
	frame->ring.effective_size = frame->ring.size;
	intel_ring_update_space(&frame->ring);
	frame->rq.ring = &frame->ring;

	mutex_lock(&ce->timeline->mutex);
	spin_lock_irq(&engine->sched_engine->lock);

	dw = engine->emit_fini_breadcrumb(&frame->rq, frame->cs) - frame->cs;

	spin_unlock_irq(&engine->sched_engine->lock);
	mutex_unlock(&ce->timeline->mutex);

	GEM_BUG_ON(dw & 1); /* RING_TAIL must be qword aligned */

	kfree(frame);
	return dw;
}

struct intel_context *
intel_engine_create_pinned_context(struct intel_engine_cs *engine,
				   struct i915_address_space *vm,
				   unsigned int ring_size,
				   unsigned int hwsp,
				   struct lock_class_key *key,
				   const char *name)
{
	struct intel_context *ce;
	int err;

	ce = intel_context_create(engine);
	if (IS_ERR(ce))
		return ce;

	__set_bit(CONTEXT_BARRIER_BIT, &ce->flags);
	ce->timeline = page_pack_bits(NULL, hwsp);
	ce->ring = NULL;
	ce->ring_size = ring_size;

	i915_vm_put(ce->vm);
	ce->vm = i915_vm_get(vm);

	err = intel_context_pin(ce); /* perma-pin so it is always available */
	if (err) {
		intel_context_put(ce);
		return ERR_PTR(err);
	}

	list_add_tail(&ce->pinned_contexts_link, &engine->pinned_contexts_list);

	/*
	 * Give our perma-pinned kernel timelines a separate lockdep class,
	 * so that we can use them from within the normal user timelines
	 * should we need to inject GPU operations during their request
	 * construction.
	 */
	lockdep_set_class_and_name(&ce->timeline->mutex, key, name);

	return ce;
}

void intel_engine_destroy_pinned_context(struct intel_context *ce)
{
	struct intel_engine_cs *engine = ce->engine;
	struct i915_vma *hwsp = engine->status_page.vma;

	GEM_BUG_ON(ce->timeline->hwsp_ggtt != hwsp);

	mutex_lock(&hwsp->vm->mutex);
	list_del(&ce->timeline->engine_link);
	mutex_unlock(&hwsp->vm->mutex);

	list_del(&ce->pinned_contexts_link);
	intel_context_unpin(ce);
	intel_context_put(ce);
}

static struct intel_context *
create_kernel_context(struct intel_engine_cs *engine)
{
	static struct lock_class_key kernel;

	return intel_engine_create_pinned_context(engine, engine->gt->vm, SZ_4K,
						  I915_GEM_HWS_SEQNO_ADDR,
						  &kernel, "kernel_context");
}

/**
 * intel_engines_init_common - initialize cengine state which might require hw access
 * @engine: Engine to initialize.
 *
 * Initializes @engine@ structure members shared between legacy and execlists
 * submission modes which do require hardware access.
 *
 * Typcally done at later stages of submission mode specific engine setup.
 *
 * Returns zero on success or an error code on failure.
 */
static int engine_init_common(struct intel_engine_cs *engine)
{
	struct intel_context *ce;
	int ret;

	engine->set_default_submission(engine);

	/*
	 * We may need to do things with the shrinker which
	 * require us to immediately switch back to the default
	 * context. This can cause a problem as pinning the
	 * default context also requires GTT space which may not
	 * be available. To avoid this we always pin the default
	 * context.
	 */
	ce = create_kernel_context(engine);
	if (IS_ERR(ce))
		return PTR_ERR(ce);

	ret = measure_breadcrumb_dw(ce);
	if (ret < 0)
		goto err_context;

	engine->emit_fini_breadcrumb_dw = ret;
	engine->kernel_context = ce;

	return 0;

err_context:
	intel_engine_destroy_pinned_context(ce);
	return ret;
}

int intel_engines_init(struct intel_gt *gt)
{
	int (*setup)(struct intel_engine_cs *engine);
	struct intel_engine_cs *engine;
	enum intel_engine_id id;
	int err;

	if (intel_uc_uses_guc_submission(&gt->uc)) {
		gt->submission_method = INTEL_SUBMISSION_GUC;
		setup = intel_guc_submission_setup;
	} else if (HAS_EXECLISTS(gt->i915)) {
		gt->submission_method = INTEL_SUBMISSION_ELSP;
		setup = intel_execlists_submission_setup;
	} else {
		gt->submission_method = INTEL_SUBMISSION_RING;
		setup = intel_ring_submission_setup;
	}

	for_each_engine(engine, gt, id) {
		err = engine_setup_common(engine);
		if (err)
			return err;

		err = setup(engine);
		if (err)
			return err;

		err = engine_init_common(engine);
		if (err)
			return err;

		intel_engine_add_user(engine);
	}

	return 0;
}

/**
 * intel_engines_cleanup_common - cleans up the engine state created by
 *                                the common initiailizers.
 * @engine: Engine to cleanup.
 *
 * This cleans up everything created by the common helpers.
 */
void intel_engine_cleanup_common(struct intel_engine_cs *engine)
{
	GEM_BUG_ON(!list_empty(&engine->sched_engine->requests));

	i915_sched_engine_put(engine->sched_engine);
	intel_breadcrumbs_put(engine->breadcrumbs);

	intel_engine_fini_retire(engine);
	intel_engine_cleanup_cmd_parser(engine);

	if (engine->default_state)
		fput(engine->default_state);

	if (engine->kernel_context)
		intel_engine_destroy_pinned_context(engine->kernel_context);

	GEM_BUG_ON(!llist_empty(&engine->barrier_tasks));
	cleanup_status_page(engine);

	intel_wa_list_free(&engine->ctx_wa_list);
	intel_wa_list_free(&engine->wa_list);
	intel_wa_list_free(&engine->whitelist);
}

/**
 * intel_engine_resume - re-initializes the HW state of the engine
 * @engine: Engine to resume.
 *
 * Returns zero on success or an error code on failure.
 */
int intel_engine_resume(struct intel_engine_cs *engine)
{
	intel_engine_apply_workarounds(engine);
	intel_engine_apply_whitelist(engine);

	return engine->resume(engine);
}

u64 intel_engine_get_active_head(const struct intel_engine_cs *engine)
{
	struct drm_i915_private *i915 = engine->i915;

	u64 acthd;

	if (GRAPHICS_VER(i915) >= 8)
		acthd = ENGINE_READ64(engine, RING_ACTHD, RING_ACTHD_UDW);
	else if (GRAPHICS_VER(i915) >= 4)
		acthd = ENGINE_READ(engine, RING_ACTHD);
	else
		acthd = ENGINE_READ(engine, ACTHD);

	return acthd;
}

u64 intel_engine_get_last_batch_head(const struct intel_engine_cs *engine)
{
	u64 bbaddr;

	if (GRAPHICS_VER(engine->i915) >= 8)
		bbaddr = ENGINE_READ64(engine, RING_BBADDR, RING_BBADDR_UDW);
	else
		bbaddr = ENGINE_READ(engine, RING_BBADDR);

	return bbaddr;
}

static unsigned long stop_timeout(const struct intel_engine_cs *engine)
{
	if (in_atomic() || irqs_disabled()) /* inside atomic preempt-reset? */
		return 0;

	/*
	 * If we are doing a normal GPU reset, we can take our time and allow
	 * the engine to quiesce. We've stopped submission to the engine, and
	 * if we wait long enough an innocent context should complete and
	 * leave the engine idle. So they should not be caught unaware by
	 * the forthcoming GPU reset (which usually follows the stop_cs)!
	 */
	return READ_ONCE(engine->props.stop_timeout_ms);
}

static int __intel_engine_stop_cs(struct intel_engine_cs *engine,
				  int fast_timeout_us,
				  int slow_timeout_ms)
{
	struct intel_uncore *uncore = engine->uncore;
	const i915_reg_t mode = RING_MI_MODE(engine->mmio_base);
	int err;

	intel_uncore_write_fw(uncore, mode, _MASKED_BIT_ENABLE(STOP_RING));
	err = __intel_wait_for_register_fw(engine->uncore, mode,
					   MODE_IDLE, MODE_IDLE,
					   fast_timeout_us,
					   slow_timeout_ms,
					   NULL);

	/* A final mmio read to let GPU writes be hopefully flushed to memory */
	intel_uncore_posting_read_fw(uncore, mode);
	return err;
}

int intel_engine_stop_cs(struct intel_engine_cs *engine)
{
	int err = 0;

	if (GRAPHICS_VER(engine->i915) < 3)
		return -ENODEV;

	ENGINE_TRACE(engine, "\n");
	if (__intel_engine_stop_cs(engine, 1000, stop_timeout(engine))) {
		ENGINE_TRACE(engine,
			     "timed out on STOP_RING -> IDLE; HEAD:%04x, TAIL:%04x\n",
			     ENGINE_READ_FW(engine, RING_HEAD) & HEAD_ADDR,
			     ENGINE_READ_FW(engine, RING_TAIL) & TAIL_ADDR);

		/*
		 * Sometimes we observe that the idle flag is not
		 * set even though the ring is empty. So double
		 * check before giving up.
		 */
		if ((ENGINE_READ_FW(engine, RING_HEAD) & HEAD_ADDR) !=
		    (ENGINE_READ_FW(engine, RING_TAIL) & TAIL_ADDR))
			err = -ETIMEDOUT;
	}

	return err;
}

void intel_engine_cancel_stop_cs(struct intel_engine_cs *engine)
{
	ENGINE_TRACE(engine, "\n");

	ENGINE_WRITE_FW(engine, RING_MI_MODE, _MASKED_BIT_DISABLE(STOP_RING));
}

const char *i915_cache_level_str(struct drm_i915_private *i915, int type)
{
	switch (type) {
	case I915_CACHE_NONE: return " uncached";
	case I915_CACHE_LLC: return HAS_LLC(i915) ? " LLC" : " snooped";
	case I915_CACHE_L3_LLC: return " L3+LLC";
	case I915_CACHE_WT: return " WT";
	default: return "";
	}
}

static u32
read_subslice_reg(const struct intel_engine_cs *engine,
		  int slice, int subslice, i915_reg_t reg)
{
	return intel_uncore_read_with_mcr_steering(engine->uncore, reg,
						   slice, subslice);
}

/* NB: please notice the memset */
void intel_engine_get_instdone(const struct intel_engine_cs *engine,
			       struct intel_instdone *instdone)
{
	struct drm_i915_private *i915 = engine->i915;
	const struct sseu_dev_info *sseu = &engine->gt->info.sseu;
	struct intel_uncore *uncore = engine->uncore;
	u32 mmio_base = engine->mmio_base;
	int slice;
	int subslice;
	int iter;

	memset(instdone, 0, sizeof(*instdone));

	if (GRAPHICS_VER(i915) >= 8) {
		instdone->instdone =
			intel_uncore_read(uncore, RING_INSTDONE(mmio_base));

		if (engine->id != RCS0)
			return;

		instdone->slice_common =
			intel_uncore_read(uncore, GEN7_SC_INSTDONE);
		if (GRAPHICS_VER(i915) >= 12) {
			instdone->slice_common_extra[0] =
				intel_uncore_read(uncore, GEN12_SC_INSTDONE_EXTRA);
			instdone->slice_common_extra[1] =
				intel_uncore_read(uncore, GEN12_SC_INSTDONE_EXTRA2);
		}

		if (GRAPHICS_VER_FULL(i915) >= IP_VER(12, 50)) {
			for_each_instdone_gslice_dss_xehp(i915, sseu, iter, slice, subslice) {
				instdone->sampler[slice][subslice] =
					read_subslice_reg(engine, slice, subslice,
							  GEN7_SAMPLER_INSTDONE);
				instdone->row[slice][subslice] =
					read_subslice_reg(engine, slice, subslice,
							  GEN7_ROW_INSTDONE);
			}
		} else {
			for_each_instdone_slice_subslice(i915, sseu, slice, subslice) {
				instdone->sampler[slice][subslice] =
					read_subslice_reg(engine, slice, subslice,
							  GEN7_SAMPLER_INSTDONE);
				instdone->row[slice][subslice] =
					read_subslice_reg(engine, slice, subslice,
							  GEN7_ROW_INSTDONE);
			}
		}

		if (GRAPHICS_VER_FULL(i915) >= IP_VER(12, 55)) {
			for_each_instdone_gslice_dss_xehp(i915, sseu, iter, slice, subslice)
				instdone->geom_svg[slice][subslice] =
					read_subslice_reg(engine, slice, subslice,
							  XEHPG_INSTDONE_GEOM_SVG);
		}
	} else if (GRAPHICS_VER(i915) >= 7) {
		instdone->instdone =
			intel_uncore_read(uncore, RING_INSTDONE(mmio_base));

		if (engine->id != RCS0)
			return;

		instdone->slice_common =
			intel_uncore_read(uncore, GEN7_SC_INSTDONE);
		instdone->sampler[0][0] =
			intel_uncore_read(uncore, GEN7_SAMPLER_INSTDONE);
		instdone->row[0][0] =
			intel_uncore_read(uncore, GEN7_ROW_INSTDONE);
	} else if (GRAPHICS_VER(i915) >= 4) {
		instdone->instdone =
			intel_uncore_read(uncore, RING_INSTDONE(mmio_base));
		if (engine->id == RCS0)
			/* HACK: Using the wrong struct member */
			instdone->slice_common =
				intel_uncore_read(uncore, GEN4_INSTDONE1);
	} else {
		instdone->instdone = intel_uncore_read(uncore, GEN2_INSTDONE);
	}
}

static bool ring_is_idle(struct intel_engine_cs *engine)
{
	bool idle = true;

	if (I915_SELFTEST_ONLY(!engine->mmio_base))
		return true;

	if (!intel_engine_pm_get_if_awake(engine))
		return true;

	/* First check that no commands are left in the ring */
	if ((ENGINE_READ(engine, RING_HEAD) & HEAD_ADDR) !=
	    (ENGINE_READ(engine, RING_TAIL) & TAIL_ADDR))
		idle = false;

	/* No bit for gen2, so assume the CS parser is idle */
	if (GRAPHICS_VER(engine->i915) > 2 &&
	    !(ENGINE_READ(engine, RING_MI_MODE) & MODE_IDLE))
		idle = false;

	intel_engine_pm_put(engine);

	return idle;
}

void __intel_engine_flush_submission(struct intel_engine_cs *engine, bool sync)
{
	struct tasklet_struct *t = &engine->sched_engine->tasklet;

	if (!t->callback)
		return;

	local_bh_disable();
	if (tasklet_trylock(t)) {
		/* Must wait for any GPU reset in progress. */
		if (__tasklet_is_enabled(t))
			t->callback(t);
		tasklet_unlock(t);
	}
	local_bh_enable();

	/* Synchronise and wait for the tasklet on another CPU */
	if (sync)
		tasklet_unlock_wait(t);
}

/**
 * intel_engine_is_idle() - Report if the engine has finished process all work
 * @engine: the intel_engine_cs
 *
 * Return true if there are no requests pending, nothing left to be submitted
 * to hardware, and that the engine is idle.
 */
bool intel_engine_is_idle(struct intel_engine_cs *engine)
{
	/* More white lies, if wedged, hw state is inconsistent */
	if (intel_gt_is_wedged(engine->gt))
		return true;

	if (!intel_engine_pm_is_awake(engine))
		return true;

	/* Waiting to drain ELSP? */
	intel_synchronize_hardirq(engine->i915);
	intel_engine_flush_submission(engine);

	/* ELSP is empty, but there are ready requests? E.g. after reset */
	if (!i915_sched_engine_is_empty(engine->sched_engine))
		return false;

	/* Ring stopped? */
	return ring_is_idle(engine);
}

bool intel_engines_are_idle(struct intel_gt *gt)
{
	struct intel_engine_cs *engine;
	enum intel_engine_id id;

	/*
	 * If the driver is wedged, HW state may be very inconsistent and
	 * report that it is still busy, even though we have stopped using it.
	 */
	if (intel_gt_is_wedged(gt))
		return true;

	/* Already parked (and passed an idleness test); must still be idle */
	if (!READ_ONCE(gt->awake))
		return true;

	for_each_engine(engine, gt, id) {
		if (!intel_engine_is_idle(engine))
			return false;
	}

	return true;
}

bool intel_engine_irq_enable(struct intel_engine_cs *engine)
{
	if (!engine->irq_enable)
		return false;

	/* Caller disables interrupts */
	spin_lock(&engine->gt->irq_lock);
	engine->irq_enable(engine);
	spin_unlock(&engine->gt->irq_lock);

	return true;
}

void intel_engine_irq_disable(struct intel_engine_cs *engine)
{
	if (!engine->irq_disable)
		return;

	/* Caller disables interrupts */
	spin_lock(&engine->gt->irq_lock);
	engine->irq_disable(engine);
	spin_unlock(&engine->gt->irq_lock);
}

void intel_engines_reset_default_submission(struct intel_gt *gt)
{
	struct intel_engine_cs *engine;
	enum intel_engine_id id;

	for_each_engine(engine, gt, id) {
		if (engine->sanitize)
			engine->sanitize(engine);

		engine->set_default_submission(engine);
	}
}

bool intel_engine_can_store_dword(struct intel_engine_cs *engine)
{
	switch (GRAPHICS_VER(engine->i915)) {
	case 2:
		return false; /* uses physical not virtual addresses */
	case 3:
		/* maybe only uses physical not virtual addresses */
		return !(IS_I915G(engine->i915) || IS_I915GM(engine->i915));
	case 4:
		return !IS_I965G(engine->i915); /* who knows! */
	case 6:
		return engine->class != VIDEO_DECODE_CLASS; /* b0rked */
	default:
		return true;
	}
}

static struct intel_timeline *get_timeline(struct i915_request *rq)
{
	struct intel_timeline *tl;

	/*
	 * Even though we are holding the engine->sched_engine->lock here, there
	 * is no control over the submission queue per-se and we are
	 * inspecting the active state at a random point in time, with an
	 * unknown queue. Play safe and make sure the timeline remains valid.
	 * (Only being used for pretty printing, one extra kref shouldn't
	 * cause a camel stampede!)
	 */
	rcu_read_lock();
	tl = rcu_dereference(rq->timeline);
	if (!kref_get_unless_zero(&tl->kref))
		tl = NULL;
	rcu_read_unlock();

	return tl;
}

static int print_ring(char *buf, int sz, struct i915_request *rq)
{
	int len = 0;

	if (!i915_request_signaled(rq)) {
		struct intel_timeline *tl = get_timeline(rq);

		len = scnprintf(buf, sz,
				"ring:{start:%08x, hwsp:%08x, seqno:%08x, runtime:%llums}, ",
				i915_ggtt_offset(rq->ring->vma),
				tl ? tl->hwsp_offset : 0,
				hwsp_seqno(rq),
				DIV_ROUND_CLOSEST_ULL(intel_context_get_total_runtime_ns(rq->context),
						      1000 * 1000));

		if (tl)
			intel_timeline_put(tl);
	}

	return len;
}

static void hexdump(struct drm_printer *m, const void *buf, size_t len)
{
	const size_t rowsize = 8 * sizeof(u32);
	const void *prev = NULL;
	bool skip = false;
	size_t pos;

	for (pos = 0; pos < len; pos += rowsize) {
		char line[128];

		if (prev && !memcmp(prev, buf + pos, rowsize)) {
			if (!skip) {
				drm_printf(m, "*\n");
				skip = true;
			}
			continue;
		}

		WARN_ON_ONCE(hex_dump_to_buffer(buf + pos, len - pos,
						rowsize, sizeof(u32),
						line, sizeof(line),
						false) >= sizeof(line));
		drm_printf(m, "[%04zx] %s\n", pos, line);

		prev = buf + pos;
		skip = false;
	}
}

static const char *repr_timer(const struct timer_list *t)
{
	if (!READ_ONCE(t->expires))
		return "inactive";

	if (timer_pending(t))
		return "active";

	return "expired";
}

static void intel_engine_print_registers(struct intel_engine_cs *engine,
					 struct drm_printer *m)
{
	struct drm_i915_private *dev_priv = engine->i915;
	struct intel_engine_execlists * const execlists = &engine->execlists;
	u64 addr;

	if (engine->id == RENDER_CLASS && IS_GRAPHICS_VER(dev_priv, 4, 7))
		drm_printf(m, "\tCCID: 0x%08x\n", ENGINE_READ(engine, CCID));
	if (HAS_EXECLISTS(dev_priv)) {
		drm_printf(m, "\tEL_STAT_HI: 0x%08x\n",
			   ENGINE_READ(engine, RING_EXECLIST_STATUS_HI));
		drm_printf(m, "\tEL_STAT_LO: 0x%08x\n",
			   ENGINE_READ(engine, RING_EXECLIST_STATUS_LO));
	}
	drm_printf(m, "\tRING_START: 0x%08x\n",
		   ENGINE_READ(engine, RING_START));
	drm_printf(m, "\tRING_HEAD:  0x%08x\n",
		   ENGINE_READ(engine, RING_HEAD) & HEAD_ADDR);
	drm_printf(m, "\tRING_TAIL:  0x%08x\n",
		   ENGINE_READ(engine, RING_TAIL) & TAIL_ADDR);
	drm_printf(m, "\tRING_CTL:   0x%08x%s\n",
		   ENGINE_READ(engine, RING_CTL),
		   ENGINE_READ(engine, RING_CTL) & (RING_WAIT | RING_WAIT_SEMAPHORE) ? " [waiting]" : "");
	if (GRAPHICS_VER(engine->i915) > 2) {
		drm_printf(m, "\tRING_MODE:  0x%08x%s\n",
			   ENGINE_READ(engine, RING_MI_MODE),
			   ENGINE_READ(engine, RING_MI_MODE) & (MODE_IDLE) ? " [idle]" : "");
	}

	if (GRAPHICS_VER(dev_priv) >= 6) {
		drm_printf(m, "\tRING_IMR:   0x%08x\n",
			   ENGINE_READ(engine, RING_IMR));
		drm_printf(m, "\tRING_ESR:   0x%08x\n",
			   ENGINE_READ(engine, RING_ESR));
		drm_printf(m, "\tRING_EMR:   0x%08x\n",
			   ENGINE_READ(engine, RING_EMR));
		drm_printf(m, "\tRING_EIR:   0x%08x\n",
			   ENGINE_READ(engine, RING_EIR));
	}

	addr = intel_engine_get_active_head(engine);
	drm_printf(m, "\tACTHD:  0x%08x_%08x\n",
		   upper_32_bits(addr), lower_32_bits(addr));
	addr = intel_engine_get_last_batch_head(engine);
	drm_printf(m, "\tBBADDR: 0x%08x_%08x\n",
		   upper_32_bits(addr), lower_32_bits(addr));
	if (GRAPHICS_VER(dev_priv) >= 8)
		addr = ENGINE_READ64(engine, RING_DMA_FADD, RING_DMA_FADD_UDW);
	else if (GRAPHICS_VER(dev_priv) >= 4)
		addr = ENGINE_READ(engine, RING_DMA_FADD);
	else
		addr = ENGINE_READ(engine, DMA_FADD_I8XX);
	drm_printf(m, "\tDMA_FADDR: 0x%08x_%08x\n",
		   upper_32_bits(addr), lower_32_bits(addr));
	if (GRAPHICS_VER(dev_priv) >= 4) {
		drm_printf(m, "\tIPEIR: 0x%08x\n",
			   ENGINE_READ(engine, RING_IPEIR));
		drm_printf(m, "\tIPEHR: 0x%08x\n",
			   ENGINE_READ(engine, RING_IPEHR));
	} else {
		drm_printf(m, "\tIPEIR: 0x%08x\n", ENGINE_READ(engine, IPEIR));
		drm_printf(m, "\tIPEHR: 0x%08x\n", ENGINE_READ(engine, IPEHR));
	}

	if (intel_engine_uses_guc(engine)) {
		/* nothing to print yet */
	} else if (HAS_EXECLISTS(dev_priv)) {
		struct i915_request * const *port, *rq;
		const u32 *hws =
			&engine->status_page.addr[I915_HWS_CSB_BUF0_INDEX];
		const u8 num_entries = execlists->csb_size;
		unsigned int idx;
		u8 read, write;

		drm_printf(m, "\tExeclist tasklet queued? %s (%s), preempt? %s, timeslice? %s\n",
			   yesno(test_bit(TASKLET_STATE_SCHED,
					  &engine->sched_engine->tasklet.state)),
			   enableddisabled(!atomic_read(&engine->sched_engine->tasklet.count)),
			   repr_timer(&engine->execlists.preempt),
			   repr_timer(&engine->execlists.timer));

		read = execlists->csb_head;
		write = READ_ONCE(*execlists->csb_write);

		drm_printf(m, "\tExeclist status: 0x%08x %08x; CSB read:%d, write:%d, entries:%d\n",
			   ENGINE_READ(engine, RING_EXECLIST_STATUS_LO),
			   ENGINE_READ(engine, RING_EXECLIST_STATUS_HI),
			   read, write, num_entries);

		if (read >= num_entries)
			read = 0;
		if (write >= num_entries)
			write = 0;
		if (read > write)
			write += num_entries;
		while (read < write) {
			idx = ++read % num_entries;
			drm_printf(m, "\tExeclist CSB[%d]: 0x%08x, context: %d\n",
				   idx, hws[idx * 2], hws[idx * 2 + 1]);
		}

		i915_sched_engine_active_lock_bh(engine->sched_engine);
		rcu_read_lock();
		for (port = execlists->active; (rq = *port); port++) {
			char hdr[160];
			int len;

			len = scnprintf(hdr, sizeof(hdr),
					"\t\tActive[%d]:  ccid:%08x%s%s, ",
					(int)(port - execlists->active),
					rq->context->lrc.ccid,
					intel_context_is_closed(rq->context) ? "!" : "",
					intel_context_is_banned(rq->context) ? "*" : "");
			len += print_ring(hdr + len, sizeof(hdr) - len, rq);
			scnprintf(hdr + len, sizeof(hdr) - len, "rq: ");
			i915_request_show(m, rq, hdr, 0);
		}
		for (port = execlists->pending; (rq = *port); port++) {
			char hdr[160];
			int len;

			len = scnprintf(hdr, sizeof(hdr),
					"\t\tPending[%d]: ccid:%08x%s%s, ",
					(int)(port - execlists->pending),
					rq->context->lrc.ccid,
					intel_context_is_closed(rq->context) ? "!" : "",
					intel_context_is_banned(rq->context) ? "*" : "");
			len += print_ring(hdr + len, sizeof(hdr) - len, rq);
			scnprintf(hdr + len, sizeof(hdr) - len, "rq: ");
			i915_request_show(m, rq, hdr, 0);
		}
		rcu_read_unlock();
		i915_sched_engine_active_unlock_bh(engine->sched_engine);
	} else if (GRAPHICS_VER(dev_priv) > 6) {
		drm_printf(m, "\tPP_DIR_BASE: 0x%08x\n",
			   ENGINE_READ(engine, RING_PP_DIR_BASE));
		drm_printf(m, "\tPP_DIR_BASE_READ: 0x%08x\n",
			   ENGINE_READ(engine, RING_PP_DIR_BASE_READ));
		drm_printf(m, "\tPP_DIR_DCLV: 0x%08x\n",
			   ENGINE_READ(engine, RING_PP_DIR_DCLV));
	}
}

static void print_request_ring(struct drm_printer *m, struct i915_request *rq)
{
	struct i915_vma_snapshot *vsnap = &rq->batch_snapshot;
	void *ring;
	int size;

	if (!i915_vma_snapshot_present(vsnap))
		vsnap = NULL;

	drm_printf(m,
		   "[head %04x, postfix %04x, tail %04x, batch 0x%08x_%08x]:\n",
		   rq->head, rq->postfix, rq->tail,
		   vsnap ? upper_32_bits(vsnap->gtt_offset) : ~0u,
		   vsnap ? lower_32_bits(vsnap->gtt_offset) : ~0u);

	size = rq->tail - rq->head;
	if (rq->tail < rq->head)
		size += rq->ring->size;

	ring = kmalloc(size, GFP_ATOMIC);
	if (ring) {
		const void *vaddr = rq->ring->vaddr;
		unsigned int head = rq->head;
		unsigned int len = 0;

		if (rq->tail < head) {
			len = rq->ring->size - head;
			memcpy(ring, vaddr + head, len);
			head = 0;
		}
		memcpy(ring + len, vaddr + head, size - len);

		hexdump(m, ring, size);
		kfree(ring);
	}
}

static unsigned long list_count(struct list_head *list)
{
	struct list_head *pos;
	unsigned long count = 0;

	list_for_each(pos, list)
		count++;

	return count;
}

static unsigned long read_ul(void *p, size_t x)
{
	return *(unsigned long *)(p + x);
}

static void print_properties(struct intel_engine_cs *engine,
			     struct drm_printer *m)
{
	static const struct pmap {
		size_t offset;
		const char *name;
	} props[] = {
#define P(x) { \
	.offset = offsetof(typeof(engine->props), x), \
	.name = #x \
}
		P(heartbeat_interval_ms),
		P(max_busywait_duration_ns),
		P(preempt_timeout_ms),
		P(stop_timeout_ms),
		P(timeslice_duration_ms),

		{},
#undef P
	};
	const struct pmap *p;

	drm_printf(m, "\tProperties:\n");
	for (p = props; p->name; p++)
		drm_printf(m, "\t\t%s: %lu [default %lu]\n",
			   p->name,
			   read_ul(&engine->props, p->offset),
			   read_ul(&engine->defaults, p->offset));
}

static void engine_dump_request(struct i915_request *rq, struct drm_printer *m, const char *msg)
{
	struct intel_timeline *tl = get_timeline(rq);

	i915_request_show(m, rq, msg, 0);

	drm_printf(m, "\t\tring->start:  0x%08x\n",
		   i915_ggtt_offset(rq->ring->vma));
	drm_printf(m, "\t\tring->head:   0x%08x\n",
		   rq->ring->head);
	drm_printf(m, "\t\tring->tail:   0x%08x\n",
		   rq->ring->tail);
	drm_printf(m, "\t\tring->emit:   0x%08x\n",
		   rq->ring->emit);
	drm_printf(m, "\t\tring->space:  0x%08x\n",
		   rq->ring->space);

	if (tl) {
		drm_printf(m, "\t\tring->hwsp:   0x%08x\n",
			   tl->hwsp_offset);
		intel_timeline_put(tl);
	}

	print_request_ring(m, rq);

	if (rq->context->lrc_reg_state) {
		drm_printf(m, "Logical Ring Context:\n");
		hexdump(m, rq->context->lrc_reg_state, PAGE_SIZE);
	}
}

void intel_engine_dump_active_requests(struct list_head *requests,
				       struct i915_request *hung_rq,
				       struct drm_printer *m)
{
	struct i915_request *rq;
	const char *msg;
	enum i915_request_state state;

	list_for_each_entry(rq, requests, sched.link) {
		if (rq == hung_rq)
			continue;

		state = i915_test_request_state(rq);
		if (state < I915_REQUEST_QUEUED)
			continue;

		if (state == I915_REQUEST_ACTIVE)
			msg = "\t\tactive on engine";
		else
			msg = "\t\tactive in queue";

		engine_dump_request(rq, m, msg);
	}
}

static void engine_dump_active_requests(struct intel_engine_cs *engine, struct drm_printer *m)
{
	struct i915_request *hung_rq = NULL;
	struct intel_context *ce;
	bool guc;

	/*
	 * No need for an engine->irq_seqno_barrier() before the seqno reads.
	 * The GPU is still running so requests are still executing and any
	 * hardware reads will be out of date by the time they are reported.
	 * But the intention here is just to report an instantaneous snapshot
	 * so that's fine.
	 */
	lockdep_assert_held(&engine->sched_engine->lock);

	drm_printf(m, "\tRequests:\n");

	guc = intel_uc_uses_guc_submission(&engine->gt->uc);
	if (guc) {
		ce = intel_engine_get_hung_context(engine);
		if (ce)
			hung_rq = intel_context_find_active_request(ce);
	} else {
		hung_rq = intel_engine_execlist_find_hung_request(engine);
	}

	if (hung_rq)
		engine_dump_request(hung_rq, m, "\t\thung");

	if (guc)
		intel_guc_dump_active_requests(engine, hung_rq, m);
	else
		intel_engine_dump_active_requests(&engine->sched_engine->requests,
						  hung_rq, m);
}

void intel_engine_dump(struct intel_engine_cs *engine,
		       struct drm_printer *m,
		       const char *header, ...)
{
	struct i915_gpu_error * const error = &engine->i915->gpu_error;
	struct i915_request *rq;
	intel_wakeref_t wakeref;
	unsigned long flags;
	ktime_t dummy;

	if (header) {
		va_list ap;

		va_start(ap, header);
		drm_vprintf(m, header, &ap);
		va_end(ap);
	}

	if (intel_gt_is_wedged(engine->gt))
		drm_printf(m, "*** WEDGED ***\n");

	drm_printf(m, "\tAwake? %d\n", atomic_read(&engine->wakeref.count));
	drm_printf(m, "\tBarriers?: %s\n",
		   yesno(!llist_empty(&engine->barrier_tasks)));
	drm_printf(m, "\tLatency: %luus\n",
		   ewma__engine_latency_read(&engine->latency));
	if (intel_engine_supports_stats(engine))
		drm_printf(m, "\tRuntime: %llums\n",
			   ktime_to_ms(intel_engine_get_busy_time(engine,
								  &dummy)));
	drm_printf(m, "\tForcewake: %x domains, %d active\n",
		   engine->fw_domain, READ_ONCE(engine->fw_active));

	rcu_read_lock();
	rq = READ_ONCE(engine->heartbeat.systole);
	if (rq)
		drm_printf(m, "\tHeartbeat: %d ms ago\n",
			   jiffies_to_msecs(jiffies - rq->emitted_jiffies));
	rcu_read_unlock();
	drm_printf(m, "\tReset count: %d (global %d)\n",
		   i915_reset_engine_count(error, engine),
		   i915_reset_count(error));
	print_properties(engine, m);

	spin_lock_irqsave(&engine->sched_engine->lock, flags);
	engine_dump_active_requests(engine, m);

	drm_printf(m, "\tOn hold?: %lu\n",
		   list_count(&engine->sched_engine->hold));
	spin_unlock_irqrestore(&engine->sched_engine->lock, flags);

	drm_printf(m, "\tMMIO base:  0x%08x\n", engine->mmio_base);
	wakeref = intel_runtime_pm_get_if_in_use(engine->uncore->rpm);
	if (wakeref) {
		intel_engine_print_registers(engine, m);
		intel_runtime_pm_put(engine->uncore->rpm, wakeref);
	} else {
		drm_printf(m, "\tDevice is asleep; skipping register dump\n");
	}

	intel_execlists_show_requests(engine, m, i915_request_show, 8);

	drm_printf(m, "HWSP:\n");
	hexdump(m, engine->status_page.addr, PAGE_SIZE);

	drm_printf(m, "Idle? %s\n", yesno(intel_engine_is_idle(engine)));

	intel_engine_print_breadcrumbs(engine, m);
}

/**
 * intel_engine_get_busy_time() - Return current accumulated engine busyness
 * @engine: engine to report on
 * @now: monotonic timestamp of sampling
 *
 * Returns accumulated time @engine was busy since engine stats were enabled.
 */
ktime_t intel_engine_get_busy_time(struct intel_engine_cs *engine, ktime_t *now)
{
	return engine->busyness(engine, now);
}

struct intel_context *
intel_engine_create_virtual(struct intel_engine_cs **siblings,
			    unsigned int count, unsigned long flags)
{
	if (count == 0)
		return ERR_PTR(-EINVAL);

	if (count == 1 && !(flags & FORCE_VIRTUAL))
		return intel_context_create(siblings[0]);

	GEM_BUG_ON(!siblings[0]->cops->create_virtual);
	return siblings[0]->cops->create_virtual(siblings, count, flags);
}

struct i915_request *
intel_engine_execlist_find_hung_request(struct intel_engine_cs *engine)
{
	struct i915_request *request, *active = NULL;

	/*
	 * This search does not work in GuC submission mode. However, the GuC
	 * will report the hanging context directly to the driver itself. So
	 * the driver should never get here when in GuC mode.
	 */
	GEM_BUG_ON(intel_uc_uses_guc_submission(&engine->gt->uc));

	/*
	 * We are called by the error capture, reset and to dump engine
	 * state at random points in time. In particular, note that neither is
	 * crucially ordered with an interrupt. After a hang, the GPU is dead
	 * and we assume that no more writes can happen (we waited long enough
	 * for all writes that were in transaction to be flushed) - adding an
	 * extra delay for a recent interrupt is pointless. Hence, we do
	 * not need an engine->irq_seqno_barrier() before the seqno reads.
	 * At all other times, we must assume the GPU is still running, but
	 * we only care about the snapshot of this moment.
	 */
	lockdep_assert_held(&engine->sched_engine->lock);

	rcu_read_lock();
	request = execlists_active(&engine->execlists);
	if (request) {
		struct intel_timeline *tl = request->context->timeline;

		list_for_each_entry_from_reverse(request, &tl->requests, link) {
			if (__i915_request_is_complete(request))
				break;

			active = request;
		}
	}
	rcu_read_unlock();
	if (active)
		return active;

	list_for_each_entry(request, &engine->sched_engine->requests,
			    sched.link) {
		if (i915_test_request_state(request) != I915_REQUEST_ACTIVE)
			continue;

		active = request;
		break;
	}

	return active;
}

#if IS_ENABLED(CONFIG_DRM_I915_SELFTEST)
#include "mock_engine.c"
#include "selftest_engine.c"
#include "selftest_engine_cs.c"
#endif<|MERGE_RESOLUTION|>--- conflicted
+++ resolved
@@ -680,19 +680,11 @@
 
 		for (i = 0; i < ARRAY_SIZE(intel_engines); ++i) {
 			u8 instance = intel_engines[i].instance;
-<<<<<<< HEAD
 
 			if (intel_engines[i].class != class ||
 			    !HAS_ENGINE(gt, i))
 				continue;
 
-=======
-
-			if (intel_engines[i].class != class ||
-			    !HAS_ENGINE(gt, i))
-				continue;
-
->>>>>>> 754e0b0e
 			err = intel_engine_setup(gt, i,
 						 logical_ids[instance]);
 			if (err)
