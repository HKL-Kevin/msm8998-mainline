// SPDX-License-Identifier: GPL-2.0 OR MIT
/*
 * Copyright 2020-2021 Advanced Micro Devices, Inc.
 *
 * Permission is hereby granted, free of charge, to any person obtaining a
 * copy of this software and associated documentation files (the "Software"),
 * to deal in the Software without restriction, including without limitation
 * the rights to use, copy, modify, merge, publish, distribute, sublicense,
 * and/or sell copies of the Software, and to permit persons to whom the
 * Software is furnished to do so, subject to the following conditions:
 *
 * The above copyright notice and this permission notice shall be included in
 * all copies or substantial portions of the Software.
 *
 * THE SOFTWARE IS PROVIDED "AS IS", WITHOUT WARRANTY OF ANY KIND, EXPRESS OR
 * IMPLIED, INCLUDING BUT NOT LIMITED TO THE WARRANTIES OF MERCHANTABILITY,
 * FITNESS FOR A PARTICULAR PURPOSE AND NONINFRINGEMENT.  IN NO EVENT SHALL
 * THE COPYRIGHT HOLDER(S) OR AUTHOR(S) BE LIABLE FOR ANY CLAIM, DAMAGES OR
 * OTHER LIABILITY, WHETHER IN AN ACTION OF CONTRACT, TORT OR OTHERWISE,
 * ARISING FROM, OUT OF OR IN CONNECTION WITH THE SOFTWARE OR THE USE OR
 * OTHER DEALINGS IN THE SOFTWARE.
 */

#include <linux/types.h>
#include <linux/sched/task.h>
#include "amdgpu_sync.h"
#include "amdgpu_object.h"
#include "amdgpu_vm.h"
#include "amdgpu_mn.h"
#include "amdgpu.h"
#include "amdgpu_xgmi.h"
#include "kfd_priv.h"
#include "kfd_svm.h"
#include "kfd_migrate.h"

#ifdef dev_fmt
#undef dev_fmt
#endif
#define dev_fmt(fmt) "kfd_svm: %s: " fmt, __func__

#define AMDGPU_SVM_RANGE_RESTORE_DELAY_MS 1

/* Long enough to ensure no retry fault comes after svm range is restored and
 * page table is updated.
 */
#define AMDGPU_SVM_RANGE_RETRY_FAULT_PENDING	2000

static void svm_range_evict_svm_bo_worker(struct work_struct *work);
static bool
svm_range_cpu_invalidate_pagetables(struct mmu_interval_notifier *mni,
				    const struct mmu_notifier_range *range,
				    unsigned long cur_seq);
static int
svm_range_check_vm(struct kfd_process *p, uint64_t start, uint64_t last,
		   uint64_t *bo_s, uint64_t *bo_l);
static const struct mmu_interval_notifier_ops svm_range_mn_ops = {
	.invalidate = svm_range_cpu_invalidate_pagetables,
};

/**
 * svm_range_unlink - unlink svm_range from lists and interval tree
 * @prange: svm range structure to be removed
 *
 * Remove the svm_range from the svms and svm_bo lists and the svms
 * interval tree.
 *
 * Context: The caller must hold svms->lock
 */
static void svm_range_unlink(struct svm_range *prange)
{
	pr_debug("svms 0x%p prange 0x%p [0x%lx 0x%lx]\n", prange->svms,
		 prange, prange->start, prange->last);

	if (prange->svm_bo) {
		spin_lock(&prange->svm_bo->list_lock);
		list_del(&prange->svm_bo_list);
		spin_unlock(&prange->svm_bo->list_lock);
	}

	list_del(&prange->list);
	if (prange->it_node.start != 0 && prange->it_node.last != 0)
		interval_tree_remove(&prange->it_node, &prange->svms->objects);
}

static void
svm_range_add_notifier_locked(struct mm_struct *mm, struct svm_range *prange)
{
	pr_debug("svms 0x%p prange 0x%p [0x%lx 0x%lx]\n", prange->svms,
		 prange, prange->start, prange->last);

	mmu_interval_notifier_insert_locked(&prange->notifier, mm,
				     prange->start << PAGE_SHIFT,
				     prange->npages << PAGE_SHIFT,
				     &svm_range_mn_ops);
}

/**
 * svm_range_add_to_svms - add svm range to svms
 * @prange: svm range structure to be added
 *
 * Add the svm range to svms interval tree and link list
 *
 * Context: The caller must hold svms->lock
 */
static void svm_range_add_to_svms(struct svm_range *prange)
{
	pr_debug("svms 0x%p prange 0x%p [0x%lx 0x%lx]\n", prange->svms,
		 prange, prange->start, prange->last);

	list_move_tail(&prange->list, &prange->svms->list);
	prange->it_node.start = prange->start;
	prange->it_node.last = prange->last;
	interval_tree_insert(&prange->it_node, &prange->svms->objects);
}

static void svm_range_remove_notifier(struct svm_range *prange)
{
	pr_debug("remove notifier svms 0x%p prange 0x%p [0x%lx 0x%lx]\n",
		 prange->svms, prange,
		 prange->notifier.interval_tree.start >> PAGE_SHIFT,
		 prange->notifier.interval_tree.last >> PAGE_SHIFT);

	if (prange->notifier.interval_tree.start != 0 &&
	    prange->notifier.interval_tree.last != 0)
		mmu_interval_notifier_remove(&prange->notifier);
}

static bool
svm_is_valid_dma_mapping_addr(struct device *dev, dma_addr_t dma_addr)
{
	return dma_addr && !dma_mapping_error(dev, dma_addr) &&
	       !(dma_addr & SVM_RANGE_VRAM_DOMAIN);
}

static int
svm_range_dma_map_dev(struct amdgpu_device *adev, struct svm_range *prange,
		      unsigned long offset, unsigned long npages,
		      unsigned long *hmm_pfns, uint32_t gpuidx)
{
	enum dma_data_direction dir = DMA_BIDIRECTIONAL;
	dma_addr_t *addr = prange->dma_addr[gpuidx];
	struct device *dev = adev->dev;
	struct page *page;
	int i, r;

	if (!addr) {
		addr = kvmalloc_array(prange->npages, sizeof(*addr),
				      GFP_KERNEL | __GFP_ZERO);
		if (!addr)
			return -ENOMEM;
		prange->dma_addr[gpuidx] = addr;
	}

	addr += offset;
	for (i = 0; i < npages; i++) {
		if (svm_is_valid_dma_mapping_addr(dev, addr[i]))
			dma_unmap_page(dev, addr[i], PAGE_SIZE, dir);

		page = hmm_pfn_to_page(hmm_pfns[i]);
		if (is_zone_device_page(page)) {
			struct amdgpu_device *bo_adev =
					amdgpu_ttm_adev(prange->svm_bo->bo->tbo.bdev);

			addr[i] = (hmm_pfns[i] << PAGE_SHIFT) +
				   bo_adev->vm_manager.vram_base_offset -
				   bo_adev->kfd.dev->pgmap.range.start;
			addr[i] |= SVM_RANGE_VRAM_DOMAIN;
			pr_debug_ratelimited("vram address: 0x%llx\n", addr[i]);
			continue;
		}
		addr[i] = dma_map_page(dev, page, 0, PAGE_SIZE, dir);
		r = dma_mapping_error(dev, addr[i]);
		if (r) {
			dev_err(dev, "failed %d dma_map_page\n", r);
			return r;
		}
		pr_debug_ratelimited("dma mapping 0x%llx for page addr 0x%lx\n",
				     addr[i] >> PAGE_SHIFT, page_to_pfn(page));
	}
	return 0;
}

static int
svm_range_dma_map(struct svm_range *prange, unsigned long *bitmap,
		  unsigned long offset, unsigned long npages,
		  unsigned long *hmm_pfns)
{
	struct kfd_process *p;
	uint32_t gpuidx;
	int r;

	p = container_of(prange->svms, struct kfd_process, svms);

	for_each_set_bit(gpuidx, bitmap, MAX_GPU_INSTANCE) {
		struct kfd_process_device *pdd;

		pr_debug("mapping to gpu idx 0x%x\n", gpuidx);
		pdd = kfd_process_device_from_gpuidx(p, gpuidx);
		if (!pdd) {
			pr_debug("failed to find device idx %d\n", gpuidx);
			return -EINVAL;
		}

		r = svm_range_dma_map_dev(pdd->dev->adev, prange, offset, npages,
					  hmm_pfns, gpuidx);
		if (r)
			break;
	}

	return r;
}

void svm_range_dma_unmap(struct device *dev, dma_addr_t *dma_addr,
			 unsigned long offset, unsigned long npages)
{
	enum dma_data_direction dir = DMA_BIDIRECTIONAL;
	int i;

	if (!dma_addr)
		return;

	for (i = offset; i < offset + npages; i++) {
		if (!svm_is_valid_dma_mapping_addr(dev, dma_addr[i]))
			continue;
		pr_debug_ratelimited("unmap 0x%llx\n", dma_addr[i] >> PAGE_SHIFT);
		dma_unmap_page(dev, dma_addr[i], PAGE_SIZE, dir);
		dma_addr[i] = 0;
	}
}

void svm_range_free_dma_mappings(struct svm_range *prange)
{
	struct kfd_process_device *pdd;
	dma_addr_t *dma_addr;
	struct device *dev;
	struct kfd_process *p;
	uint32_t gpuidx;

	p = container_of(prange->svms, struct kfd_process, svms);

	for (gpuidx = 0; gpuidx < MAX_GPU_INSTANCE; gpuidx++) {
		dma_addr = prange->dma_addr[gpuidx];
		if (!dma_addr)
			continue;

		pdd = kfd_process_device_from_gpuidx(p, gpuidx);
		if (!pdd) {
			pr_debug("failed to find device idx %d\n", gpuidx);
			continue;
		}
		dev = &pdd->dev->pdev->dev;
		svm_range_dma_unmap(dev, dma_addr, 0, prange->npages);
		kvfree(dma_addr);
		prange->dma_addr[gpuidx] = NULL;
	}
}

static void svm_range_free(struct svm_range *prange)
{
	pr_debug("svms 0x%p prange 0x%p [0x%lx 0x%lx]\n", prange->svms, prange,
		 prange->start, prange->last);

	svm_range_vram_node_free(prange);
	svm_range_free_dma_mappings(prange);
	mutex_destroy(&prange->lock);
	mutex_destroy(&prange->migrate_mutex);
	kfree(prange);
}

static void
svm_range_set_default_attributes(int32_t *location, int32_t *prefetch_loc,
				 uint8_t *granularity, uint32_t *flags)
{
	*location = KFD_IOCTL_SVM_LOCATION_UNDEFINED;
	*prefetch_loc = KFD_IOCTL_SVM_LOCATION_UNDEFINED;
	*granularity = 9;
	*flags =
		KFD_IOCTL_SVM_FLAG_HOST_ACCESS | KFD_IOCTL_SVM_FLAG_COHERENT;
}

static struct
svm_range *svm_range_new(struct svm_range_list *svms, uint64_t start,
			 uint64_t last)
{
	uint64_t size = last - start + 1;
	struct svm_range *prange;
	struct kfd_process *p;

	prange = kzalloc(sizeof(*prange), GFP_KERNEL);
	if (!prange)
		return NULL;
	prange->npages = size;
	prange->svms = svms;
	prange->start = start;
	prange->last = last;
	INIT_LIST_HEAD(&prange->list);
	INIT_LIST_HEAD(&prange->update_list);
	INIT_LIST_HEAD(&prange->svm_bo_list);
	INIT_LIST_HEAD(&prange->deferred_list);
	INIT_LIST_HEAD(&prange->child_list);
	atomic_set(&prange->invalid, 0);
	prange->validate_timestamp = 0;
	mutex_init(&prange->migrate_mutex);
	mutex_init(&prange->lock);

	p = container_of(svms, struct kfd_process, svms);
	if (p->xnack_enabled)
		bitmap_copy(prange->bitmap_access, svms->bitmap_supported,
			    MAX_GPU_INSTANCE);

	svm_range_set_default_attributes(&prange->preferred_loc,
					 &prange->prefetch_loc,
					 &prange->granularity, &prange->flags);

	pr_debug("svms 0x%p [0x%llx 0x%llx]\n", svms, start, last);

	return prange;
}

static bool svm_bo_ref_unless_zero(struct svm_range_bo *svm_bo)
{
	if (!svm_bo || !kref_get_unless_zero(&svm_bo->kref))
		return false;

	return true;
}

static void svm_range_bo_release(struct kref *kref)
{
	struct svm_range_bo *svm_bo;

	svm_bo = container_of(kref, struct svm_range_bo, kref);
	pr_debug("svm_bo 0x%p\n", svm_bo);

	spin_lock(&svm_bo->list_lock);
	while (!list_empty(&svm_bo->range_list)) {
		struct svm_range *prange =
				list_first_entry(&svm_bo->range_list,
						struct svm_range, svm_bo_list);
		/* list_del_init tells a concurrent svm_range_vram_node_new when
		 * it's safe to reuse the svm_bo pointer and svm_bo_list head.
		 */
		list_del_init(&prange->svm_bo_list);
		spin_unlock(&svm_bo->list_lock);

		pr_debug("svms 0x%p [0x%lx 0x%lx]\n", prange->svms,
			 prange->start, prange->last);
		mutex_lock(&prange->lock);
		prange->svm_bo = NULL;
		mutex_unlock(&prange->lock);

		spin_lock(&svm_bo->list_lock);
	}
	spin_unlock(&svm_bo->list_lock);
	if (!dma_fence_is_signaled(&svm_bo->eviction_fence->base)) {
		/* We're not in the eviction worker.
		 * Signal the fence and synchronize with any
		 * pending eviction work.
		 */
		dma_fence_signal(&svm_bo->eviction_fence->base);
		cancel_work_sync(&svm_bo->eviction_work);
	}
	dma_fence_put(&svm_bo->eviction_fence->base);
	amdgpu_bo_unref(&svm_bo->bo);
	kfree(svm_bo);
}

static void svm_range_bo_wq_release(struct work_struct *work)
{
	struct svm_range_bo *svm_bo;

	svm_bo = container_of(work, struct svm_range_bo, release_work);
	svm_range_bo_release(&svm_bo->kref);
}

static void svm_range_bo_release_async(struct kref *kref)
{
	struct svm_range_bo *svm_bo;

	svm_bo = container_of(kref, struct svm_range_bo, kref);
	pr_debug("svm_bo 0x%p\n", svm_bo);
	INIT_WORK(&svm_bo->release_work, svm_range_bo_wq_release);
	schedule_work(&svm_bo->release_work);
}

void svm_range_bo_unref_async(struct svm_range_bo *svm_bo)
{
	kref_put(&svm_bo->kref, svm_range_bo_release_async);
}

static void svm_range_bo_unref(struct svm_range_bo *svm_bo)
{
	if (svm_bo)
		kref_put(&svm_bo->kref, svm_range_bo_release);
}

static bool
svm_range_validate_svm_bo(struct amdgpu_device *adev, struct svm_range *prange)
{
	struct amdgpu_device *bo_adev;

	mutex_lock(&prange->lock);
	if (!prange->svm_bo) {
		mutex_unlock(&prange->lock);
		return false;
	}
	if (prange->ttm_res) {
		/* We still have a reference, all is well */
		mutex_unlock(&prange->lock);
		return true;
	}
	if (svm_bo_ref_unless_zero(prange->svm_bo)) {
		/*
		 * Migrate from GPU to GPU, remove range from source bo_adev
		 * svm_bo range list, and return false to allocate svm_bo from
		 * destination adev.
		 */
		bo_adev = amdgpu_ttm_adev(prange->svm_bo->bo->tbo.bdev);
		if (bo_adev != adev) {
			mutex_unlock(&prange->lock);

			spin_lock(&prange->svm_bo->list_lock);
			list_del_init(&prange->svm_bo_list);
			spin_unlock(&prange->svm_bo->list_lock);

			svm_range_bo_unref(prange->svm_bo);
			return false;
		}
		if (READ_ONCE(prange->svm_bo->evicting)) {
			struct dma_fence *f;
			struct svm_range_bo *svm_bo;
			/* The BO is getting evicted,
			 * we need to get a new one
			 */
			mutex_unlock(&prange->lock);
			svm_bo = prange->svm_bo;
			f = dma_fence_get(&svm_bo->eviction_fence->base);
			svm_range_bo_unref(prange->svm_bo);
			/* wait for the fence to avoid long spin-loop
			 * at list_empty_careful
			 */
			dma_fence_wait(f, false);
			dma_fence_put(f);
		} else {
			/* The BO was still around and we got
			 * a new reference to it
			 */
			mutex_unlock(&prange->lock);
			pr_debug("reuse old bo svms 0x%p [0x%lx 0x%lx]\n",
				 prange->svms, prange->start, prange->last);

			prange->ttm_res = prange->svm_bo->bo->tbo.resource;
			return true;
		}

	} else {
		mutex_unlock(&prange->lock);
	}

	/* We need a new svm_bo. Spin-loop to wait for concurrent
	 * svm_range_bo_release to finish removing this range from
	 * its range list. After this, it is safe to reuse the
	 * svm_bo pointer and svm_bo_list head.
	 */
	while (!list_empty_careful(&prange->svm_bo_list))
		;

	return false;
}

static struct svm_range_bo *svm_range_bo_new(void)
{
	struct svm_range_bo *svm_bo;

	svm_bo = kzalloc(sizeof(*svm_bo), GFP_KERNEL);
	if (!svm_bo)
		return NULL;

	kref_init(&svm_bo->kref);
	INIT_LIST_HEAD(&svm_bo->range_list);
	spin_lock_init(&svm_bo->list_lock);

	return svm_bo;
}

int
svm_range_vram_node_new(struct amdgpu_device *adev, struct svm_range *prange,
			bool clear)
{
	struct amdgpu_bo_param bp;
	struct svm_range_bo *svm_bo;
	struct amdgpu_bo_user *ubo;
	struct amdgpu_bo *bo;
	struct kfd_process *p;
	struct mm_struct *mm;
	int r;

	p = container_of(prange->svms, struct kfd_process, svms);
	pr_debug("pasid: %x svms 0x%p [0x%lx 0x%lx]\n", p->pasid, prange->svms,
		 prange->start, prange->last);

	if (svm_range_validate_svm_bo(adev, prange))
		return 0;

	svm_bo = svm_range_bo_new();
	if (!svm_bo) {
		pr_debug("failed to alloc svm bo\n");
		return -ENOMEM;
	}
	mm = get_task_mm(p->lead_thread);
	if (!mm) {
		pr_debug("failed to get mm\n");
		kfree(svm_bo);
		return -ESRCH;
	}
	svm_bo->svms = prange->svms;
	svm_bo->eviction_fence =
		amdgpu_amdkfd_fence_create(dma_fence_context_alloc(1),
					   mm,
					   svm_bo);
	mmput(mm);
	INIT_WORK(&svm_bo->eviction_work, svm_range_evict_svm_bo_worker);
	svm_bo->evicting = 0;
	memset(&bp, 0, sizeof(bp));
	bp.size = prange->npages * PAGE_SIZE;
	bp.byte_align = PAGE_SIZE;
	bp.domain = AMDGPU_GEM_DOMAIN_VRAM;
	bp.flags = AMDGPU_GEM_CREATE_NO_CPU_ACCESS;
	bp.flags |= clear ? AMDGPU_GEM_CREATE_VRAM_CLEARED : 0;
	bp.flags |= AMDGPU_AMDKFD_CREATE_SVM_BO;
	bp.type = ttm_bo_type_device;
	bp.resv = NULL;

	r = amdgpu_bo_create_user(adev, &bp, &ubo);
	if (r) {
		pr_debug("failed %d to create bo\n", r);
		goto create_bo_failed;
	}
	bo = &ubo->bo;
	r = amdgpu_bo_reserve(bo, true);
	if (r) {
		pr_debug("failed %d to reserve bo\n", r);
		goto reserve_bo_failed;
	}

	r = dma_resv_reserve_shared(bo->tbo.base.resv, 1);
	if (r) {
		pr_debug("failed %d to reserve bo\n", r);
		amdgpu_bo_unreserve(bo);
		goto reserve_bo_failed;
	}
	amdgpu_bo_fence(bo, &svm_bo->eviction_fence->base, true);

	amdgpu_bo_unreserve(bo);

	svm_bo->bo = bo;
	prange->svm_bo = svm_bo;
	prange->ttm_res = bo->tbo.resource;
	prange->offset = 0;

	spin_lock(&svm_bo->list_lock);
	list_add(&prange->svm_bo_list, &svm_bo->range_list);
	spin_unlock(&svm_bo->list_lock);

	return 0;

reserve_bo_failed:
	amdgpu_bo_unref(&bo);
create_bo_failed:
	dma_fence_put(&svm_bo->eviction_fence->base);
	kfree(svm_bo);
	prange->ttm_res = NULL;

	return r;
}

void svm_range_vram_node_free(struct svm_range *prange)
{
	svm_range_bo_unref(prange->svm_bo);
	prange->ttm_res = NULL;
}

struct amdgpu_device *
svm_range_get_adev_by_id(struct svm_range *prange, uint32_t gpu_id)
{
	struct kfd_process_device *pdd;
	struct kfd_process *p;
	int32_t gpu_idx;

	p = container_of(prange->svms, struct kfd_process, svms);

	gpu_idx = kfd_process_gpuidx_from_gpuid(p, gpu_id);
	if (gpu_idx < 0) {
		pr_debug("failed to get device by id 0x%x\n", gpu_id);
		return NULL;
	}
	pdd = kfd_process_device_from_gpuidx(p, gpu_idx);
	if (!pdd) {
		pr_debug("failed to get device by idx 0x%x\n", gpu_idx);
		return NULL;
	}

	return pdd->dev->adev;
}

struct kfd_process_device *
svm_range_get_pdd_by_adev(struct svm_range *prange, struct amdgpu_device *adev)
{
	struct kfd_process *p;
	int32_t gpu_idx, gpuid;
	int r;

	p = container_of(prange->svms, struct kfd_process, svms);

	r = kfd_process_gpuid_from_adev(p, adev, &gpuid, &gpu_idx);
	if (r) {
		pr_debug("failed to get device id by adev %p\n", adev);
		return NULL;
	}

	return kfd_process_device_from_gpuidx(p, gpu_idx);
}

static int svm_range_bo_validate(void *param, struct amdgpu_bo *bo)
{
	struct ttm_operation_ctx ctx = { false, false };

	amdgpu_bo_placement_from_domain(bo, AMDGPU_GEM_DOMAIN_VRAM);

	return ttm_bo_validate(&bo->tbo, &bo->placement, &ctx);
}

static int
svm_range_check_attr(struct kfd_process *p,
		     uint32_t nattr, struct kfd_ioctl_svm_attribute *attrs)
{
	uint32_t i;

	for (i = 0; i < nattr; i++) {
		uint32_t val = attrs[i].value;
		int gpuidx = MAX_GPU_INSTANCE;

		switch (attrs[i].type) {
		case KFD_IOCTL_SVM_ATTR_PREFERRED_LOC:
			if (val != KFD_IOCTL_SVM_LOCATION_SYSMEM &&
			    val != KFD_IOCTL_SVM_LOCATION_UNDEFINED)
				gpuidx = kfd_process_gpuidx_from_gpuid(p, val);
			break;
		case KFD_IOCTL_SVM_ATTR_PREFETCH_LOC:
			if (val != KFD_IOCTL_SVM_LOCATION_SYSMEM)
				gpuidx = kfd_process_gpuidx_from_gpuid(p, val);
			break;
		case KFD_IOCTL_SVM_ATTR_ACCESS:
		case KFD_IOCTL_SVM_ATTR_ACCESS_IN_PLACE:
		case KFD_IOCTL_SVM_ATTR_NO_ACCESS:
			gpuidx = kfd_process_gpuidx_from_gpuid(p, val);
			break;
		case KFD_IOCTL_SVM_ATTR_SET_FLAGS:
			break;
		case KFD_IOCTL_SVM_ATTR_CLR_FLAGS:
			break;
		case KFD_IOCTL_SVM_ATTR_GRANULARITY:
			break;
		default:
			pr_debug("unknown attr type 0x%x\n", attrs[i].type);
			return -EINVAL;
		}

		if (gpuidx < 0) {
			pr_debug("no GPU 0x%x found\n", val);
			return -EINVAL;
		} else if (gpuidx < MAX_GPU_INSTANCE &&
			   !test_bit(gpuidx, p->svms.bitmap_supported)) {
			pr_debug("GPU 0x%x not supported\n", val);
			return -EINVAL;
		}
	}

	return 0;
}

static void
svm_range_apply_attrs(struct kfd_process *p, struct svm_range *prange,
		      uint32_t nattr, struct kfd_ioctl_svm_attribute *attrs)
{
	uint32_t i;
	int gpuidx;

	for (i = 0; i < nattr; i++) {
		switch (attrs[i].type) {
		case KFD_IOCTL_SVM_ATTR_PREFERRED_LOC:
			prange->preferred_loc = attrs[i].value;
			break;
		case KFD_IOCTL_SVM_ATTR_PREFETCH_LOC:
			prange->prefetch_loc = attrs[i].value;
			break;
		case KFD_IOCTL_SVM_ATTR_ACCESS:
		case KFD_IOCTL_SVM_ATTR_ACCESS_IN_PLACE:
		case KFD_IOCTL_SVM_ATTR_NO_ACCESS:
			gpuidx = kfd_process_gpuidx_from_gpuid(p,
							       attrs[i].value);
			if (attrs[i].type == KFD_IOCTL_SVM_ATTR_NO_ACCESS) {
				bitmap_clear(prange->bitmap_access, gpuidx, 1);
				bitmap_clear(prange->bitmap_aip, gpuidx, 1);
			} else if (attrs[i].type == KFD_IOCTL_SVM_ATTR_ACCESS) {
				bitmap_set(prange->bitmap_access, gpuidx, 1);
				bitmap_clear(prange->bitmap_aip, gpuidx, 1);
			} else {
				bitmap_clear(prange->bitmap_access, gpuidx, 1);
				bitmap_set(prange->bitmap_aip, gpuidx, 1);
			}
			break;
		case KFD_IOCTL_SVM_ATTR_SET_FLAGS:
			prange->flags |= attrs[i].value;
			break;
		case KFD_IOCTL_SVM_ATTR_CLR_FLAGS:
			prange->flags &= ~attrs[i].value;
			break;
		case KFD_IOCTL_SVM_ATTR_GRANULARITY:
			prange->granularity = attrs[i].value;
			break;
		default:
			WARN_ONCE(1, "svm_range_check_attrs wasn't called?");
		}
	}
}

static bool
svm_range_is_same_attrs(struct kfd_process *p, struct svm_range *prange,
			uint32_t nattr, struct kfd_ioctl_svm_attribute *attrs)
{
	uint32_t i;
	int gpuidx;

	for (i = 0; i < nattr; i++) {
		switch (attrs[i].type) {
		case KFD_IOCTL_SVM_ATTR_PREFERRED_LOC:
			if (prange->preferred_loc != attrs[i].value)
				return false;
			break;
		case KFD_IOCTL_SVM_ATTR_PREFETCH_LOC:
			/* Prefetch should always trigger a migration even
			 * if the value of the attribute didn't change.
			 */
			return false;
		case KFD_IOCTL_SVM_ATTR_ACCESS:
		case KFD_IOCTL_SVM_ATTR_ACCESS_IN_PLACE:
		case KFD_IOCTL_SVM_ATTR_NO_ACCESS:
			gpuidx = kfd_process_gpuidx_from_gpuid(p,
							       attrs[i].value);
			if (attrs[i].type == KFD_IOCTL_SVM_ATTR_NO_ACCESS) {
				if (test_bit(gpuidx, prange->bitmap_access) ||
				    test_bit(gpuidx, prange->bitmap_aip))
					return false;
			} else if (attrs[i].type == KFD_IOCTL_SVM_ATTR_ACCESS) {
				if (!test_bit(gpuidx, prange->bitmap_access))
					return false;
			} else {
				if (!test_bit(gpuidx, prange->bitmap_aip))
					return false;
			}
			break;
		case KFD_IOCTL_SVM_ATTR_SET_FLAGS:
			if ((prange->flags & attrs[i].value) != attrs[i].value)
				return false;
			break;
		case KFD_IOCTL_SVM_ATTR_CLR_FLAGS:
			if ((prange->flags & attrs[i].value) != 0)
				return false;
			break;
		case KFD_IOCTL_SVM_ATTR_GRANULARITY:
			if (prange->granularity != attrs[i].value)
				return false;
			break;
		default:
			WARN_ONCE(1, "svm_range_check_attrs wasn't called?");
		}
	}

	return true;
}

/**
 * svm_range_debug_dump - print all range information from svms
 * @svms: svm range list header
 *
 * debug output svm range start, end, prefetch location from svms
 * interval tree and link list
 *
 * Context: The caller must hold svms->lock
 */
static void svm_range_debug_dump(struct svm_range_list *svms)
{
	struct interval_tree_node *node;
	struct svm_range *prange;

	pr_debug("dump svms 0x%p list\n", svms);
	pr_debug("range\tstart\tpage\tend\t\tlocation\n");

	list_for_each_entry(prange, &svms->list, list) {
		pr_debug("0x%p 0x%lx\t0x%llx\t0x%llx\t0x%x\n",
			 prange, prange->start, prange->npages,
			 prange->start + prange->npages - 1,
			 prange->actual_loc);
	}

	pr_debug("dump svms 0x%p interval tree\n", svms);
	pr_debug("range\tstart\tpage\tend\t\tlocation\n");
	node = interval_tree_iter_first(&svms->objects, 0, ~0ULL);
	while (node) {
		prange = container_of(node, struct svm_range, it_node);
		pr_debug("0x%p 0x%lx\t0x%llx\t0x%llx\t0x%x\n",
			 prange, prange->start, prange->npages,
			 prange->start + prange->npages - 1,
			 prange->actual_loc);
		node = interval_tree_iter_next(node, 0, ~0ULL);
	}
}

static int
svm_range_split_array(void *ppnew, void *ppold, size_t size,
		      uint64_t old_start, uint64_t old_n,
		      uint64_t new_start, uint64_t new_n)
{
	unsigned char *new, *old, *pold;
	uint64_t d;

	if (!ppold)
		return 0;
	pold = *(unsigned char **)ppold;
	if (!pold)
		return 0;

	new = kvmalloc_array(new_n, size, GFP_KERNEL);
	if (!new)
		return -ENOMEM;

	d = (new_start - old_start) * size;
	memcpy(new, pold + d, new_n * size);

	old = kvmalloc_array(old_n, size, GFP_KERNEL);
	if (!old) {
		kvfree(new);
		return -ENOMEM;
	}

	d = (new_start == old_start) ? new_n * size : 0;
	memcpy(old, pold + d, old_n * size);

	kvfree(pold);
	*(void **)ppold = old;
	*(void **)ppnew = new;

	return 0;
}

static int
svm_range_split_pages(struct svm_range *new, struct svm_range *old,
		      uint64_t start, uint64_t last)
{
	uint64_t npages = last - start + 1;
	int i, r;

	for (i = 0; i < MAX_GPU_INSTANCE; i++) {
		r = svm_range_split_array(&new->dma_addr[i], &old->dma_addr[i],
					  sizeof(*old->dma_addr[i]), old->start,
					  npages, new->start, new->npages);
		if (r)
			return r;
	}

	return 0;
}

static int
svm_range_split_nodes(struct svm_range *new, struct svm_range *old,
		      uint64_t start, uint64_t last)
{
	uint64_t npages = last - start + 1;

	pr_debug("svms 0x%p new prange 0x%p start 0x%lx [0x%llx 0x%llx]\n",
		 new->svms, new, new->start, start, last);

	if (new->start == old->start) {
		new->offset = old->offset;
		old->offset += new->npages;
	} else {
		new->offset = old->offset + npages;
	}

	new->svm_bo = svm_range_bo_ref(old->svm_bo);
	new->ttm_res = old->ttm_res;

	spin_lock(&new->svm_bo->list_lock);
	list_add(&new->svm_bo_list, &new->svm_bo->range_list);
	spin_unlock(&new->svm_bo->list_lock);

	return 0;
}

/**
 * svm_range_split_adjust - split range and adjust
 *
 * @new: new range
 * @old: the old range
 * @start: the old range adjust to start address in pages
 * @last: the old range adjust to last address in pages
 *
 * Copy system memory dma_addr or vram ttm_res in old range to new
 * range from new_start up to size new->npages, the remaining old range is from
 * start to last
 *
 * Return:
 * 0 - OK, -ENOMEM - out of memory
 */
static int
svm_range_split_adjust(struct svm_range *new, struct svm_range *old,
		      uint64_t start, uint64_t last)
{
	int r;

	pr_debug("svms 0x%p new 0x%lx old [0x%lx 0x%lx] => [0x%llx 0x%llx]\n",
		 new->svms, new->start, old->start, old->last, start, last);

	if (new->start < old->start ||
	    new->last > old->last) {
		WARN_ONCE(1, "invalid new range start or last\n");
		return -EINVAL;
	}

	r = svm_range_split_pages(new, old, start, last);
	if (r)
		return r;

	if (old->actual_loc && old->ttm_res) {
		r = svm_range_split_nodes(new, old, start, last);
		if (r)
			return r;
	}

	old->npages = last - start + 1;
	old->start = start;
	old->last = last;
	new->flags = old->flags;
	new->preferred_loc = old->preferred_loc;
	new->prefetch_loc = old->prefetch_loc;
	new->actual_loc = old->actual_loc;
	new->granularity = old->granularity;
	bitmap_copy(new->bitmap_access, old->bitmap_access, MAX_GPU_INSTANCE);
	bitmap_copy(new->bitmap_aip, old->bitmap_aip, MAX_GPU_INSTANCE);

	return 0;
}

/**
 * svm_range_split - split a range in 2 ranges
 *
 * @prange: the svm range to split
 * @start: the remaining range start address in pages
 * @last: the remaining range last address in pages
 * @new: the result new range generated
 *
 * Two cases only:
 * case 1: if start == prange->start
 *         prange ==> prange[start, last]
 *         new range [last + 1, prange->last]
 *
 * case 2: if last == prange->last
 *         prange ==> prange[start, last]
 *         new range [prange->start, start - 1]
 *
 * Return:
 * 0 - OK, -ENOMEM - out of memory, -EINVAL - invalid start, last
 */
static int
svm_range_split(struct svm_range *prange, uint64_t start, uint64_t last,
		struct svm_range **new)
{
	uint64_t old_start = prange->start;
	uint64_t old_last = prange->last;
	struct svm_range_list *svms;
	int r = 0;

	pr_debug("svms 0x%p [0x%llx 0x%llx] to [0x%llx 0x%llx]\n", prange->svms,
		 old_start, old_last, start, last);

	if (old_start != start && old_last != last)
		return -EINVAL;
	if (start < old_start || last > old_last)
		return -EINVAL;

	svms = prange->svms;
	if (old_start == start)
		*new = svm_range_new(svms, last + 1, old_last);
	else
		*new = svm_range_new(svms, old_start, start - 1);
	if (!*new)
		return -ENOMEM;

	r = svm_range_split_adjust(*new, prange, start, last);
	if (r) {
		pr_debug("failed %d split [0x%llx 0x%llx] to [0x%llx 0x%llx]\n",
			 r, old_start, old_last, start, last);
		svm_range_free(*new);
		*new = NULL;
	}

	return r;
}

static int
svm_range_split_tail(struct svm_range *prange,
		     uint64_t new_last, struct list_head *insert_list)
{
	struct svm_range *tail;
	int r = svm_range_split(prange, prange->start, new_last, &tail);

	if (!r)
		list_add(&tail->list, insert_list);
	return r;
}

static int
svm_range_split_head(struct svm_range *prange,
		     uint64_t new_start, struct list_head *insert_list)
{
	struct svm_range *head;
	int r = svm_range_split(prange, new_start, prange->last, &head);

	if (!r)
		list_add(&head->list, insert_list);
	return r;
}

static void
svm_range_add_child(struct svm_range *prange, struct mm_struct *mm,
		    struct svm_range *pchild, enum svm_work_list_ops op)
{
	pr_debug("add child 0x%p [0x%lx 0x%lx] to prange 0x%p child list %d\n",
		 pchild, pchild->start, pchild->last, prange, op);

	pchild->work_item.mm = mm;
	pchild->work_item.op = op;
	list_add_tail(&pchild->child_list, &prange->child_list);
}

/**
 * svm_range_split_by_granularity - collect ranges within granularity boundary
 *
 * @p: the process with svms list
 * @mm: mm structure
 * @addr: the vm fault address in pages, to split the prange
 * @parent: parent range if prange is from child list
 * @prange: prange to split
 *
 * Trims @prange to be a single aligned block of prange->granularity if
 * possible. The head and tail are added to the child_list in @parent.
 *
 * Context: caller must hold mmap_read_lock and prange->lock
 *
 * Return:
 * 0 - OK, otherwise error code
 */
int
svm_range_split_by_granularity(struct kfd_process *p, struct mm_struct *mm,
			       unsigned long addr, struct svm_range *parent,
			       struct svm_range *prange)
{
	struct svm_range *head, *tail;
	unsigned long start, last, size;
	int r;

	/* Align splited range start and size to granularity size, then a single
	 * PTE will be used for whole range, this reduces the number of PTE
	 * updated and the L1 TLB space used for translation.
	 */
	size = 1UL << prange->granularity;
	start = ALIGN_DOWN(addr, size);
	last = ALIGN(addr + 1, size) - 1;

	pr_debug("svms 0x%p split [0x%lx 0x%lx] to [0x%lx 0x%lx] size 0x%lx\n",
		 prange->svms, prange->start, prange->last, start, last, size);

	if (start > prange->start) {
		r = svm_range_split(prange, start, prange->last, &head);
		if (r)
			return r;
		svm_range_add_child(parent, mm, head, SVM_OP_ADD_RANGE);
	}

	if (last < prange->last) {
		r = svm_range_split(prange, prange->start, last, &tail);
		if (r)
			return r;
		svm_range_add_child(parent, mm, tail, SVM_OP_ADD_RANGE);
	}

	/* xnack on, update mapping on GPUs with ACCESS_IN_PLACE */
	if (p->xnack_enabled && prange->work_item.op == SVM_OP_ADD_RANGE) {
		prange->work_item.op = SVM_OP_ADD_RANGE_AND_MAP;
		pr_debug("change prange 0x%p [0x%lx 0x%lx] op %d\n",
			 prange, prange->start, prange->last,
			 SVM_OP_ADD_RANGE_AND_MAP);
	}
	return 0;
}

static uint64_t
svm_range_get_pte_flags(struct amdgpu_device *adev, struct svm_range *prange,
			int domain)
{
	struct amdgpu_device *bo_adev;
	uint32_t flags = prange->flags;
	uint32_t mapping_flags = 0;
	uint64_t pte_flags;
	bool snoop = (domain != SVM_RANGE_VRAM_DOMAIN);
	bool coherent = flags & KFD_IOCTL_SVM_FLAG_COHERENT;

	if (domain == SVM_RANGE_VRAM_DOMAIN)
		bo_adev = amdgpu_ttm_adev(prange->svm_bo->bo->tbo.bdev);

	switch (KFD_GC_VERSION(adev->kfd.dev)) {
	case IP_VERSION(9, 4, 1):
		if (domain == SVM_RANGE_VRAM_DOMAIN) {
			if (bo_adev == adev) {
				mapping_flags |= coherent ?
					AMDGPU_VM_MTYPE_CC : AMDGPU_VM_MTYPE_RW;
			} else {
				mapping_flags |= coherent ?
					AMDGPU_VM_MTYPE_UC : AMDGPU_VM_MTYPE_NC;
				if (amdgpu_xgmi_same_hive(adev, bo_adev))
					snoop = true;
			}
		} else {
			mapping_flags |= coherent ?
				AMDGPU_VM_MTYPE_UC : AMDGPU_VM_MTYPE_NC;
		}
		break;
	case IP_VERSION(9, 4, 2):
		if (domain == SVM_RANGE_VRAM_DOMAIN) {
			if (bo_adev == adev) {
				mapping_flags |= coherent ?
					AMDGPU_VM_MTYPE_CC : AMDGPU_VM_MTYPE_RW;
				if (adev->gmc.xgmi.connected_to_cpu)
					snoop = true;
			} else {
				mapping_flags |= coherent ?
					AMDGPU_VM_MTYPE_UC : AMDGPU_VM_MTYPE_NC;
				if (amdgpu_xgmi_same_hive(adev, bo_adev))
					snoop = true;
			}
		} else {
			mapping_flags |= coherent ?
				AMDGPU_VM_MTYPE_UC : AMDGPU_VM_MTYPE_NC;
		}
		break;
	default:
		mapping_flags |= coherent ?
			AMDGPU_VM_MTYPE_UC : AMDGPU_VM_MTYPE_NC;
	}

	mapping_flags |= AMDGPU_VM_PAGE_READABLE | AMDGPU_VM_PAGE_WRITEABLE;

	if (flags & KFD_IOCTL_SVM_FLAG_GPU_RO)
		mapping_flags &= ~AMDGPU_VM_PAGE_WRITEABLE;
	if (flags & KFD_IOCTL_SVM_FLAG_GPU_EXEC)
		mapping_flags |= AMDGPU_VM_PAGE_EXECUTABLE;

	pte_flags = AMDGPU_PTE_VALID;
	pte_flags |= (domain == SVM_RANGE_VRAM_DOMAIN) ? 0 : AMDGPU_PTE_SYSTEM;
	pte_flags |= snoop ? AMDGPU_PTE_SNOOPED : 0;

	pte_flags |= amdgpu_gem_va_map_flags(adev, mapping_flags);
	return pte_flags;
}

static int
svm_range_unmap_from_gpu(struct amdgpu_device *adev, struct amdgpu_vm *vm,
			 uint64_t start, uint64_t last,
			 struct dma_fence **fence)
{
	uint64_t init_pte_value = 0;

	pr_debug("[0x%llx 0x%llx]\n", start, last);

	return amdgpu_vm_bo_update_mapping(adev, adev, vm, false, true, NULL,
					   start, last, init_pte_value, 0,
					   NULL, NULL, fence, NULL);
}

static int
svm_range_unmap_from_gpus(struct svm_range *prange, unsigned long start,
			  unsigned long last)
{
	DECLARE_BITMAP(bitmap, MAX_GPU_INSTANCE);
	struct kfd_process_device *pdd;
	struct dma_fence *fence = NULL;
	struct kfd_process *p;
	uint32_t gpuidx;
	int r = 0;

	bitmap_or(bitmap, prange->bitmap_access, prange->bitmap_aip,
		  MAX_GPU_INSTANCE);
	p = container_of(prange->svms, struct kfd_process, svms);

	for_each_set_bit(gpuidx, bitmap, MAX_GPU_INSTANCE) {
		pr_debug("unmap from gpu idx 0x%x\n", gpuidx);
		pdd = kfd_process_device_from_gpuidx(p, gpuidx);
		if (!pdd) {
			pr_debug("failed to find device idx %d\n", gpuidx);
			return -EINVAL;
		}

		r = svm_range_unmap_from_gpu(pdd->dev->adev,
					     drm_priv_to_vm(pdd->drm_priv),
					     start, last, &fence);
		if (r)
			break;

		if (fence) {
			r = dma_fence_wait(fence, false);
			dma_fence_put(fence);
			fence = NULL;
			if (r)
				break;
		}
		amdgpu_amdkfd_flush_gpu_tlb_pasid(pdd->dev->adev,
					p->pasid, TLB_FLUSH_HEAVYWEIGHT);
	}

	return r;
}

static int
svm_range_map_to_gpu(struct amdgpu_device *adev, struct amdgpu_vm *vm,
		     struct svm_range *prange, unsigned long offset,
		     unsigned long npages, bool readonly, dma_addr_t *dma_addr,
		     struct amdgpu_device *bo_adev, struct dma_fence **fence)
{
	bool table_freed = false;
	uint64_t pte_flags;
	unsigned long last_start;
	int last_domain;
	int r = 0;
	int64_t i, j;

	last_start = prange->start + offset;

	pr_debug("svms 0x%p [0x%lx 0x%lx] readonly %d\n", prange->svms,
		 last_start, last_start + npages - 1, readonly);

	for (i = offset; i < offset + npages; i++) {
		last_domain = dma_addr[i] & SVM_RANGE_VRAM_DOMAIN;
		dma_addr[i] &= ~SVM_RANGE_VRAM_DOMAIN;

		/* Collect all pages in the same address range and memory domain
		 * that can be mapped with a single call to update mapping.
		 */
		if (i < offset + npages - 1 &&
		    last_domain == (dma_addr[i + 1] & SVM_RANGE_VRAM_DOMAIN))
			continue;

		pr_debug("Mapping range [0x%lx 0x%llx] on domain: %s\n",
			 last_start, prange->start + i, last_domain ? "GPU" : "CPU");

		pte_flags = svm_range_get_pte_flags(adev, prange, last_domain);
		if (readonly)
			pte_flags &= ~AMDGPU_PTE_WRITEABLE;

		pr_debug("svms 0x%p map [0x%lx 0x%llx] vram %d PTE 0x%llx\n",
			 prange->svms, last_start, prange->start + i,
			 (last_domain == SVM_RANGE_VRAM_DOMAIN) ? 1 : 0,
			 pte_flags);

		r = amdgpu_vm_bo_update_mapping(adev, bo_adev, vm, false, false,
						NULL, last_start,
						prange->start + i, pte_flags,
						last_start - prange->start,
						NULL, dma_addr,
						&vm->last_update,
						&table_freed);

		for (j = last_start - prange->start; j <= i; j++)
			dma_addr[j] |= last_domain;

		if (r) {
			pr_debug("failed %d to map to gpu 0x%lx\n", r, prange->start);
			goto out;
		}
		last_start = prange->start + i + 1;
	}

	r = amdgpu_vm_update_pdes(adev, vm, false);
	if (r) {
		pr_debug("failed %d to update directories 0x%lx\n", r,
			 prange->start);
		goto out;
	}

	if (fence)
		*fence = dma_fence_get(vm->last_update);

	if (table_freed) {
		struct kfd_process *p;

		p = container_of(prange->svms, struct kfd_process, svms);
		amdgpu_amdkfd_flush_gpu_tlb_pasid(adev, p->pasid, TLB_FLUSH_LEGACY);
	}
out:
	return r;
}

static int
svm_range_map_to_gpus(struct svm_range *prange, unsigned long offset,
		      unsigned long npages, bool readonly,
		      unsigned long *bitmap, bool wait)
{
	struct kfd_process_device *pdd;
	struct amdgpu_device *bo_adev;
	struct kfd_process *p;
	struct dma_fence *fence = NULL;
	uint32_t gpuidx;
	int r = 0;

	if (prange->svm_bo && prange->ttm_res)
		bo_adev = amdgpu_ttm_adev(prange->svm_bo->bo->tbo.bdev);
	else
		bo_adev = NULL;

	p = container_of(prange->svms, struct kfd_process, svms);
	for_each_set_bit(gpuidx, bitmap, MAX_GPU_INSTANCE) {
		pr_debug("mapping to gpu idx 0x%x\n", gpuidx);
		pdd = kfd_process_device_from_gpuidx(p, gpuidx);
		if (!pdd) {
			pr_debug("failed to find device idx %d\n", gpuidx);
			return -EINVAL;
		}

		pdd = kfd_bind_process_to_device(pdd->dev, p);
		if (IS_ERR(pdd))
			return -EINVAL;

		if (bo_adev && pdd->dev->adev != bo_adev &&
		    !amdgpu_xgmi_same_hive(pdd->dev->adev, bo_adev)) {
			pr_debug("cannot map to device idx %d\n", gpuidx);
			continue;
		}

		r = svm_range_map_to_gpu(pdd->dev->adev, drm_priv_to_vm(pdd->drm_priv),
					 prange, offset, npages, readonly,
					 prange->dma_addr[gpuidx],
					 bo_adev, wait ? &fence : NULL);
		if (r)
			break;

		if (fence) {
			r = dma_fence_wait(fence, false);
			dma_fence_put(fence);
			fence = NULL;
			if (r) {
				pr_debug("failed %d to dma fence wait\n", r);
				break;
			}
		}
	}

	return r;
}

struct svm_validate_context {
	struct kfd_process *process;
	struct svm_range *prange;
	bool intr;
	unsigned long bitmap[MAX_GPU_INSTANCE];
	struct ttm_validate_buffer tv[MAX_GPU_INSTANCE];
	struct list_head validate_list;
	struct ww_acquire_ctx ticket;
};

static int svm_range_reserve_bos(struct svm_validate_context *ctx)
{
	struct kfd_process_device *pdd;
	struct amdgpu_vm *vm;
	uint32_t gpuidx;
	int r;

	INIT_LIST_HEAD(&ctx->validate_list);
	for_each_set_bit(gpuidx, ctx->bitmap, MAX_GPU_INSTANCE) {
		pdd = kfd_process_device_from_gpuidx(ctx->process, gpuidx);
		if (!pdd) {
			pr_debug("failed to find device idx %d\n", gpuidx);
			return -EINVAL;
		}
		vm = drm_priv_to_vm(pdd->drm_priv);

		ctx->tv[gpuidx].bo = &vm->root.bo->tbo;
		ctx->tv[gpuidx].num_shared = 4;
		list_add(&ctx->tv[gpuidx].head, &ctx->validate_list);
	}

	r = ttm_eu_reserve_buffers(&ctx->ticket, &ctx->validate_list,
				   ctx->intr, NULL);
	if (r) {
		pr_debug("failed %d to reserve bo\n", r);
		return r;
	}

	for_each_set_bit(gpuidx, ctx->bitmap, MAX_GPU_INSTANCE) {
		pdd = kfd_process_device_from_gpuidx(ctx->process, gpuidx);
		if (!pdd) {
			pr_debug("failed to find device idx %d\n", gpuidx);
			r = -EINVAL;
			goto unreserve_out;
		}

		r = amdgpu_vm_validate_pt_bos(pdd->dev->adev,
					      drm_priv_to_vm(pdd->drm_priv),
					      svm_range_bo_validate, NULL);
		if (r) {
			pr_debug("failed %d validate pt bos\n", r);
			goto unreserve_out;
		}
	}

	return 0;

unreserve_out:
	ttm_eu_backoff_reservation(&ctx->ticket, &ctx->validate_list);
	return r;
}

static void svm_range_unreserve_bos(struct svm_validate_context *ctx)
{
	ttm_eu_backoff_reservation(&ctx->ticket, &ctx->validate_list);
}

static void *kfd_svm_page_owner(struct kfd_process *p, int32_t gpuidx)
{
	struct kfd_process_device *pdd;

	pdd = kfd_process_device_from_gpuidx(p, gpuidx);

	return SVM_ADEV_PGMAP_OWNER(pdd->dev->adev);
}

/*
 * Validation+GPU mapping with concurrent invalidation (MMU notifiers)
 *
 * To prevent concurrent destruction or change of range attributes, the
 * svm_read_lock must be held. The caller must not hold the svm_write_lock
 * because that would block concurrent evictions and lead to deadlocks. To
 * serialize concurrent migrations or validations of the same range, the
 * prange->migrate_mutex must be held.
 *
 * For VRAM ranges, the SVM BO must be allocated and valid (protected by its
 * eviction fence.
 *
 * The following sequence ensures race-free validation and GPU mapping:
 *
 * 1. Reserve page table (and SVM BO if range is in VRAM)
 * 2. hmm_range_fault to get page addresses (if system memory)
 * 3. DMA-map pages (if system memory)
 * 4-a. Take notifier lock
 * 4-b. Check that pages still valid (mmu_interval_read_retry)
 * 4-c. Check that the range was not split or otherwise invalidated
 * 4-d. Update GPU page table
 * 4.e. Release notifier lock
 * 5. Release page table (and SVM BO) reservation
 */
static int svm_range_validate_and_map(struct mm_struct *mm,
				      struct svm_range *prange,
				      int32_t gpuidx, bool intr, bool wait)
{
	struct svm_validate_context ctx;
	unsigned long start, end, addr;
	struct kfd_process *p;
	void *owner;
	int32_t idx;
	int r = 0;

	ctx.process = container_of(prange->svms, struct kfd_process, svms);
	ctx.prange = prange;
	ctx.intr = intr;

	if (gpuidx < MAX_GPU_INSTANCE) {
		bitmap_zero(ctx.bitmap, MAX_GPU_INSTANCE);
		bitmap_set(ctx.bitmap, gpuidx, 1);
	} else if (ctx.process->xnack_enabled) {
		bitmap_copy(ctx.bitmap, prange->bitmap_aip, MAX_GPU_INSTANCE);

		/* If prefetch range to GPU, or GPU retry fault migrate range to
		 * GPU, which has ACCESS attribute to the range, create mapping
		 * on that GPU.
		 */
		if (prange->actual_loc) {
			gpuidx = kfd_process_gpuidx_from_gpuid(ctx.process,
							prange->actual_loc);
			if (gpuidx < 0) {
				WARN_ONCE(1, "failed get device by id 0x%x\n",
					 prange->actual_loc);
				return -EINVAL;
			}
			if (test_bit(gpuidx, prange->bitmap_access))
				bitmap_set(ctx.bitmap, gpuidx, 1);
		}
	} else {
		bitmap_or(ctx.bitmap, prange->bitmap_access,
			  prange->bitmap_aip, MAX_GPU_INSTANCE);
	}

	if (bitmap_empty(ctx.bitmap, MAX_GPU_INSTANCE))
		return 0;

	if (prange->actual_loc && !prange->ttm_res) {
		/* This should never happen. actual_loc gets set by
		 * svm_migrate_ram_to_vram after allocating a BO.
		 */
		WARN_ONCE(1, "VRAM BO missing during validation\n");
		return -EINVAL;
	}

	svm_range_reserve_bos(&ctx);

	p = container_of(prange->svms, struct kfd_process, svms);
	owner = kfd_svm_page_owner(p, find_first_bit(ctx.bitmap,
						MAX_GPU_INSTANCE));
	for_each_set_bit(idx, ctx.bitmap, MAX_GPU_INSTANCE) {
		if (kfd_svm_page_owner(p, idx) != owner) {
			owner = NULL;
			break;
		}
	}

	start = prange->start << PAGE_SHIFT;
	end = (prange->last + 1) << PAGE_SHIFT;
	for (addr = start; addr < end && !r; ) {
		struct hmm_range *hmm_range;
		struct vm_area_struct *vma;
		unsigned long next;
		unsigned long offset;
		unsigned long npages;
		bool readonly;

		vma = find_vma(mm, addr);
		if (!vma || addr < vma->vm_start) {
			r = -EFAULT;
			goto unreserve_out;
		}
		readonly = !(vma->vm_flags & VM_WRITE);

		next = min(vma->vm_end, end);
		npages = (next - addr) >> PAGE_SHIFT;
		WRITE_ONCE(p->svms.faulting_task, current);
		r = amdgpu_hmm_range_get_pages(&prange->notifier, mm, NULL,
					       addr, npages, &hmm_range,
					       readonly, true, owner);
		WRITE_ONCE(p->svms.faulting_task, NULL);
		if (r) {
			pr_debug("failed %d to get svm range pages\n", r);
			goto unreserve_out;
		}

		offset = (addr - start) >> PAGE_SHIFT;
		r = svm_range_dma_map(prange, ctx.bitmap, offset, npages,
				      hmm_range->hmm_pfns);
		if (r) {
			pr_debug("failed %d to dma map range\n", r);
			goto unreserve_out;
		}

		svm_range_lock(prange);
		if (amdgpu_hmm_range_get_pages_done(hmm_range)) {
			pr_debug("hmm update the range, need validate again\n");
			r = -EAGAIN;
			goto unlock_out;
		}
		if (!list_empty(&prange->child_list)) {
			pr_debug("range split by unmap in parallel, validate again\n");
			r = -EAGAIN;
			goto unlock_out;
		}

		r = svm_range_map_to_gpus(prange, offset, npages, readonly,
					  ctx.bitmap, wait);

unlock_out:
		svm_range_unlock(prange);

		addr = next;
	}

	if (addr == end)
		prange->validated_once = true;

unreserve_out:
	svm_range_unreserve_bos(&ctx);

	if (!r)
		prange->validate_timestamp = ktime_to_us(ktime_get());

	return r;
}

/**
 * svm_range_list_lock_and_flush_work - flush pending deferred work
 *
 * @svms: the svm range list
 * @mm: the mm structure
 *
 * Context: Returns with mmap write lock held, pending deferred work flushed
 *
 */
void
svm_range_list_lock_and_flush_work(struct svm_range_list *svms,
				   struct mm_struct *mm)
{
retry_flush_work:
	flush_work(&svms->deferred_list_work);
	mmap_write_lock(mm);

	if (list_empty(&svms->deferred_range_list))
		return;
	mmap_write_unlock(mm);
	pr_debug("retry flush\n");
	goto retry_flush_work;
}

static void svm_range_restore_work(struct work_struct *work)
{
	struct delayed_work *dwork = to_delayed_work(work);
	struct svm_range_list *svms;
	struct svm_range *prange;
	struct kfd_process *p;
	struct mm_struct *mm;
	int evicted_ranges;
	int invalid;
	int r;

	svms = container_of(dwork, struct svm_range_list, restore_work);
	evicted_ranges = atomic_read(&svms->evicted_ranges);
	if (!evicted_ranges)
		return;

	pr_debug("restore svm ranges\n");

	/* kfd_process_notifier_release destroys this worker thread. So during
	 * the lifetime of this thread, kfd_process and mm will be valid.
	 */
	p = container_of(svms, struct kfd_process, svms);
	mm = p->mm;
	if (!mm)
		return;

	svm_range_list_lock_and_flush_work(svms, mm);
	mutex_lock(&svms->lock);

	evicted_ranges = atomic_read(&svms->evicted_ranges);

	list_for_each_entry(prange, &svms->list, list) {
		invalid = atomic_read(&prange->invalid);
		if (!invalid)
			continue;

		pr_debug("restoring svms 0x%p prange 0x%p [0x%lx %lx] inv %d\n",
			 prange->svms, prange, prange->start, prange->last,
			 invalid);

		/*
		 * If range is migrating, wait for migration is done.
		 */
		mutex_lock(&prange->migrate_mutex);

		r = svm_range_validate_and_map(mm, prange, MAX_GPU_INSTANCE,
					       false, true);
		if (r)
			pr_debug("failed %d to map 0x%lx to gpus\n", r,
				 prange->start);

		mutex_unlock(&prange->migrate_mutex);
		if (r)
			goto out_reschedule;

		if (atomic_cmpxchg(&prange->invalid, invalid, 0) != invalid)
			goto out_reschedule;
	}

	if (atomic_cmpxchg(&svms->evicted_ranges, evicted_ranges, 0) !=
	    evicted_ranges)
		goto out_reschedule;

	evicted_ranges = 0;

	r = kgd2kfd_resume_mm(mm);
	if (r) {
		/* No recovery from this failure. Probably the CP is
		 * hanging. No point trying again.
		 */
		pr_debug("failed %d to resume KFD\n", r);
	}

	pr_debug("restore svm ranges successfully\n");

out_reschedule:
	mutex_unlock(&svms->lock);
	mmap_write_unlock(mm);

	/* If validation failed, reschedule another attempt */
	if (evicted_ranges) {
		pr_debug("reschedule to restore svm range\n");
		schedule_delayed_work(&svms->restore_work,
			msecs_to_jiffies(AMDGPU_SVM_RANGE_RESTORE_DELAY_MS));
	}
}

/**
 * svm_range_evict - evict svm range
 * @prange: svm range structure
 * @mm: current process mm_struct
 * @start: starting process queue number
 * @last: last process queue number
 *
 * Stop all queues of the process to ensure GPU doesn't access the memory, then
 * return to let CPU evict the buffer and proceed CPU pagetable update.
 *
 * Don't need use lock to sync cpu pagetable invalidation with GPU execution.
 * If invalidation happens while restore work is running, restore work will
 * restart to ensure to get the latest CPU pages mapping to GPU, then start
 * the queues.
 */
static int
svm_range_evict(struct svm_range *prange, struct mm_struct *mm,
		unsigned long start, unsigned long last)
{
	struct svm_range_list *svms = prange->svms;
	struct svm_range *pchild;
	struct kfd_process *p;
	int r = 0;

	p = container_of(svms, struct kfd_process, svms);

	pr_debug("invalidate svms 0x%p prange [0x%lx 0x%lx] [0x%lx 0x%lx]\n",
		 svms, prange->start, prange->last, start, last);

	if (!p->xnack_enabled) {
		int evicted_ranges;

		list_for_each_entry(pchild, &prange->child_list, child_list) {
			mutex_lock_nested(&pchild->lock, 1);
			if (pchild->start <= last && pchild->last >= start) {
				pr_debug("increment pchild invalid [0x%lx 0x%lx]\n",
					 pchild->start, pchild->last);
				atomic_inc(&pchild->invalid);
			}
			mutex_unlock(&pchild->lock);
		}

		if (prange->start <= last && prange->last >= start)
			atomic_inc(&prange->invalid);

		evicted_ranges = atomic_inc_return(&svms->evicted_ranges);
		if (evicted_ranges != 1)
			return r;

		pr_debug("evicting svms 0x%p range [0x%lx 0x%lx]\n",
			 prange->svms, prange->start, prange->last);

		/* First eviction, stop the queues */
		r = kgd2kfd_quiesce_mm(mm);
		if (r)
			pr_debug("failed to quiesce KFD\n");

		pr_debug("schedule to restore svm %p ranges\n", svms);
		schedule_delayed_work(&svms->restore_work,
			msecs_to_jiffies(AMDGPU_SVM_RANGE_RESTORE_DELAY_MS));
	} else {
		unsigned long s, l;

		pr_debug("invalidate unmap svms 0x%p [0x%lx 0x%lx] from GPUs\n",
			 prange->svms, start, last);
		list_for_each_entry(pchild, &prange->child_list, child_list) {
			mutex_lock_nested(&pchild->lock, 1);
			s = max(start, pchild->start);
			l = min(last, pchild->last);
			if (l >= s)
				svm_range_unmap_from_gpus(pchild, s, l);
			mutex_unlock(&pchild->lock);
		}
		s = max(start, prange->start);
		l = min(last, prange->last);
		if (l >= s)
			svm_range_unmap_from_gpus(prange, s, l);
	}

	return r;
}

static struct svm_range *svm_range_clone(struct svm_range *old)
{
	struct svm_range *new;

	new = svm_range_new(old->svms, old->start, old->last);
	if (!new)
		return NULL;

	if (old->svm_bo) {
		new->ttm_res = old->ttm_res;
		new->offset = old->offset;
		new->svm_bo = svm_range_bo_ref(old->svm_bo);
		spin_lock(&new->svm_bo->list_lock);
		list_add(&new->svm_bo_list, &new->svm_bo->range_list);
		spin_unlock(&new->svm_bo->list_lock);
	}
	new->flags = old->flags;
	new->preferred_loc = old->preferred_loc;
	new->prefetch_loc = old->prefetch_loc;
	new->actual_loc = old->actual_loc;
	new->granularity = old->granularity;
	bitmap_copy(new->bitmap_access, old->bitmap_access, MAX_GPU_INSTANCE);
	bitmap_copy(new->bitmap_aip, old->bitmap_aip, MAX_GPU_INSTANCE);

	return new;
}

/**
 * svm_range_add - add svm range and handle overlap
 * @p: the range add to this process svms
 * @start: page size aligned
 * @size: page size aligned
 * @nattr: number of attributes
 * @attrs: array of attributes
 * @update_list: output, the ranges need validate and update GPU mapping
 * @insert_list: output, the ranges need insert to svms
 * @remove_list: output, the ranges are replaced and need remove from svms
 *
 * Check if the virtual address range has overlap with any existing ranges,
 * split partly overlapping ranges and add new ranges in the gaps. All changes
 * should be applied to the range_list and interval tree transactionally. If
 * any range split or allocation fails, the entire update fails. Therefore any
 * existing overlapping svm_ranges are cloned and the original svm_ranges left
 * unchanged.
 *
 * If the transaction succeeds, the caller can update and insert clones and
 * new ranges, then free the originals.
 *
 * Otherwise the caller can free the clones and new ranges, while the old
 * svm_ranges remain unchanged.
 *
 * Context: Process context, caller must hold svms->lock
 *
 * Return:
 * 0 - OK, otherwise error code
 */
static int
svm_range_add(struct kfd_process *p, uint64_t start, uint64_t size,
	      uint32_t nattr, struct kfd_ioctl_svm_attribute *attrs,
	      struct list_head *update_list, struct list_head *insert_list,
	      struct list_head *remove_list)
{
	unsigned long last = start + size - 1UL;
	struct svm_range_list *svms = &p->svms;
	struct interval_tree_node *node;
	struct svm_range *prange;
	struct svm_range *tmp;
	int r = 0;

	pr_debug("svms 0x%p [0x%llx 0x%lx]\n", &p->svms, start, last);

	INIT_LIST_HEAD(update_list);
	INIT_LIST_HEAD(insert_list);
	INIT_LIST_HEAD(remove_list);

	node = interval_tree_iter_first(&svms->objects, start, last);
	while (node) {
		struct interval_tree_node *next;
		unsigned long next_start;

		pr_debug("found overlap node [0x%lx 0x%lx]\n", node->start,
			 node->last);

		prange = container_of(node, struct svm_range, it_node);
		next = interval_tree_iter_next(node, start, last);
		next_start = min(node->last, last) + 1;

		if (svm_range_is_same_attrs(p, prange, nattr, attrs)) {
			/* nothing to do */
		} else if (node->start < start || node->last > last) {
			/* node intersects the update range and its attributes
			 * will change. Clone and split it, apply updates only
			 * to the overlapping part
			 */
			struct svm_range *old = prange;

			prange = svm_range_clone(old);
			if (!prange) {
				r = -ENOMEM;
				goto out;
			}

<<<<<<< HEAD
			list_add(&old->remove_list, remove_list);
			list_add(&prange->insert_list, insert_list);
=======
			list_add(&old->update_list, remove_list);
			list_add(&prange->list, insert_list);
>>>>>>> 4efdddbc
			list_add(&prange->update_list, update_list);

			if (node->start < start) {
				pr_debug("change old range start\n");
				r = svm_range_split_head(prange, start,
							 insert_list);
				if (r)
					goto out;
			}
			if (node->last > last) {
				pr_debug("change old range last\n");
				r = svm_range_split_tail(prange, last,
							 insert_list);
				if (r)
					goto out;
			}
		} else {
			/* The node is contained within start..last,
			 * just update it
			 */
			list_add(&prange->update_list, update_list);
		}

		/* insert a new node if needed */
		if (node->start > start) {
			prange = svm_range_new(svms, start, node->start - 1);
			if (!prange) {
				r = -ENOMEM;
				goto out;
			}

			list_add(&prange->list, insert_list);
			list_add(&prange->update_list, update_list);
		}

		node = next;
		start = next_start;
	}

	/* add a final range at the end if needed */
	if (start <= last) {
		prange = svm_range_new(svms, start, last);
		if (!prange) {
			r = -ENOMEM;
			goto out;
		}
<<<<<<< HEAD
		list_add(&prange->insert_list, insert_list);
=======
		list_add(&prange->list, insert_list);
>>>>>>> 4efdddbc
		list_add(&prange->update_list, update_list);
	}

out:
	if (r)
		list_for_each_entry_safe(prange, tmp, insert_list, list)
			svm_range_free(prange);

	return r;
}

static void
svm_range_update_notifier_and_interval_tree(struct mm_struct *mm,
					    struct svm_range *prange)
{
	unsigned long start;
	unsigned long last;

	start = prange->notifier.interval_tree.start >> PAGE_SHIFT;
	last = prange->notifier.interval_tree.last >> PAGE_SHIFT;

	if (prange->start == start && prange->last == last)
		return;

	pr_debug("up notifier 0x%p prange 0x%p [0x%lx 0x%lx] [0x%lx 0x%lx]\n",
		  prange->svms, prange, start, last, prange->start,
		  prange->last);

	if (start != 0 && last != 0) {
		interval_tree_remove(&prange->it_node, &prange->svms->objects);
		svm_range_remove_notifier(prange);
	}
	prange->it_node.start = prange->start;
	prange->it_node.last = prange->last;

	interval_tree_insert(&prange->it_node, &prange->svms->objects);
	svm_range_add_notifier_locked(mm, prange);
}

static void
svm_range_handle_list_op(struct svm_range_list *svms, struct svm_range *prange)
{
	struct mm_struct *mm = prange->work_item.mm;

	switch (prange->work_item.op) {
	case SVM_OP_NULL:
		pr_debug("NULL OP 0x%p prange 0x%p [0x%lx 0x%lx]\n",
			 svms, prange, prange->start, prange->last);
		break;
	case SVM_OP_UNMAP_RANGE:
		pr_debug("remove 0x%p prange 0x%p [0x%lx 0x%lx]\n",
			 svms, prange, prange->start, prange->last);
		svm_range_unlink(prange);
		svm_range_remove_notifier(prange);
		svm_range_free(prange);
		break;
	case SVM_OP_UPDATE_RANGE_NOTIFIER:
		pr_debug("update notifier 0x%p prange 0x%p [0x%lx 0x%lx]\n",
			 svms, prange, prange->start, prange->last);
		svm_range_update_notifier_and_interval_tree(mm, prange);
		break;
	case SVM_OP_UPDATE_RANGE_NOTIFIER_AND_MAP:
		pr_debug("update and map 0x%p prange 0x%p [0x%lx 0x%lx]\n",
			 svms, prange, prange->start, prange->last);
		svm_range_update_notifier_and_interval_tree(mm, prange);
		/* TODO: implement deferred validation and mapping */
		break;
	case SVM_OP_ADD_RANGE:
		pr_debug("add 0x%p prange 0x%p [0x%lx 0x%lx]\n", svms, prange,
			 prange->start, prange->last);
		svm_range_add_to_svms(prange);
		svm_range_add_notifier_locked(mm, prange);
		break;
	case SVM_OP_ADD_RANGE_AND_MAP:
		pr_debug("add and map 0x%p prange 0x%p [0x%lx 0x%lx]\n", svms,
			 prange, prange->start, prange->last);
		svm_range_add_to_svms(prange);
		svm_range_add_notifier_locked(mm, prange);
		/* TODO: implement deferred validation and mapping */
		break;
	default:
		WARN_ONCE(1, "Unknown prange 0x%p work op %d\n", prange,
			 prange->work_item.op);
	}
}

static void svm_range_drain_retry_fault(struct svm_range_list *svms)
{
	struct kfd_process_device *pdd;
	struct kfd_process *p;
	int drain;
	uint32_t i;

	p = container_of(svms, struct kfd_process, svms);

restart:
	drain = atomic_read(&svms->drain_pagefaults);
	if (!drain)
		return;

	for_each_set_bit(i, svms->bitmap_supported, p->n_pdds) {
		pdd = p->pdds[i];
		if (!pdd)
			continue;

		pr_debug("drain retry fault gpu %d svms %p\n", i, svms);

		amdgpu_ih_wait_on_checkpoint_process_ts(pdd->dev->adev,
						     &pdd->dev->adev->irq.ih1);
		pr_debug("drain retry fault gpu %d svms 0x%p done\n", i, svms);
	}
	if (atomic_cmpxchg(&svms->drain_pagefaults, drain, 0) != drain)
		goto restart;
}

static void svm_range_deferred_list_work(struct work_struct *work)
{
	struct svm_range_list *svms;
	struct svm_range *prange;
	struct mm_struct *mm;
	struct kfd_process *p;

	svms = container_of(work, struct svm_range_list, deferred_list_work);
	pr_debug("enter svms 0x%p\n", svms);

	p = container_of(svms, struct kfd_process, svms);
	/* Avoid mm is gone when inserting mmu notifier */
	mm = get_task_mm(p->lead_thread);
	if (!mm) {
		pr_debug("svms 0x%p process mm gone\n", svms);
		return;
	}
retry:
	mmap_write_lock(mm);

	/* Checking for the need to drain retry faults must be inside
	 * mmap write lock to serialize with munmap notifiers.
	 */
	if (unlikely(atomic_read(&svms->drain_pagefaults))) {
		mmap_write_unlock(mm);
		svm_range_drain_retry_fault(svms);
		goto retry;
	}

	spin_lock(&svms->deferred_list_lock);
	while (!list_empty(&svms->deferred_range_list)) {
		prange = list_first_entry(&svms->deferred_range_list,
					  struct svm_range, deferred_list);
		list_del_init(&prange->deferred_list);
		spin_unlock(&svms->deferred_list_lock);

		pr_debug("prange 0x%p [0x%lx 0x%lx] op %d\n", prange,
			 prange->start, prange->last, prange->work_item.op);

		mutex_lock(&svms->lock);
		mutex_lock(&prange->migrate_mutex);
		while (!list_empty(&prange->child_list)) {
			struct svm_range *pchild;

			pchild = list_first_entry(&prange->child_list,
						struct svm_range, child_list);
			pr_debug("child prange 0x%p op %d\n", pchild,
				 pchild->work_item.op);
			list_del_init(&pchild->child_list);
			svm_range_handle_list_op(svms, pchild);
		}
		mutex_unlock(&prange->migrate_mutex);

		svm_range_handle_list_op(svms, prange);
		mutex_unlock(&svms->lock);

		spin_lock(&svms->deferred_list_lock);
	}
	spin_unlock(&svms->deferred_list_lock);

	mmap_write_unlock(mm);
	mmput(mm);
	pr_debug("exit svms 0x%p\n", svms);
}

void
svm_range_add_list_work(struct svm_range_list *svms, struct svm_range *prange,
			struct mm_struct *mm, enum svm_work_list_ops op)
{
	spin_lock(&svms->deferred_list_lock);
	/* if prange is on the deferred list */
	if (!list_empty(&prange->deferred_list)) {
		pr_debug("update exist prange 0x%p work op %d\n", prange, op);
		WARN_ONCE(prange->work_item.mm != mm, "unmatch mm\n");
		if (op != SVM_OP_NULL &&
		    prange->work_item.op != SVM_OP_UNMAP_RANGE)
			prange->work_item.op = op;
	} else {
		prange->work_item.op = op;
		prange->work_item.mm = mm;
		list_add_tail(&prange->deferred_list,
			      &prange->svms->deferred_range_list);
		pr_debug("add prange 0x%p [0x%lx 0x%lx] to work list op %d\n",
			 prange, prange->start, prange->last, op);
	}
	spin_unlock(&svms->deferred_list_lock);
}

void schedule_deferred_list_work(struct svm_range_list *svms)
{
	spin_lock(&svms->deferred_list_lock);
	if (!list_empty(&svms->deferred_range_list))
		schedule_work(&svms->deferred_list_work);
	spin_unlock(&svms->deferred_list_lock);
}

static void
svm_range_unmap_split(struct mm_struct *mm, struct svm_range *parent,
		      struct svm_range *prange, unsigned long start,
		      unsigned long last)
{
	struct svm_range *head;
	struct svm_range *tail;

	if (prange->work_item.op == SVM_OP_UNMAP_RANGE) {
		pr_debug("prange 0x%p [0x%lx 0x%lx] is already freed\n", prange,
			 prange->start, prange->last);
		return;
	}
	if (start > prange->last || last < prange->start)
		return;

	head = tail = prange;
	if (start > prange->start)
		svm_range_split(prange, prange->start, start - 1, &tail);
	if (last < tail->last)
		svm_range_split(tail, last + 1, tail->last, &head);

	if (head != prange && tail != prange) {
		svm_range_add_child(parent, mm, head, SVM_OP_UNMAP_RANGE);
		svm_range_add_child(parent, mm, tail, SVM_OP_ADD_RANGE);
	} else if (tail != prange) {
		svm_range_add_child(parent, mm, tail, SVM_OP_UNMAP_RANGE);
	} else if (head != prange) {
		svm_range_add_child(parent, mm, head, SVM_OP_UNMAP_RANGE);
	} else if (parent != prange) {
		prange->work_item.op = SVM_OP_UNMAP_RANGE;
	}
}

static void
svm_range_unmap_from_cpu(struct mm_struct *mm, struct svm_range *prange,
			 unsigned long start, unsigned long last)
{
	struct svm_range_list *svms;
	struct svm_range *pchild;
	struct kfd_process *p;
	unsigned long s, l;
	bool unmap_parent;

	p = kfd_lookup_process_by_mm(mm);
	if (!p)
		return;
	svms = &p->svms;

	pr_debug("svms 0x%p prange 0x%p [0x%lx 0x%lx] [0x%lx 0x%lx]\n", svms,
		 prange, prange->start, prange->last, start, last);

	/* Make sure pending page faults are drained in the deferred worker
	 * before the range is freed to avoid straggler interrupts on
	 * unmapped memory causing "phantom faults".
	 */
	atomic_inc(&svms->drain_pagefaults);

	unmap_parent = start <= prange->start && last >= prange->last;

	list_for_each_entry(pchild, &prange->child_list, child_list) {
		mutex_lock_nested(&pchild->lock, 1);
		s = max(start, pchild->start);
		l = min(last, pchild->last);
		if (l >= s)
			svm_range_unmap_from_gpus(pchild, s, l);
		svm_range_unmap_split(mm, prange, pchild, start, last);
		mutex_unlock(&pchild->lock);
	}
	s = max(start, prange->start);
	l = min(last, prange->last);
	if (l >= s)
		svm_range_unmap_from_gpus(prange, s, l);
	svm_range_unmap_split(mm, prange, prange, start, last);

	if (unmap_parent)
		svm_range_add_list_work(svms, prange, mm, SVM_OP_UNMAP_RANGE);
	else
		svm_range_add_list_work(svms, prange, mm,
					SVM_OP_UPDATE_RANGE_NOTIFIER);
	schedule_deferred_list_work(svms);

	kfd_unref_process(p);
}

/**
 * svm_range_cpu_invalidate_pagetables - interval notifier callback
 * @mni: mmu_interval_notifier struct
 * @range: mmu_notifier_range struct
 * @cur_seq: value to pass to mmu_interval_set_seq()
 *
 * If event is MMU_NOTIFY_UNMAP, this is from CPU unmap range, otherwise, it
 * is from migration, or CPU page invalidation callback.
 *
 * For unmap event, unmap range from GPUs, remove prange from svms in a delayed
 * work thread, and split prange if only part of prange is unmapped.
 *
 * For invalidation event, if GPU retry fault is not enabled, evict the queues,
 * then schedule svm_range_restore_work to update GPU mapping and resume queues.
 * If GPU retry fault is enabled, unmap the svm range from GPU, retry fault will
 * update GPU mapping to recover.
 *
 * Context: mmap lock, notifier_invalidate_start lock are held
 *          for invalidate event, prange lock is held if this is from migration
 */
static bool
svm_range_cpu_invalidate_pagetables(struct mmu_interval_notifier *mni,
				    const struct mmu_notifier_range *range,
				    unsigned long cur_seq)
{
	struct svm_range *prange;
	unsigned long start;
	unsigned long last;

	if (range->event == MMU_NOTIFY_RELEASE)
		return true;

	start = mni->interval_tree.start;
	last = mni->interval_tree.last;
	start = max(start, range->start) >> PAGE_SHIFT;
	last = min(last, range->end - 1) >> PAGE_SHIFT;
	pr_debug("[0x%lx 0x%lx] range[0x%lx 0x%lx] notifier[0x%lx 0x%lx] %d\n",
		 start, last, range->start >> PAGE_SHIFT,
		 (range->end - 1) >> PAGE_SHIFT,
		 mni->interval_tree.start >> PAGE_SHIFT,
		 mni->interval_tree.last >> PAGE_SHIFT, range->event);

	prange = container_of(mni, struct svm_range, notifier);

	svm_range_lock(prange);
	mmu_interval_set_seq(mni, cur_seq);

	switch (range->event) {
	case MMU_NOTIFY_UNMAP:
		svm_range_unmap_from_cpu(mni->mm, prange, start, last);
		break;
	default:
		svm_range_evict(prange, mni->mm, start, last);
		break;
	}

	svm_range_unlock(prange);

	return true;
}

/**
 * svm_range_from_addr - find svm range from fault address
 * @svms: svm range list header
 * @addr: address to search range interval tree, in pages
 * @parent: parent range if range is on child list
 *
 * Context: The caller must hold svms->lock
 *
 * Return: the svm_range found or NULL
 */
struct svm_range *
svm_range_from_addr(struct svm_range_list *svms, unsigned long addr,
		    struct svm_range **parent)
{
	struct interval_tree_node *node;
	struct svm_range *prange;
	struct svm_range *pchild;

	node = interval_tree_iter_first(&svms->objects, addr, addr);
	if (!node)
		return NULL;

	prange = container_of(node, struct svm_range, it_node);
	pr_debug("address 0x%lx prange [0x%lx 0x%lx] node [0x%lx 0x%lx]\n",
		 addr, prange->start, prange->last, node->start, node->last);

	if (addr >= prange->start && addr <= prange->last) {
		if (parent)
			*parent = prange;
		return prange;
	}
	list_for_each_entry(pchild, &prange->child_list, child_list)
		if (addr >= pchild->start && addr <= pchild->last) {
			pr_debug("found address 0x%lx pchild [0x%lx 0x%lx]\n",
				 addr, pchild->start, pchild->last);
			if (parent)
				*parent = prange;
			return pchild;
		}

	return NULL;
}

/* svm_range_best_restore_location - decide the best fault restore location
 * @prange: svm range structure
 * @adev: the GPU on which vm fault happened
 *
 * This is only called when xnack is on, to decide the best location to restore
 * the range mapping after GPU vm fault. Caller uses the best location to do
 * migration if actual loc is not best location, then update GPU page table
 * mapping to the best location.
 *
 * If the preferred loc is accessible by faulting GPU, use preferred loc.
 * If vm fault gpu idx is on range ACCESSIBLE bitmap, best_loc is vm fault gpu
 * If vm fault gpu idx is on range ACCESSIBLE_IN_PLACE bitmap, then
 *    if range actual loc is cpu, best_loc is cpu
 *    if vm fault gpu is on xgmi same hive of range actual loc gpu, best_loc is
 *    range actual loc.
 * Otherwise, GPU no access, best_loc is -1.
 *
 * Return:
 * -1 means vm fault GPU no access
 * 0 for CPU or GPU id
 */
static int32_t
svm_range_best_restore_location(struct svm_range *prange,
				struct amdgpu_device *adev,
				int32_t *gpuidx)
{
	struct amdgpu_device *bo_adev, *preferred_adev;
	struct kfd_process *p;
	uint32_t gpuid;
	int r;

	p = container_of(prange->svms, struct kfd_process, svms);

	r = kfd_process_gpuid_from_adev(p, adev, &gpuid, gpuidx);
	if (r < 0) {
		pr_debug("failed to get gpuid from kgd\n");
		return -1;
	}

	if (prange->preferred_loc == gpuid ||
	    prange->preferred_loc == KFD_IOCTL_SVM_LOCATION_SYSMEM) {
		return prange->preferred_loc;
	} else if (prange->preferred_loc != KFD_IOCTL_SVM_LOCATION_UNDEFINED) {
		preferred_adev = svm_range_get_adev_by_id(prange,
							prange->preferred_loc);
		if (amdgpu_xgmi_same_hive(adev, preferred_adev))
			return prange->preferred_loc;
		/* fall through */
	}

	if (test_bit(*gpuidx, prange->bitmap_access))
		return gpuid;

	if (test_bit(*gpuidx, prange->bitmap_aip)) {
		if (!prange->actual_loc)
			return 0;

		bo_adev = svm_range_get_adev_by_id(prange, prange->actual_loc);
		if (amdgpu_xgmi_same_hive(adev, bo_adev))
			return prange->actual_loc;
		else
			return 0;
	}

	return -1;
}

static int
svm_range_get_range_boundaries(struct kfd_process *p, int64_t addr,
			       unsigned long *start, unsigned long *last,
			       bool *is_heap_stack)
{
	struct vm_area_struct *vma;
	struct interval_tree_node *node;
	unsigned long start_limit, end_limit;

	vma = find_vma(p->mm, addr << PAGE_SHIFT);
	if (!vma || (addr << PAGE_SHIFT) < vma->vm_start) {
		pr_debug("VMA does not exist in address [0x%llx]\n", addr);
		return -EFAULT;
	}

	*is_heap_stack = (vma->vm_start <= vma->vm_mm->brk &&
			  vma->vm_end >= vma->vm_mm->start_brk) ||
			 (vma->vm_start <= vma->vm_mm->start_stack &&
			  vma->vm_end >= vma->vm_mm->start_stack);

	start_limit = max(vma->vm_start >> PAGE_SHIFT,
		      (unsigned long)ALIGN_DOWN(addr, 2UL << 8));
	end_limit = min(vma->vm_end >> PAGE_SHIFT,
		    (unsigned long)ALIGN(addr + 1, 2UL << 8));
	/* First range that starts after the fault address */
	node = interval_tree_iter_first(&p->svms.objects, addr + 1, ULONG_MAX);
	if (node) {
		end_limit = min(end_limit, node->start);
		/* Last range that ends before the fault address */
		node = container_of(rb_prev(&node->rb),
				    struct interval_tree_node, rb);
	} else {
		/* Last range must end before addr because
		 * there was no range after addr
		 */
		node = container_of(rb_last(&p->svms.objects.rb_root),
				    struct interval_tree_node, rb);
	}
	if (node) {
		if (node->last >= addr) {
			WARN(1, "Overlap with prev node and page fault addr\n");
			return -EFAULT;
		}
		start_limit = max(start_limit, node->last + 1);
	}

	*start = start_limit;
	*last = end_limit - 1;

	pr_debug("vma [0x%lx 0x%lx] range [0x%lx 0x%lx] is_heap_stack %d\n",
		 vma->vm_start >> PAGE_SHIFT, vma->vm_end >> PAGE_SHIFT,
		 *start, *last, *is_heap_stack);

	return 0;
}

static int
svm_range_check_vm_userptr(struct kfd_process *p, uint64_t start, uint64_t last,
			   uint64_t *bo_s, uint64_t *bo_l)
{
	struct amdgpu_bo_va_mapping *mapping;
	struct interval_tree_node *node;
	struct amdgpu_bo *bo = NULL;
	unsigned long userptr;
	uint32_t i;
	int r;

	for (i = 0; i < p->n_pdds; i++) {
		struct amdgpu_vm *vm;

		if (!p->pdds[i]->drm_priv)
			continue;

		vm = drm_priv_to_vm(p->pdds[i]->drm_priv);
		r = amdgpu_bo_reserve(vm->root.bo, false);
		if (r)
			return r;

		/* Check userptr by searching entire vm->va interval tree */
		node = interval_tree_iter_first(&vm->va, 0, ~0ULL);
		while (node) {
			mapping = container_of((struct rb_node *)node,
					       struct amdgpu_bo_va_mapping, rb);
			bo = mapping->bo_va->base.bo;

			if (!amdgpu_ttm_tt_affect_userptr(bo->tbo.ttm,
							 start << PAGE_SHIFT,
							 last << PAGE_SHIFT,
							 &userptr)) {
				node = interval_tree_iter_next(node, 0, ~0ULL);
				continue;
			}

			pr_debug("[0x%llx 0x%llx] already userptr mapped\n",
				 start, last);
			if (bo_s && bo_l) {
				*bo_s = userptr >> PAGE_SHIFT;
				*bo_l = *bo_s + bo->tbo.ttm->num_pages - 1;
			}
			amdgpu_bo_unreserve(vm->root.bo);
			return -EADDRINUSE;
		}
		amdgpu_bo_unreserve(vm->root.bo);
	}
	return 0;
}

static struct
svm_range *svm_range_create_unregistered_range(struct amdgpu_device *adev,
						struct kfd_process *p,
						struct mm_struct *mm,
						int64_t addr)
{
	struct svm_range *prange = NULL;
	unsigned long start, last;
	uint32_t gpuid, gpuidx;
	bool is_heap_stack;
	uint64_t bo_s = 0;
	uint64_t bo_l = 0;
	int r;

	if (svm_range_get_range_boundaries(p, addr, &start, &last,
					   &is_heap_stack))
		return NULL;

	r = svm_range_check_vm(p, start, last, &bo_s, &bo_l);
	if (r != -EADDRINUSE)
		r = svm_range_check_vm_userptr(p, start, last, &bo_s, &bo_l);

	if (r == -EADDRINUSE) {
		if (addr >= bo_s && addr <= bo_l)
			return NULL;

		/* Create one page svm range if 2MB range overlapping */
		start = addr;
		last = addr;
	}

	prange = svm_range_new(&p->svms, start, last);
	if (!prange) {
		pr_debug("Failed to create prange in address [0x%llx]\n", addr);
		return NULL;
	}
	if (kfd_process_gpuid_from_adev(p, adev, &gpuid, &gpuidx)) {
		pr_debug("failed to get gpuid from kgd\n");
		svm_range_free(prange);
		return NULL;
	}

	if (is_heap_stack)
		prange->preferred_loc = KFD_IOCTL_SVM_LOCATION_SYSMEM;

	svm_range_add_to_svms(prange);
	svm_range_add_notifier_locked(mm, prange);

	return prange;
}

/* svm_range_skip_recover - decide if prange can be recovered
 * @prange: svm range structure
 *
 * GPU vm retry fault handle skip recover the range for cases:
 * 1. prange is on deferred list to be removed after unmap, it is stale fault,
 *    deferred list work will drain the stale fault before free the prange.
 * 2. prange is on deferred list to add interval notifier after split, or
 * 3. prange is child range, it is split from parent prange, recover later
 *    after interval notifier is added.
 *
 * Return: true to skip recover, false to recover
 */
static bool svm_range_skip_recover(struct svm_range *prange)
{
	struct svm_range_list *svms = prange->svms;

	spin_lock(&svms->deferred_list_lock);
	if (list_empty(&prange->deferred_list) &&
	    list_empty(&prange->child_list)) {
		spin_unlock(&svms->deferred_list_lock);
		return false;
	}
	spin_unlock(&svms->deferred_list_lock);

	if (prange->work_item.op == SVM_OP_UNMAP_RANGE) {
		pr_debug("svms 0x%p prange 0x%p [0x%lx 0x%lx] unmapped\n",
			 svms, prange, prange->start, prange->last);
		return true;
	}
	if (prange->work_item.op == SVM_OP_ADD_RANGE_AND_MAP ||
	    prange->work_item.op == SVM_OP_ADD_RANGE) {
		pr_debug("svms 0x%p prange 0x%p [0x%lx 0x%lx] not added yet\n",
			 svms, prange, prange->start, prange->last);
		return true;
	}
	return false;
}

static void
svm_range_count_fault(struct amdgpu_device *adev, struct kfd_process *p,
		      int32_t gpuidx)
{
	struct kfd_process_device *pdd;

	/* fault is on different page of same range
	 * or fault is skipped to recover later
	 * or fault is on invalid virtual address
	 */
	if (gpuidx == MAX_GPU_INSTANCE) {
		uint32_t gpuid;
		int r;

		r = kfd_process_gpuid_from_adev(p, adev, &gpuid, &gpuidx);
		if (r < 0)
			return;
	}

	/* fault is recovered
	 * or fault cannot recover because GPU no access on the range
	 */
	pdd = kfd_process_device_from_gpuidx(p, gpuidx);
	if (pdd)
		WRITE_ONCE(pdd->faults, pdd->faults + 1);
}

static bool
svm_fault_allowed(struct vm_area_struct *vma, bool write_fault)
{
	unsigned long requested = VM_READ;

	if (write_fault)
		requested |= VM_WRITE;

	pr_debug("requested 0x%lx, vma permission flags 0x%lx\n", requested,
		vma->vm_flags);
	return (vma->vm_flags & requested) == requested;
}

int
svm_range_restore_pages(struct amdgpu_device *adev, unsigned int pasid,
			uint64_t addr, bool write_fault)
{
	struct mm_struct *mm = NULL;
	struct svm_range_list *svms;
	struct svm_range *prange;
	struct kfd_process *p;
	uint64_t timestamp;
	int32_t best_loc;
	int32_t gpuidx = MAX_GPU_INSTANCE;
	bool write_locked = false;
	struct vm_area_struct *vma;
	int r = 0;

	if (!KFD_IS_SVM_API_SUPPORTED(adev->kfd.dev)) {
		pr_debug("device does not support SVM\n");
		return -EFAULT;
	}

	p = kfd_lookup_process_by_pasid(pasid);
	if (!p) {
		pr_debug("kfd process not founded pasid 0x%x\n", pasid);
		return 0;
	}
	if (!p->xnack_enabled) {
		pr_debug("XNACK not enabled for pasid 0x%x\n", pasid);
		r = -EFAULT;
		goto out;
	}
	svms = &p->svms;

	pr_debug("restoring svms 0x%p fault address 0x%llx\n", svms, addr);

	if (atomic_read(&svms->drain_pagefaults)) {
		pr_debug("draining retry fault, drop fault 0x%llx\n", addr);
		r = 0;
		goto out;
	}

	/* p->lead_thread is available as kfd_process_wq_release flush the work
	 * before releasing task ref.
	 */
	mm = get_task_mm(p->lead_thread);
	if (!mm) {
		pr_debug("svms 0x%p failed to get mm\n", svms);
		r = 0;
		goto out;
	}

	mmap_read_lock(mm);
retry_write_locked:
	mutex_lock(&svms->lock);
	prange = svm_range_from_addr(svms, addr, NULL);
	if (!prange) {
		pr_debug("failed to find prange svms 0x%p address [0x%llx]\n",
			 svms, addr);
		if (!write_locked) {
			/* Need the write lock to create new range with MMU notifier.
			 * Also flush pending deferred work to make sure the interval
			 * tree is up to date before we add a new range
			 */
			mutex_unlock(&svms->lock);
			mmap_read_unlock(mm);
			mmap_write_lock(mm);
			write_locked = true;
			goto retry_write_locked;
		}
		prange = svm_range_create_unregistered_range(adev, p, mm, addr);
		if (!prange) {
			pr_debug("failed to create unregistered range svms 0x%p address [0x%llx]\n",
				 svms, addr);
			mmap_write_downgrade(mm);
			r = -EFAULT;
			goto out_unlock_svms;
		}
	}
	if (write_locked)
		mmap_write_downgrade(mm);

	mutex_lock(&prange->migrate_mutex);

	if (svm_range_skip_recover(prange)) {
		amdgpu_gmc_filter_faults_remove(adev, addr, pasid);
		r = 0;
		goto out_unlock_range;
	}

	timestamp = ktime_to_us(ktime_get()) - prange->validate_timestamp;
	/* skip duplicate vm fault on different pages of same range */
	if (timestamp < AMDGPU_SVM_RANGE_RETRY_FAULT_PENDING) {
		pr_debug("svms 0x%p [0x%lx %lx] already restored\n",
			 svms, prange->start, prange->last);
		r = 0;
<<<<<<< HEAD
		goto out_unlock_range;
	}

	/* __do_munmap removed VMA, return success as we are handling stale
	 * retry fault.
	 */
	vma = find_vma(mm, addr << PAGE_SHIFT);
	if (!vma || (addr << PAGE_SHIFT) < vma->vm_start) {
		pr_debug("address 0x%llx VMA is removed\n", addr);
		r = 0;
		goto out_unlock_range;
	}

=======
		goto out_unlock_range;
	}

	/* __do_munmap removed VMA, return success as we are handling stale
	 * retry fault.
	 */
	vma = find_vma(mm, addr << PAGE_SHIFT);
	if (!vma || (addr << PAGE_SHIFT) < vma->vm_start) {
		pr_debug("address 0x%llx VMA is removed\n", addr);
		r = 0;
		goto out_unlock_range;
	}

>>>>>>> 4efdddbc
	if (!svm_fault_allowed(vma, write_fault)) {
		pr_debug("fault addr 0x%llx no %s permission\n", addr,
			write_fault ? "write" : "read");
		r = -EPERM;
		goto out_unlock_range;
	}

	best_loc = svm_range_best_restore_location(prange, adev, &gpuidx);
	if (best_loc == -1) {
		pr_debug("svms %p failed get best restore loc [0x%lx 0x%lx]\n",
			 svms, prange->start, prange->last);
		r = -EACCES;
		goto out_unlock_range;
	}

	pr_debug("svms %p [0x%lx 0x%lx] best restore 0x%x, actual loc 0x%x\n",
		 svms, prange->start, prange->last, best_loc,
		 prange->actual_loc);

	if (prange->actual_loc != best_loc) {
		if (best_loc) {
			r = svm_migrate_to_vram(prange, best_loc, mm);
			if (r) {
				pr_debug("svm_migrate_to_vram failed (%d) at %llx, falling back to system memory\n",
					 r, addr);
				/* Fallback to system memory if migration to
				 * VRAM failed
				 */
				if (prange->actual_loc)
					r = svm_migrate_vram_to_ram(prange, mm);
				else
					r = 0;
			}
		} else {
			r = svm_migrate_vram_to_ram(prange, mm);
		}
		if (r) {
			pr_debug("failed %d to migrate svms %p [0x%lx 0x%lx]\n",
				 r, svms, prange->start, prange->last);
			goto out_unlock_range;
		}
	}

	r = svm_range_validate_and_map(mm, prange, gpuidx, false, false);
	if (r)
		pr_debug("failed %d to map svms 0x%p [0x%lx 0x%lx] to gpus\n",
			 r, svms, prange->start, prange->last);

out_unlock_range:
	mutex_unlock(&prange->migrate_mutex);
out_unlock_svms:
	mutex_unlock(&svms->lock);
	mmap_read_unlock(mm);

	svm_range_count_fault(adev, p, gpuidx);

	mmput(mm);
out:
	kfd_unref_process(p);

	if (r == -EAGAIN) {
		pr_debug("recover vm fault later\n");
		amdgpu_gmc_filter_faults_remove(adev, addr, pasid);
		r = 0;
	}
	return r;
}

void svm_range_list_fini(struct kfd_process *p)
{
	struct svm_range *prange;
	struct svm_range *next;

	pr_debug("pasid 0x%x svms 0x%p\n", p->pasid, &p->svms);

	/* Ensure list work is finished before process is destroyed */
	flush_work(&p->svms.deferred_list_work);

	/*
	 * Ensure no retry fault comes in afterwards, as page fault handler will
	 * not find kfd process and take mm lock to recover fault.
	 */
	atomic_inc(&p->svms.drain_pagefaults);
	svm_range_drain_retry_fault(&p->svms);


	list_for_each_entry_safe(prange, next, &p->svms.list, list) {
		svm_range_unlink(prange);
		svm_range_remove_notifier(prange);
		svm_range_free(prange);
	}

	mutex_destroy(&p->svms.lock);

	pr_debug("pasid 0x%x svms 0x%p done\n", p->pasid, &p->svms);
}

int svm_range_list_init(struct kfd_process *p)
{
	struct svm_range_list *svms = &p->svms;
	int i;

	svms->objects = RB_ROOT_CACHED;
	mutex_init(&svms->lock);
	INIT_LIST_HEAD(&svms->list);
	atomic_set(&svms->evicted_ranges, 0);
	atomic_set(&svms->drain_pagefaults, 0);
	INIT_DELAYED_WORK(&svms->restore_work, svm_range_restore_work);
	INIT_WORK(&svms->deferred_list_work, svm_range_deferred_list_work);
	INIT_LIST_HEAD(&svms->deferred_range_list);
	spin_lock_init(&svms->deferred_list_lock);

	for (i = 0; i < p->n_pdds; i++)
		if (KFD_IS_SVM_API_SUPPORTED(p->pdds[i]->dev))
			bitmap_set(svms->bitmap_supported, i, 1);

	return 0;
}

/**
 * svm_range_check_vm - check if virtual address range mapped already
 * @p: current kfd_process
 * @start: range start address, in pages
 * @last: range last address, in pages
 * @bo_s: mapping start address in pages if address range already mapped
 * @bo_l: mapping last address in pages if address range already mapped
 *
 * The purpose is to avoid virtual address ranges already allocated by
 * kfd_ioctl_alloc_memory_of_gpu ioctl.
 * It looks for each pdd in the kfd_process.
 *
 * Context: Process context
 *
 * Return 0 - OK, if the range is not mapped.
 * Otherwise error code:
 * -EADDRINUSE - if address is mapped already by kfd_ioctl_alloc_memory_of_gpu
 * -ERESTARTSYS - A wait for the buffer to become unreserved was interrupted by
 * a signal. Release all buffer reservations and return to user-space.
 */
static int
svm_range_check_vm(struct kfd_process *p, uint64_t start, uint64_t last,
		   uint64_t *bo_s, uint64_t *bo_l)
{
	struct amdgpu_bo_va_mapping *mapping;
	struct interval_tree_node *node;
	uint32_t i;
	int r;

	for (i = 0; i < p->n_pdds; i++) {
		struct amdgpu_vm *vm;

		if (!p->pdds[i]->drm_priv)
			continue;

		vm = drm_priv_to_vm(p->pdds[i]->drm_priv);
		r = amdgpu_bo_reserve(vm->root.bo, false);
		if (r)
			return r;

		node = interval_tree_iter_first(&vm->va, start, last);
		if (node) {
			pr_debug("range [0x%llx 0x%llx] already TTM mapped\n",
				 start, last);
			mapping = container_of((struct rb_node *)node,
					       struct amdgpu_bo_va_mapping, rb);
			if (bo_s && bo_l) {
				*bo_s = mapping->start;
				*bo_l = mapping->last;
			}
			amdgpu_bo_unreserve(vm->root.bo);
			return -EADDRINUSE;
		}
		amdgpu_bo_unreserve(vm->root.bo);
	}

	return 0;
}

/**
 * svm_range_is_valid - check if virtual address range is valid
 * @p: current kfd_process
 * @start: range start address, in pages
 * @size: range size, in pages
 *
 * Valid virtual address range means it belongs to one or more VMAs
 *
 * Context: Process context
 *
 * Return:
 *  0 - OK, otherwise error code
 */
static int
svm_range_is_valid(struct kfd_process *p, uint64_t start, uint64_t size)
{
	const unsigned long device_vma = VM_IO | VM_PFNMAP | VM_MIXEDMAP;
	struct vm_area_struct *vma;
	unsigned long end;
	unsigned long start_unchg = start;

	start <<= PAGE_SHIFT;
	end = start + (size << PAGE_SHIFT);
	do {
		vma = find_vma(p->mm, start);
		if (!vma || start < vma->vm_start ||
		    (vma->vm_flags & device_vma))
			return -EFAULT;
		start = min(end, vma->vm_end);
	} while (start < end);

	return svm_range_check_vm(p, start_unchg, (end - 1) >> PAGE_SHIFT, NULL,
				  NULL);
}

/**
 * svm_range_best_prefetch_location - decide the best prefetch location
 * @prange: svm range structure
 *
 * For xnack off:
 * If range map to single GPU, the best prefetch location is prefetch_loc, which
 * can be CPU or GPU.
 *
 * If range is ACCESS or ACCESS_IN_PLACE by mGPUs, only if mGPU connection on
 * XGMI same hive, the best prefetch location is prefetch_loc GPU, othervise
 * the best prefetch location is always CPU, because GPU can not have coherent
 * mapping VRAM of other GPUs even with large-BAR PCIe connection.
 *
 * For xnack on:
 * If range is not ACCESS_IN_PLACE by mGPUs, the best prefetch location is
 * prefetch_loc, other GPU access will generate vm fault and trigger migration.
 *
 * If range is ACCESS_IN_PLACE by mGPUs, only if mGPU connection on XGMI same
 * hive, the best prefetch location is prefetch_loc GPU, otherwise the best
 * prefetch location is always CPU.
 *
 * Context: Process context
 *
 * Return:
 * 0 for CPU or GPU id
 */
static uint32_t
svm_range_best_prefetch_location(struct svm_range *prange)
{
	DECLARE_BITMAP(bitmap, MAX_GPU_INSTANCE);
	uint32_t best_loc = prange->prefetch_loc;
	struct kfd_process_device *pdd;
	struct amdgpu_device *bo_adev;
	struct kfd_process *p;
	uint32_t gpuidx;

	p = container_of(prange->svms, struct kfd_process, svms);

	if (!best_loc || best_loc == KFD_IOCTL_SVM_LOCATION_UNDEFINED)
		goto out;

	bo_adev = svm_range_get_adev_by_id(prange, best_loc);
	if (!bo_adev) {
		WARN_ONCE(1, "failed to get device by id 0x%x\n", best_loc);
		best_loc = 0;
		goto out;
	}

	if (p->xnack_enabled)
		bitmap_copy(bitmap, prange->bitmap_aip, MAX_GPU_INSTANCE);
	else
		bitmap_or(bitmap, prange->bitmap_access, prange->bitmap_aip,
			  MAX_GPU_INSTANCE);

	for_each_set_bit(gpuidx, bitmap, MAX_GPU_INSTANCE) {
		pdd = kfd_process_device_from_gpuidx(p, gpuidx);
		if (!pdd) {
			pr_debug("failed to get device by idx 0x%x\n", gpuidx);
			continue;
		}

		if (pdd->dev->adev == bo_adev)
			continue;

		if (!amdgpu_xgmi_same_hive(pdd->dev->adev, bo_adev)) {
			best_loc = 0;
			break;
		}
	}

out:
	pr_debug("xnack %d svms 0x%p [0x%lx 0x%lx] best loc 0x%x\n",
		 p->xnack_enabled, &p->svms, prange->start, prange->last,
		 best_loc);

	return best_loc;
}

/* FIXME: This is a workaround for page locking bug when some pages are
 * invalid during migration to VRAM
 */
void svm_range_prefault(struct svm_range *prange, struct mm_struct *mm,
			void *owner)
{
	struct hmm_range *hmm_range;
	int r;

	if (prange->validated_once)
		return;

	r = amdgpu_hmm_range_get_pages(&prange->notifier, mm, NULL,
				       prange->start << PAGE_SHIFT,
				       prange->npages, &hmm_range,
				       false, true, owner);
	if (!r) {
		amdgpu_hmm_range_get_pages_done(hmm_range);
		prange->validated_once = true;
	}
}

/* svm_range_trigger_migration - start page migration if prefetch loc changed
 * @mm: current process mm_struct
 * @prange: svm range structure
 * @migrated: output, true if migration is triggered
 *
 * If range perfetch_loc is GPU, actual loc is cpu 0, then migrate the range
 * from ram to vram.
 * If range prefetch_loc is cpu 0, actual loc is GPU, then migrate the range
 * from vram to ram.
 *
 * If GPU vm fault retry is not enabled, migration interact with MMU notifier
 * and restore work:
 * 1. migrate_vma_setup invalidate pages, MMU notifier callback svm_range_evict
 *    stops all queues, schedule restore work
 * 2. svm_range_restore_work wait for migration is done by
 *    a. svm_range_validate_vram takes prange->migrate_mutex
 *    b. svm_range_validate_ram HMM get pages wait for CPU fault handle returns
 * 3. restore work update mappings of GPU, resume all queues.
 *
 * Context: Process context
 *
 * Return:
 * 0 - OK, otherwise - error code of migration
 */
static int
svm_range_trigger_migration(struct mm_struct *mm, struct svm_range *prange,
			    bool *migrated)
{
	uint32_t best_loc;
	int r = 0;

	*migrated = false;
	best_loc = svm_range_best_prefetch_location(prange);

	if (best_loc == KFD_IOCTL_SVM_LOCATION_UNDEFINED ||
	    best_loc == prange->actual_loc)
		return 0;

	if (!best_loc) {
		r = svm_migrate_vram_to_ram(prange, mm);
		*migrated = !r;
		return r;
	}

	r = svm_migrate_to_vram(prange, best_loc, mm);
	*migrated = !r;

	return r;
}

int svm_range_schedule_evict_svm_bo(struct amdgpu_amdkfd_fence *fence)
{
	if (!fence)
		return -EINVAL;

	if (dma_fence_is_signaled(&fence->base))
		return 0;

	if (fence->svm_bo) {
		WRITE_ONCE(fence->svm_bo->evicting, 1);
		schedule_work(&fence->svm_bo->eviction_work);
	}

	return 0;
}

static void svm_range_evict_svm_bo_worker(struct work_struct *work)
{
	struct svm_range_bo *svm_bo;
	struct kfd_process *p;
	struct mm_struct *mm;

	svm_bo = container_of(work, struct svm_range_bo, eviction_work);
	if (!svm_bo_ref_unless_zero(svm_bo))
		return; /* svm_bo was freed while eviction was pending */

	/* svm_range_bo_release destroys this worker thread. So during
	 * the lifetime of this thread, kfd_process and mm will be valid.
	 */
	p = container_of(svm_bo->svms, struct kfd_process, svms);
	mm = p->mm;
	if (!mm)
		return;

	mmap_read_lock(mm);
	spin_lock(&svm_bo->list_lock);
	while (!list_empty(&svm_bo->range_list)) {
		struct svm_range *prange =
				list_first_entry(&svm_bo->range_list,
						struct svm_range, svm_bo_list);
		int retries = 3;

		list_del_init(&prange->svm_bo_list);
		spin_unlock(&svm_bo->list_lock);

		pr_debug("svms 0x%p [0x%lx 0x%lx]\n", prange->svms,
			 prange->start, prange->last);

		mutex_lock(&prange->migrate_mutex);
		do {
			svm_migrate_vram_to_ram(prange,
						svm_bo->eviction_fence->mm);
		} while (prange->actual_loc && --retries);
		WARN(prange->actual_loc, "Migration failed during eviction");

		mutex_lock(&prange->lock);
		prange->svm_bo = NULL;
		mutex_unlock(&prange->lock);

		mutex_unlock(&prange->migrate_mutex);

		spin_lock(&svm_bo->list_lock);
	}
	spin_unlock(&svm_bo->list_lock);
	mmap_read_unlock(mm);

	dma_fence_signal(&svm_bo->eviction_fence->base);
	/* This is the last reference to svm_bo, after svm_range_vram_node_free
	 * has been called in svm_migrate_vram_to_ram
	 */
	WARN_ONCE(kref_read(&svm_bo->kref) != 1, "This was not the last reference\n");
	svm_range_bo_unref(svm_bo);
}

static int
svm_range_set_attr(struct kfd_process *p, uint64_t start, uint64_t size,
		   uint32_t nattr, struct kfd_ioctl_svm_attribute *attrs)
{
	struct mm_struct *mm = current->mm;
	struct list_head update_list;
	struct list_head insert_list;
	struct list_head remove_list;
	struct svm_range_list *svms;
	struct svm_range *prange;
	struct svm_range *next;
	int r = 0;

	pr_debug("pasid 0x%x svms 0x%p [0x%llx 0x%llx] pages 0x%llx\n",
		 p->pasid, &p->svms, start, start + size - 1, size);

	r = svm_range_check_attr(p, nattr, attrs);
	if (r)
		return r;

	svms = &p->svms;

	svm_range_list_lock_and_flush_work(svms, mm);

	r = svm_range_is_valid(p, start, size);
	if (r) {
		pr_debug("invalid range r=%d\n", r);
		mmap_write_unlock(mm);
		goto out;
	}

	mutex_lock(&svms->lock);

	/* Add new range and split existing ranges as needed */
	r = svm_range_add(p, start, size, nattr, attrs, &update_list,
			  &insert_list, &remove_list);
	if (r) {
		mutex_unlock(&svms->lock);
		mmap_write_unlock(mm);
		goto out;
	}
	/* Apply changes as a transaction */
	list_for_each_entry_safe(prange, next, &insert_list, list) {
		svm_range_add_to_svms(prange);
		svm_range_add_notifier_locked(mm, prange);
	}
	list_for_each_entry(prange, &update_list, update_list) {
		svm_range_apply_attrs(p, prange, nattr, attrs);
		/* TODO: unmap ranges from GPU that lost access */
	}
	list_for_each_entry_safe(prange, next, &remove_list, update_list) {
		pr_debug("unlink old 0x%p prange 0x%p [0x%lx 0x%lx]\n",
			 prange->svms, prange, prange->start,
			 prange->last);
		svm_range_unlink(prange);
		svm_range_remove_notifier(prange);
		svm_range_free(prange);
	}

	mmap_write_downgrade(mm);
	/* Trigger migrations and revalidate and map to GPUs as needed. If
	 * this fails we may be left with partially completed actions. There
	 * is no clean way of rolling back to the previous state in such a
	 * case because the rollback wouldn't be guaranteed to work either.
	 */
	list_for_each_entry(prange, &update_list, update_list) {
		bool migrated;

		mutex_lock(&prange->migrate_mutex);

		r = svm_range_trigger_migration(mm, prange, &migrated);
		if (r)
			goto out_unlock_range;

		if (migrated && !p->xnack_enabled) {
			pr_debug("restore_work will update mappings of GPUs\n");
			mutex_unlock(&prange->migrate_mutex);
			continue;
		}

		r = svm_range_validate_and_map(mm, prange, MAX_GPU_INSTANCE,
					       true, true);
		if (r)
			pr_debug("failed %d to map svm range\n", r);

out_unlock_range:
		mutex_unlock(&prange->migrate_mutex);
		if (r)
			break;
	}

	svm_range_debug_dump(svms);

	mutex_unlock(&svms->lock);
	mmap_read_unlock(mm);
out:
	pr_debug("pasid 0x%x svms 0x%p [0x%llx 0x%llx] done, r=%d\n", p->pasid,
		 &p->svms, start, start + size - 1, r);

	return r;
}

static int
svm_range_get_attr(struct kfd_process *p, uint64_t start, uint64_t size,
		   uint32_t nattr, struct kfd_ioctl_svm_attribute *attrs)
{
	DECLARE_BITMAP(bitmap_access, MAX_GPU_INSTANCE);
	DECLARE_BITMAP(bitmap_aip, MAX_GPU_INSTANCE);
	bool get_preferred_loc = false;
	bool get_prefetch_loc = false;
	bool get_granularity = false;
	bool get_accessible = false;
	bool get_flags = false;
	uint64_t last = start + size - 1UL;
	struct mm_struct *mm = current->mm;
	uint8_t granularity = 0xff;
	struct interval_tree_node *node;
	struct svm_range_list *svms;
	struct svm_range *prange;
	uint32_t prefetch_loc = KFD_IOCTL_SVM_LOCATION_UNDEFINED;
	uint32_t location = KFD_IOCTL_SVM_LOCATION_UNDEFINED;
	uint32_t flags_and = 0xffffffff;
	uint32_t flags_or = 0;
	int gpuidx;
	uint32_t i;
	int r = 0;

	pr_debug("svms 0x%p [0x%llx 0x%llx] nattr 0x%x\n", &p->svms, start,
		 start + size - 1, nattr);

	/* Flush pending deferred work to avoid racing with deferred actions from
	 * previous memory map changes (e.g. munmap). Concurrent memory map changes
	 * can still race with get_attr because we don't hold the mmap lock. But that
	 * would be a race condition in the application anyway, and undefined
	 * behaviour is acceptable in that case.
	 */
	flush_work(&p->svms.deferred_list_work);

	mmap_read_lock(mm);
	r = svm_range_is_valid(p, start, size);
	mmap_read_unlock(mm);
	if (r) {
		pr_debug("invalid range r=%d\n", r);
		return r;
	}

	for (i = 0; i < nattr; i++) {
		switch (attrs[i].type) {
		case KFD_IOCTL_SVM_ATTR_PREFERRED_LOC:
			get_preferred_loc = true;
			break;
		case KFD_IOCTL_SVM_ATTR_PREFETCH_LOC:
			get_prefetch_loc = true;
			break;
		case KFD_IOCTL_SVM_ATTR_ACCESS:
			get_accessible = true;
			break;
		case KFD_IOCTL_SVM_ATTR_SET_FLAGS:
		case KFD_IOCTL_SVM_ATTR_CLR_FLAGS:
			get_flags = true;
			break;
		case KFD_IOCTL_SVM_ATTR_GRANULARITY:
			get_granularity = true;
			break;
		case KFD_IOCTL_SVM_ATTR_ACCESS_IN_PLACE:
		case KFD_IOCTL_SVM_ATTR_NO_ACCESS:
			fallthrough;
		default:
			pr_debug("get invalid attr type 0x%x\n", attrs[i].type);
			return -EINVAL;
		}
	}

	svms = &p->svms;

	mutex_lock(&svms->lock);

	node = interval_tree_iter_first(&svms->objects, start, last);
	if (!node) {
		pr_debug("range attrs not found return default values\n");
		svm_range_set_default_attributes(&location, &prefetch_loc,
						 &granularity, &flags_and);
		flags_or = flags_and;
		if (p->xnack_enabled)
			bitmap_copy(bitmap_access, svms->bitmap_supported,
				    MAX_GPU_INSTANCE);
		else
			bitmap_zero(bitmap_access, MAX_GPU_INSTANCE);
		bitmap_zero(bitmap_aip, MAX_GPU_INSTANCE);
		goto fill_values;
	}
	bitmap_copy(bitmap_access, svms->bitmap_supported, MAX_GPU_INSTANCE);
	bitmap_copy(bitmap_aip, svms->bitmap_supported, MAX_GPU_INSTANCE);

	while (node) {
		struct interval_tree_node *next;

		prange = container_of(node, struct svm_range, it_node);
		next = interval_tree_iter_next(node, start, last);

		if (get_preferred_loc) {
			if (prange->preferred_loc ==
					KFD_IOCTL_SVM_LOCATION_UNDEFINED ||
			    (location != KFD_IOCTL_SVM_LOCATION_UNDEFINED &&
			     location != prange->preferred_loc)) {
				location = KFD_IOCTL_SVM_LOCATION_UNDEFINED;
				get_preferred_loc = false;
			} else {
				location = prange->preferred_loc;
			}
		}
		if (get_prefetch_loc) {
			if (prange->prefetch_loc ==
					KFD_IOCTL_SVM_LOCATION_UNDEFINED ||
			    (prefetch_loc != KFD_IOCTL_SVM_LOCATION_UNDEFINED &&
			     prefetch_loc != prange->prefetch_loc)) {
				prefetch_loc = KFD_IOCTL_SVM_LOCATION_UNDEFINED;
				get_prefetch_loc = false;
			} else {
				prefetch_loc = prange->prefetch_loc;
			}
		}
		if (get_accessible) {
			bitmap_and(bitmap_access, bitmap_access,
				   prange->bitmap_access, MAX_GPU_INSTANCE);
			bitmap_and(bitmap_aip, bitmap_aip,
				   prange->bitmap_aip, MAX_GPU_INSTANCE);
		}
		if (get_flags) {
			flags_and &= prange->flags;
			flags_or |= prange->flags;
		}

		if (get_granularity && prange->granularity < granularity)
			granularity = prange->granularity;

		node = next;
	}
fill_values:
	mutex_unlock(&svms->lock);

	for (i = 0; i < nattr; i++) {
		switch (attrs[i].type) {
		case KFD_IOCTL_SVM_ATTR_PREFERRED_LOC:
			attrs[i].value = location;
			break;
		case KFD_IOCTL_SVM_ATTR_PREFETCH_LOC:
			attrs[i].value = prefetch_loc;
			break;
		case KFD_IOCTL_SVM_ATTR_ACCESS:
			gpuidx = kfd_process_gpuidx_from_gpuid(p,
							       attrs[i].value);
			if (gpuidx < 0) {
				pr_debug("invalid gpuid %x\n", attrs[i].value);
				return -EINVAL;
			}
			if (test_bit(gpuidx, bitmap_access))
				attrs[i].type = KFD_IOCTL_SVM_ATTR_ACCESS;
			else if (test_bit(gpuidx, bitmap_aip))
				attrs[i].type =
					KFD_IOCTL_SVM_ATTR_ACCESS_IN_PLACE;
			else
				attrs[i].type = KFD_IOCTL_SVM_ATTR_NO_ACCESS;
			break;
		case KFD_IOCTL_SVM_ATTR_SET_FLAGS:
			attrs[i].value = flags_and;
			break;
		case KFD_IOCTL_SVM_ATTR_CLR_FLAGS:
			attrs[i].value = ~flags_or;
			break;
		case KFD_IOCTL_SVM_ATTR_GRANULARITY:
			attrs[i].value = (uint32_t)granularity;
			break;
		}
	}

	return 0;
}

int
svm_ioctl(struct kfd_process *p, enum kfd_ioctl_svm_op op, uint64_t start,
	  uint64_t size, uint32_t nattrs, struct kfd_ioctl_svm_attribute *attrs)
{
	int r;

	start >>= PAGE_SHIFT;
	size >>= PAGE_SHIFT;

	switch (op) {
	case KFD_IOCTL_SVM_OP_SET_ATTR:
		r = svm_range_set_attr(p, start, size, nattrs, attrs);
		break;
	case KFD_IOCTL_SVM_OP_GET_ATTR:
		r = svm_range_get_attr(p, start, size, nattrs, attrs);
		break;
	default:
		r = EINVAL;
		break;
	}

	return r;
}<|MERGE_RESOLUTION|>--- conflicted
+++ resolved
@@ -1896,13 +1896,8 @@
 				goto out;
 			}
 
-<<<<<<< HEAD
-			list_add(&old->remove_list, remove_list);
-			list_add(&prange->insert_list, insert_list);
-=======
 			list_add(&old->update_list, remove_list);
 			list_add(&prange->list, insert_list);
->>>>>>> 4efdddbc
 			list_add(&prange->update_list, update_list);
 
 			if (node->start < start) {
@@ -1949,11 +1944,7 @@
 			r = -ENOMEM;
 			goto out;
 		}
-<<<<<<< HEAD
-		list_add(&prange->insert_list, insert_list);
-=======
 		list_add(&prange->list, insert_list);
->>>>>>> 4efdddbc
 		list_add(&prange->update_list, update_list);
 	}
 
@@ -2751,7 +2742,6 @@
 		pr_debug("svms 0x%p [0x%lx %lx] already restored\n",
 			 svms, prange->start, prange->last);
 		r = 0;
-<<<<<<< HEAD
 		goto out_unlock_range;
 	}
 
@@ -2765,21 +2755,6 @@
 		goto out_unlock_range;
 	}
 
-=======
-		goto out_unlock_range;
-	}
-
-	/* __do_munmap removed VMA, return success as we are handling stale
-	 * retry fault.
-	 */
-	vma = find_vma(mm, addr << PAGE_SHIFT);
-	if (!vma || (addr << PAGE_SHIFT) < vma->vm_start) {
-		pr_debug("address 0x%llx VMA is removed\n", addr);
-		r = 0;
-		goto out_unlock_range;
-	}
-
->>>>>>> 4efdddbc
 	if (!svm_fault_allowed(vma, write_fault)) {
 		pr_debug("fault addr 0x%llx no %s permission\n", addr,
 			write_fault ? "write" : "read");
