--- conflicted
+++ resolved
@@ -514,22 +514,9 @@
 	return r;
 }
 
-<<<<<<< HEAD
-uint64_t amdgpu_amdkfd_get_vram_usage(struct amdgpu_device *adev)
-{
-	struct ttm_resource_manager *vram_man = ttm_manager_type(&adev->mman.bdev, TTM_PL_VRAM);
-
-	return amdgpu_vram_mgr_usage(vram_man);
-}
-
 uint8_t amdgpu_amdkfd_get_xgmi_hops_count(struct amdgpu_device *dst,
 					  struct amdgpu_device *src)
 {
-=======
-uint8_t amdgpu_amdkfd_get_xgmi_hops_count(struct amdgpu_device *dst,
-					  struct amdgpu_device *src)
-{
->>>>>>> 4efdddbc
 	struct amdgpu_device *peer_adev = src;
 	struct amdgpu_device *adev = dst;
 	int ret = amdgpu_xgmi_get_hops_count(adev, peer_adev);
