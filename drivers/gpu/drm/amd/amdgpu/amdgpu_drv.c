--- conflicted
+++ resolved
@@ -2197,10 +2197,6 @@
 	else
 		adev->in_s3 = true;
 	r = amdgpu_device_suspend(drm_dev, true);
-<<<<<<< HEAD
-	adev->in_s3 = false;
-=======
->>>>>>> 4efdddbc
 	if (r)
 		return r;
 	if (!adev->in_s0ix)
