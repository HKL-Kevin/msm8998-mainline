/*
 * Copyright 2008 Advanced Micro Devices, Inc.
 * Copyright 2008 Red Hat Inc.
 * Copyright 2009 Jerome Glisse.
 *
 * Permission is hereby granted, free of charge, to any person obtaining a
 * copy of this software and associated documentation files (the "Software"),
 * to deal in the Software without restriction, including without limitation
 * the rights to use, copy, modify, merge, publish, distribute, sublicense,
 * and/or sell copies of the Software, and to permit persons to whom the
 * Software is furnished to do so, subject to the following conditions:
 *
 * The above copyright notice and this permission notice shall be included in
 * all copies or substantial portions of the Software.
 *
 * THE SOFTWARE IS PROVIDED "AS IS", WITHOUT WARRANTY OF ANY KIND, EXPRESS OR
 * IMPLIED, INCLUDING BUT NOT LIMITED TO THE WARRANTIES OF MERCHANTABILITY,
 * FITNESS FOR A PARTICULAR PURPOSE AND NONINFRINGEMENT.  IN NO EVENT SHALL
 * THE COPYRIGHT HOLDER(S) OR AUTHOR(S) BE LIABLE FOR ANY CLAIM, DAMAGES OR
 * OTHER LIABILITY, WHETHER IN AN ACTION OF CONTRACT, TORT OR OTHERWISE,
 * ARISING FROM, OUT OF OR IN CONNECTION WITH THE SOFTWARE OR THE USE OR
 * OTHER DEALINGS IN THE SOFTWARE.
 *
 * Authors: Dave Airlie
 *          Alex Deucher
 *          Jerome Glisse
 */

#include "amdgpu.h"
#include <drm/drm_debugfs.h>
#include <drm/amdgpu_drm.h>
#include "amdgpu_sched.h"
#include "amdgpu_uvd.h"
#include "amdgpu_vce.h"
#include "atom.h"

#include <linux/vga_switcheroo.h>
#include <linux/slab.h>
#include <linux/uaccess.h>
#include <linux/pci.h>
#include <linux/pm_runtime.h>
#include "amdgpu_amdkfd.h"
#include "amdgpu_gem.h"
#include "amdgpu_display.h"
#include "amdgpu_ras.h"

void amdgpu_unregister_gpu_instance(struct amdgpu_device *adev)
{
	struct amdgpu_gpu_instance *gpu_instance;
	int i;

	mutex_lock(&mgpu_info.mutex);

	for (i = 0; i < mgpu_info.num_gpu; i++) {
		gpu_instance = &(mgpu_info.gpu_ins[i]);
		if (gpu_instance->adev == adev) {
			mgpu_info.gpu_ins[i] =
				mgpu_info.gpu_ins[mgpu_info.num_gpu - 1];
			mgpu_info.num_gpu--;
			if (adev->flags & AMD_IS_APU)
				mgpu_info.num_apu--;
			else
				mgpu_info.num_dgpu--;
			break;
		}
	}

	mutex_unlock(&mgpu_info.mutex);
}

/**
 * amdgpu_driver_unload_kms - Main unload function for KMS.
 *
 * @dev: drm dev pointer
 *
 * This is the main unload function for KMS (all asics).
 * Returns 0 on success.
 */
void amdgpu_driver_unload_kms(struct drm_device *dev)
{
	struct amdgpu_device *adev = dev->dev_private;

	if (adev == NULL)
		return;

	amdgpu_unregister_gpu_instance(adev);

	if (adev->rmmio == NULL)
		goto done_free;

	if (adev->runpm) {
		pm_runtime_get_sync(dev->dev);
		pm_runtime_forbid(dev->dev);
	}

	amdgpu_acpi_fini(adev);

	amdgpu_device_fini(adev);

done_free:
	kfree(adev);
	dev->dev_private = NULL;
}

void amdgpu_register_gpu_instance(struct amdgpu_device *adev)
{
	struct amdgpu_gpu_instance *gpu_instance;

	mutex_lock(&mgpu_info.mutex);

	if (mgpu_info.num_gpu >= MAX_GPU_INSTANCE) {
		DRM_ERROR("Cannot register more gpu instance\n");
		mutex_unlock(&mgpu_info.mutex);
		return;
	}

	gpu_instance = &(mgpu_info.gpu_ins[mgpu_info.num_gpu]);
	gpu_instance->adev = adev;
	gpu_instance->mgpu_fan_enabled = 0;

	mgpu_info.num_gpu++;
	if (adev->flags & AMD_IS_APU)
		mgpu_info.num_apu++;
	else
		mgpu_info.num_dgpu++;

	mutex_unlock(&mgpu_info.mutex);
}

/**
 * amdgpu_driver_load_kms - Main load function for KMS.
 *
 * @dev: drm dev pointer
 * @flags: device flags
 *
 * This is the main load function for KMS (all asics).
 * Returns 0 on success, error on failure.
 */
int amdgpu_driver_load_kms(struct drm_device *dev, unsigned long flags)
{
	struct amdgpu_device *adev;
	int r, acpi_status;

	adev = kzalloc(sizeof(struct amdgpu_device), GFP_KERNEL);
	if (adev == NULL) {
		return -ENOMEM;
	}
	dev->dev_private = (void *)adev;

	if (amdgpu_has_atpx() &&
	    (amdgpu_is_atpx_hybrid() ||
	     amdgpu_has_atpx_dgpu_power_cntl()) &&
	    ((flags & AMD_IS_APU) == 0) &&
	    !pci_is_thunderbolt_attached(dev->pdev))
		flags |= AMD_IS_PX;

	/* amdgpu_device_init should report only fatal error
	 * like memory allocation failure or iomapping failure,
	 * or memory manager initialization failure, it must
	 * properly initialize the GPU MC controller and permit
	 * VRAM allocation
	 */
	r = amdgpu_device_init(adev, dev, dev->pdev, flags);
	if (r) {
		dev_err(&dev->pdev->dev, "Fatal error during GPU init\n");
		goto out;
	}

	if (amdgpu_device_supports_boco(dev) &&
	    (amdgpu_runtime_pm != 0)) /* enable runpm by default for boco */
		adev->runpm = true;
	else if (amdgpu_device_supports_baco(dev) &&
		 (amdgpu_runtime_pm != 0) &&
		 (adev->asic_type >= CHIP_TOPAZ) &&
		 (adev->asic_type != CHIP_VEGA10) &&
		 (adev->asic_type != CHIP_VEGA20) &&
		 (adev->asic_type != CHIP_ARCTURUS)) /* enable runpm on VI+ */
		adev->runpm = true;
	else if (amdgpu_device_supports_baco(dev) &&
		 (amdgpu_runtime_pm > 0))  /* enable runpm if runpm=1 on CI */
		adev->runpm = true;

	/* Call ACPI methods: require modeset init
	 * but failure is not fatal
	 */

	acpi_status = amdgpu_acpi_init(adev);
	if (acpi_status)
		dev_dbg(&dev->pdev->dev, "Error during ACPI methods call\n");

	if (adev->runpm) {
<<<<<<< HEAD
		dev_pm_set_driver_flags(dev->dev, DPM_FLAG_NO_DIRECT_COMPLETE);
=======
		/* only need to skip on ATPX */
		if (amdgpu_device_supports_boco(dev) &&
		    !amdgpu_is_atpx_hybrid())
			dev_pm_set_driver_flags(dev->dev, DPM_FLAG_NEVER_SKIP);
>>>>>>> 9ca1f474
		pm_runtime_use_autosuspend(dev->dev);
		pm_runtime_set_autosuspend_delay(dev->dev, 5000);
		pm_runtime_allow(dev->dev);
		pm_runtime_mark_last_busy(dev->dev);
		pm_runtime_put_autosuspend(dev->dev);
	}

out:
	if (r) {
		/* balance pm_runtime_get_sync in amdgpu_driver_unload_kms */
		if (adev->rmmio && adev->runpm)
			pm_runtime_put_noidle(dev->dev);
		amdgpu_driver_unload_kms(dev);
	}

	return r;
}

static int amdgpu_firmware_info(struct drm_amdgpu_info_firmware *fw_info,
				struct drm_amdgpu_query_fw *query_fw,
				struct amdgpu_device *adev)
{
	switch (query_fw->fw_type) {
	case AMDGPU_INFO_FW_VCE:
		fw_info->ver = adev->vce.fw_version;
		fw_info->feature = adev->vce.fb_version;
		break;
	case AMDGPU_INFO_FW_UVD:
		fw_info->ver = adev->uvd.fw_version;
		fw_info->feature = 0;
		break;
	case AMDGPU_INFO_FW_VCN:
		fw_info->ver = adev->vcn.fw_version;
		fw_info->feature = 0;
		break;
	case AMDGPU_INFO_FW_GMC:
		fw_info->ver = adev->gmc.fw_version;
		fw_info->feature = 0;
		break;
	case AMDGPU_INFO_FW_GFX_ME:
		fw_info->ver = adev->gfx.me_fw_version;
		fw_info->feature = adev->gfx.me_feature_version;
		break;
	case AMDGPU_INFO_FW_GFX_PFP:
		fw_info->ver = adev->gfx.pfp_fw_version;
		fw_info->feature = adev->gfx.pfp_feature_version;
		break;
	case AMDGPU_INFO_FW_GFX_CE:
		fw_info->ver = adev->gfx.ce_fw_version;
		fw_info->feature = adev->gfx.ce_feature_version;
		break;
	case AMDGPU_INFO_FW_GFX_RLC:
		fw_info->ver = adev->gfx.rlc_fw_version;
		fw_info->feature = adev->gfx.rlc_feature_version;
		break;
	case AMDGPU_INFO_FW_GFX_RLC_RESTORE_LIST_CNTL:
		fw_info->ver = adev->gfx.rlc_srlc_fw_version;
		fw_info->feature = adev->gfx.rlc_srlc_feature_version;
		break;
	case AMDGPU_INFO_FW_GFX_RLC_RESTORE_LIST_GPM_MEM:
		fw_info->ver = adev->gfx.rlc_srlg_fw_version;
		fw_info->feature = adev->gfx.rlc_srlg_feature_version;
		break;
	case AMDGPU_INFO_FW_GFX_RLC_RESTORE_LIST_SRM_MEM:
		fw_info->ver = adev->gfx.rlc_srls_fw_version;
		fw_info->feature = adev->gfx.rlc_srls_feature_version;
		break;
	case AMDGPU_INFO_FW_GFX_MEC:
		if (query_fw->index == 0) {
			fw_info->ver = adev->gfx.mec_fw_version;
			fw_info->feature = adev->gfx.mec_feature_version;
		} else if (query_fw->index == 1) {
			fw_info->ver = adev->gfx.mec2_fw_version;
			fw_info->feature = adev->gfx.mec2_feature_version;
		} else
			return -EINVAL;
		break;
	case AMDGPU_INFO_FW_SMC:
		fw_info->ver = adev->pm.fw_version;
		fw_info->feature = 0;
		break;
	case AMDGPU_INFO_FW_TA:
		if (query_fw->index > 1)
			return -EINVAL;
		if (query_fw->index == 0) {
			fw_info->ver = adev->psp.ta_fw_version;
			fw_info->feature = adev->psp.ta_xgmi_ucode_version;
		} else {
			fw_info->ver = adev->psp.ta_fw_version;
			fw_info->feature = adev->psp.ta_ras_ucode_version;
		}
		break;
	case AMDGPU_INFO_FW_SDMA:
		if (query_fw->index >= adev->sdma.num_instances)
			return -EINVAL;
		fw_info->ver = adev->sdma.instance[query_fw->index].fw_version;
		fw_info->feature = adev->sdma.instance[query_fw->index].feature_version;
		break;
	case AMDGPU_INFO_FW_SOS:
		fw_info->ver = adev->psp.sos_fw_version;
		fw_info->feature = adev->psp.sos_feature_version;
		break;
	case AMDGPU_INFO_FW_ASD:
		fw_info->ver = adev->psp.asd_fw_version;
		fw_info->feature = adev->psp.asd_feature_version;
		break;
	case AMDGPU_INFO_FW_DMCU:
		fw_info->ver = adev->dm.dmcu_fw_version;
		fw_info->feature = 0;
		break;
	case AMDGPU_INFO_FW_DMCUB:
		fw_info->ver = adev->dm.dmcub_fw_version;
		fw_info->feature = 0;
		break;
	default:
		return -EINVAL;
	}
	return 0;
}

static int amdgpu_hw_ip_info(struct amdgpu_device *adev,
			     struct drm_amdgpu_info *info,
			     struct drm_amdgpu_info_hw_ip *result)
{
	uint32_t ib_start_alignment = 0;
	uint32_t ib_size_alignment = 0;
	enum amd_ip_block_type type;
	unsigned int num_rings = 0;
	unsigned int i, j;

	if (info->query_hw_ip.ip_instance >= AMDGPU_HW_IP_INSTANCE_MAX_COUNT)
		return -EINVAL;

	switch (info->query_hw_ip.type) {
	case AMDGPU_HW_IP_GFX:
		type = AMD_IP_BLOCK_TYPE_GFX;
		for (i = 0; i < adev->gfx.num_gfx_rings; i++)
			if (adev->gfx.gfx_ring[i].sched.ready)
				++num_rings;
		ib_start_alignment = 32;
		ib_size_alignment = 32;
		break;
	case AMDGPU_HW_IP_COMPUTE:
		type = AMD_IP_BLOCK_TYPE_GFX;
		for (i = 0; i < adev->gfx.num_compute_rings; i++)
			if (adev->gfx.compute_ring[i].sched.ready)
				++num_rings;
		ib_start_alignment = 32;
		ib_size_alignment = 32;
		break;
	case AMDGPU_HW_IP_DMA:
		type = AMD_IP_BLOCK_TYPE_SDMA;
		for (i = 0; i < adev->sdma.num_instances; i++)
			if (adev->sdma.instance[i].ring.sched.ready)
				++num_rings;
		ib_start_alignment = 256;
		ib_size_alignment = 4;
		break;
	case AMDGPU_HW_IP_UVD:
		type = AMD_IP_BLOCK_TYPE_UVD;
		for (i = 0; i < adev->uvd.num_uvd_inst; i++) {
			if (adev->uvd.harvest_config & (1 << i))
				continue;

			if (adev->uvd.inst[i].ring.sched.ready)
				++num_rings;
		}
		ib_start_alignment = 64;
		ib_size_alignment = 64;
		break;
	case AMDGPU_HW_IP_VCE:
		type = AMD_IP_BLOCK_TYPE_VCE;
		for (i = 0; i < adev->vce.num_rings; i++)
			if (adev->vce.ring[i].sched.ready)
				++num_rings;
		ib_start_alignment = 4;
		ib_size_alignment = 1;
		break;
	case AMDGPU_HW_IP_UVD_ENC:
		type = AMD_IP_BLOCK_TYPE_UVD;
		for (i = 0; i < adev->uvd.num_uvd_inst; i++) {
			if (adev->uvd.harvest_config & (1 << i))
				continue;

			for (j = 0; j < adev->uvd.num_enc_rings; j++)
				if (adev->uvd.inst[i].ring_enc[j].sched.ready)
					++num_rings;
		}
		ib_start_alignment = 64;
		ib_size_alignment = 64;
		break;
	case AMDGPU_HW_IP_VCN_DEC:
		type = AMD_IP_BLOCK_TYPE_VCN;
		for (i = 0; i < adev->vcn.num_vcn_inst; i++) {
			if (adev->uvd.harvest_config & (1 << i))
				continue;

			if (adev->vcn.inst[i].ring_dec.sched.ready)
				++num_rings;
		}
		ib_start_alignment = 16;
		ib_size_alignment = 16;
		break;
	case AMDGPU_HW_IP_VCN_ENC:
		type = AMD_IP_BLOCK_TYPE_VCN;
		for (i = 0; i < adev->vcn.num_vcn_inst; i++) {
			if (adev->uvd.harvest_config & (1 << i))
				continue;

			for (j = 0; j < adev->vcn.num_enc_rings; j++)
				if (adev->vcn.inst[i].ring_enc[j].sched.ready)
					++num_rings;
		}
		ib_start_alignment = 64;
		ib_size_alignment = 1;
		break;
	case AMDGPU_HW_IP_VCN_JPEG:
		type = (amdgpu_device_ip_get_ip_block(adev, AMD_IP_BLOCK_TYPE_JPEG)) ?
			AMD_IP_BLOCK_TYPE_JPEG : AMD_IP_BLOCK_TYPE_VCN;

		for (i = 0; i < adev->jpeg.num_jpeg_inst; i++) {
			if (adev->jpeg.harvest_config & (1 << i))
				continue;

			if (adev->jpeg.inst[i].ring_dec.sched.ready)
				++num_rings;
		}
		ib_start_alignment = 16;
		ib_size_alignment = 16;
		break;
	default:
		return -EINVAL;
	}

	for (i = 0; i < adev->num_ip_blocks; i++)
		if (adev->ip_blocks[i].version->type == type &&
		    adev->ip_blocks[i].status.valid)
			break;

	if (i == adev->num_ip_blocks)
		return 0;

	num_rings = min(amdgpu_ctx_num_entities[info->query_hw_ip.type],
			num_rings);

	result->hw_ip_version_major = adev->ip_blocks[i].version->major;
	result->hw_ip_version_minor = adev->ip_blocks[i].version->minor;
	result->capabilities_flags = 0;
	result->available_rings = (1 << num_rings) - 1;
	result->ib_start_alignment = ib_start_alignment;
	result->ib_size_alignment = ib_size_alignment;
	return 0;
}

/*
 * Userspace get information ioctl
 */
/**
 * amdgpu_info_ioctl - answer a device specific request.
 *
 * @adev: amdgpu device pointer
 * @data: request object
 * @filp: drm filp
 *
 * This function is used to pass device specific parameters to the userspace
 * drivers.  Examples include: pci device id, pipeline parms, tiling params,
 * etc. (all asics).
 * Returns 0 on success, -EINVAL on failure.
 */
static int amdgpu_info_ioctl(struct drm_device *dev, void *data, struct drm_file *filp)
{
	struct amdgpu_device *adev = dev->dev_private;
	struct drm_amdgpu_info *info = data;
	struct amdgpu_mode_info *minfo = &adev->mode_info;
	void __user *out = (void __user *)(uintptr_t)info->return_pointer;
	uint32_t size = info->return_size;
	struct drm_crtc *crtc;
	uint32_t ui32 = 0;
	uint64_t ui64 = 0;
	int i, found;
	int ui32_size = sizeof(ui32);

	if (!info->return_size || !info->return_pointer)
		return -EINVAL;

	switch (info->query) {
	case AMDGPU_INFO_ACCEL_WORKING:
		ui32 = adev->accel_working;
		return copy_to_user(out, &ui32, min(size, 4u)) ? -EFAULT : 0;
	case AMDGPU_INFO_CRTC_FROM_ID:
		for (i = 0, found = 0; i < adev->mode_info.num_crtc; i++) {
			crtc = (struct drm_crtc *)minfo->crtcs[i];
			if (crtc && crtc->base.id == info->mode_crtc.id) {
				struct amdgpu_crtc *amdgpu_crtc = to_amdgpu_crtc(crtc);
				ui32 = amdgpu_crtc->crtc_id;
				found = 1;
				break;
			}
		}
		if (!found) {
			DRM_DEBUG_KMS("unknown crtc id %d\n", info->mode_crtc.id);
			return -EINVAL;
		}
		return copy_to_user(out, &ui32, min(size, 4u)) ? -EFAULT : 0;
	case AMDGPU_INFO_HW_IP_INFO: {
		struct drm_amdgpu_info_hw_ip ip = {};
		int ret;

		ret = amdgpu_hw_ip_info(adev, info, &ip);
		if (ret)
			return ret;

		ret = copy_to_user(out, &ip, min((size_t)size, sizeof(ip)));
		return ret ? -EFAULT : 0;
	}
	case AMDGPU_INFO_HW_IP_COUNT: {
		enum amd_ip_block_type type;
		uint32_t count = 0;

		switch (info->query_hw_ip.type) {
		case AMDGPU_HW_IP_GFX:
			type = AMD_IP_BLOCK_TYPE_GFX;
			break;
		case AMDGPU_HW_IP_COMPUTE:
			type = AMD_IP_BLOCK_TYPE_GFX;
			break;
		case AMDGPU_HW_IP_DMA:
			type = AMD_IP_BLOCK_TYPE_SDMA;
			break;
		case AMDGPU_HW_IP_UVD:
			type = AMD_IP_BLOCK_TYPE_UVD;
			break;
		case AMDGPU_HW_IP_VCE:
			type = AMD_IP_BLOCK_TYPE_VCE;
			break;
		case AMDGPU_HW_IP_UVD_ENC:
			type = AMD_IP_BLOCK_TYPE_UVD;
			break;
		case AMDGPU_HW_IP_VCN_DEC:
		case AMDGPU_HW_IP_VCN_ENC:
			type = AMD_IP_BLOCK_TYPE_VCN;
			break;
		case AMDGPU_HW_IP_VCN_JPEG:
			type = (amdgpu_device_ip_get_ip_block(adev, AMD_IP_BLOCK_TYPE_JPEG)) ?
				AMD_IP_BLOCK_TYPE_JPEG : AMD_IP_BLOCK_TYPE_VCN;
			break;
		default:
			return -EINVAL;
		}

		for (i = 0; i < adev->num_ip_blocks; i++)
			if (adev->ip_blocks[i].version->type == type &&
			    adev->ip_blocks[i].status.valid &&
			    count < AMDGPU_HW_IP_INSTANCE_MAX_COUNT)
				count++;

		return copy_to_user(out, &count, min(size, 4u)) ? -EFAULT : 0;
	}
	case AMDGPU_INFO_TIMESTAMP:
		ui64 = amdgpu_gfx_get_gpu_clock_counter(adev);
		return copy_to_user(out, &ui64, min(size, 8u)) ? -EFAULT : 0;
	case AMDGPU_INFO_FW_VERSION: {
		struct drm_amdgpu_info_firmware fw_info;
		int ret;

		/* We only support one instance of each IP block right now. */
		if (info->query_fw.ip_instance != 0)
			return -EINVAL;

		ret = amdgpu_firmware_info(&fw_info, &info->query_fw, adev);
		if (ret)
			return ret;

		return copy_to_user(out, &fw_info,
				    min((size_t)size, sizeof(fw_info))) ? -EFAULT : 0;
	}
	case AMDGPU_INFO_NUM_BYTES_MOVED:
		ui64 = atomic64_read(&adev->num_bytes_moved);
		return copy_to_user(out, &ui64, min(size, 8u)) ? -EFAULT : 0;
	case AMDGPU_INFO_NUM_EVICTIONS:
		ui64 = atomic64_read(&adev->num_evictions);
		return copy_to_user(out, &ui64, min(size, 8u)) ? -EFAULT : 0;
	case AMDGPU_INFO_NUM_VRAM_CPU_PAGE_FAULTS:
		ui64 = atomic64_read(&adev->num_vram_cpu_page_faults);
		return copy_to_user(out, &ui64, min(size, 8u)) ? -EFAULT : 0;
	case AMDGPU_INFO_VRAM_USAGE:
		ui64 = amdgpu_vram_mgr_usage(&adev->mman.bdev.man[TTM_PL_VRAM]);
		return copy_to_user(out, &ui64, min(size, 8u)) ? -EFAULT : 0;
	case AMDGPU_INFO_VIS_VRAM_USAGE:
		ui64 = amdgpu_vram_mgr_vis_usage(&adev->mman.bdev.man[TTM_PL_VRAM]);
		return copy_to_user(out, &ui64, min(size, 8u)) ? -EFAULT : 0;
	case AMDGPU_INFO_GTT_USAGE:
		ui64 = amdgpu_gtt_mgr_usage(&adev->mman.bdev.man[TTM_PL_TT]);
		return copy_to_user(out, &ui64, min(size, 8u)) ? -EFAULT : 0;
	case AMDGPU_INFO_GDS_CONFIG: {
		struct drm_amdgpu_info_gds gds_info;

		memset(&gds_info, 0, sizeof(gds_info));
		gds_info.compute_partition_size = adev->gds.gds_size;
		gds_info.gds_total_size = adev->gds.gds_size;
		gds_info.gws_per_compute_partition = adev->gds.gws_size;
		gds_info.oa_per_compute_partition = adev->gds.oa_size;
		return copy_to_user(out, &gds_info,
				    min((size_t)size, sizeof(gds_info))) ? -EFAULT : 0;
	}
	case AMDGPU_INFO_VRAM_GTT: {
		struct drm_amdgpu_info_vram_gtt vram_gtt;

		vram_gtt.vram_size = adev->gmc.real_vram_size -
			atomic64_read(&adev->vram_pin_size) -
			AMDGPU_VM_RESERVED_VRAM;
		vram_gtt.vram_cpu_accessible_size =
			min(adev->gmc.visible_vram_size -
			    atomic64_read(&adev->visible_pin_size),
			    vram_gtt.vram_size);
		vram_gtt.gtt_size = adev->mman.bdev.man[TTM_PL_TT].size;
		vram_gtt.gtt_size *= PAGE_SIZE;
		vram_gtt.gtt_size -= atomic64_read(&adev->gart_pin_size);
		return copy_to_user(out, &vram_gtt,
				    min((size_t)size, sizeof(vram_gtt))) ? -EFAULT : 0;
	}
	case AMDGPU_INFO_MEMORY: {
		struct drm_amdgpu_memory_info mem;

		memset(&mem, 0, sizeof(mem));
		mem.vram.total_heap_size = adev->gmc.real_vram_size;
		mem.vram.usable_heap_size = adev->gmc.real_vram_size -
			atomic64_read(&adev->vram_pin_size) -
			AMDGPU_VM_RESERVED_VRAM;
		mem.vram.heap_usage =
			amdgpu_vram_mgr_usage(&adev->mman.bdev.man[TTM_PL_VRAM]);
		mem.vram.max_allocation = mem.vram.usable_heap_size * 3 / 4;

		mem.cpu_accessible_vram.total_heap_size =
			adev->gmc.visible_vram_size;
		mem.cpu_accessible_vram.usable_heap_size =
			min(adev->gmc.visible_vram_size -
			    atomic64_read(&adev->visible_pin_size),
			    mem.vram.usable_heap_size);
		mem.cpu_accessible_vram.heap_usage =
			amdgpu_vram_mgr_vis_usage(&adev->mman.bdev.man[TTM_PL_VRAM]);
		mem.cpu_accessible_vram.max_allocation =
			mem.cpu_accessible_vram.usable_heap_size * 3 / 4;

		mem.gtt.total_heap_size = adev->mman.bdev.man[TTM_PL_TT].size;
		mem.gtt.total_heap_size *= PAGE_SIZE;
		mem.gtt.usable_heap_size = mem.gtt.total_heap_size -
			atomic64_read(&adev->gart_pin_size);
		mem.gtt.heap_usage =
			amdgpu_gtt_mgr_usage(&adev->mman.bdev.man[TTM_PL_TT]);
		mem.gtt.max_allocation = mem.gtt.usable_heap_size * 3 / 4;

		return copy_to_user(out, &mem,
				    min((size_t)size, sizeof(mem)))
				    ? -EFAULT : 0;
	}
	case AMDGPU_INFO_READ_MMR_REG: {
		unsigned n, alloc_size;
		uint32_t *regs;
		unsigned se_num = (info->read_mmr_reg.instance >>
				   AMDGPU_INFO_MMR_SE_INDEX_SHIFT) &
				  AMDGPU_INFO_MMR_SE_INDEX_MASK;
		unsigned sh_num = (info->read_mmr_reg.instance >>
				   AMDGPU_INFO_MMR_SH_INDEX_SHIFT) &
				  AMDGPU_INFO_MMR_SH_INDEX_MASK;

		/* set full masks if the userspace set all bits
		 * in the bitfields */
		if (se_num == AMDGPU_INFO_MMR_SE_INDEX_MASK)
			se_num = 0xffffffff;
		if (sh_num == AMDGPU_INFO_MMR_SH_INDEX_MASK)
			sh_num = 0xffffffff;

		if (info->read_mmr_reg.count > 128)
			return -EINVAL;

		regs = kmalloc_array(info->read_mmr_reg.count, sizeof(*regs), GFP_KERNEL);
		if (!regs)
			return -ENOMEM;
		alloc_size = info->read_mmr_reg.count * sizeof(*regs);

		amdgpu_gfx_off_ctrl(adev, false);
		for (i = 0; i < info->read_mmr_reg.count; i++) {
			if (amdgpu_asic_read_register(adev, se_num, sh_num,
						      info->read_mmr_reg.dword_offset + i,
						      &regs[i])) {
				DRM_DEBUG_KMS("unallowed offset %#x\n",
					      info->read_mmr_reg.dword_offset + i);
				kfree(regs);
				amdgpu_gfx_off_ctrl(adev, true);
				return -EFAULT;
			}
		}
		amdgpu_gfx_off_ctrl(adev, true);
		n = copy_to_user(out, regs, min(size, alloc_size));
		kfree(regs);
		return n ? -EFAULT : 0;
	}
	case AMDGPU_INFO_DEV_INFO: {
		struct drm_amdgpu_info_device dev_info = {};
		uint64_t vm_size;

		dev_info.device_id = dev->pdev->device;
		dev_info.chip_rev = adev->rev_id;
		dev_info.external_rev = adev->external_rev_id;
		dev_info.pci_rev = dev->pdev->revision;
		dev_info.family = adev->family;
		dev_info.num_shader_engines = adev->gfx.config.max_shader_engines;
		dev_info.num_shader_arrays_per_engine = adev->gfx.config.max_sh_per_se;
		/* return all clocks in KHz */
		dev_info.gpu_counter_freq = amdgpu_asic_get_xclk(adev) * 10;
		if (adev->pm.dpm_enabled) {
			dev_info.max_engine_clock = amdgpu_dpm_get_sclk(adev, false) * 10;
			dev_info.max_memory_clock = amdgpu_dpm_get_mclk(adev, false) * 10;
		} else {
			dev_info.max_engine_clock = adev->clock.default_sclk * 10;
			dev_info.max_memory_clock = adev->clock.default_mclk * 10;
		}
		dev_info.enabled_rb_pipes_mask = adev->gfx.config.backend_enable_mask;
		dev_info.num_rb_pipes = adev->gfx.config.max_backends_per_se *
			adev->gfx.config.max_shader_engines;
		dev_info.num_hw_gfx_contexts = adev->gfx.config.max_hw_contexts;
		dev_info._pad = 0;
		dev_info.ids_flags = 0;
		if (adev->flags & AMD_IS_APU)
			dev_info.ids_flags |= AMDGPU_IDS_FLAGS_FUSION;
		if (amdgpu_mcbp || amdgpu_sriov_vf(adev))
			dev_info.ids_flags |= AMDGPU_IDS_FLAGS_PREEMPTION;

		vm_size = adev->vm_manager.max_pfn * AMDGPU_GPU_PAGE_SIZE;
		vm_size -= AMDGPU_VA_RESERVED_SIZE;

		/* Older VCE FW versions are buggy and can handle only 40bits */
		if (adev->vce.fw_version &&
		    adev->vce.fw_version < AMDGPU_VCE_FW_53_45)
			vm_size = min(vm_size, 1ULL << 40);

		dev_info.virtual_address_offset = AMDGPU_VA_RESERVED_SIZE;
		dev_info.virtual_address_max =
			min(vm_size, AMDGPU_GMC_HOLE_START);

		if (vm_size > AMDGPU_GMC_HOLE_START) {
			dev_info.high_va_offset = AMDGPU_GMC_HOLE_END;
			dev_info.high_va_max = AMDGPU_GMC_HOLE_END | vm_size;
		}
		dev_info.virtual_address_alignment = max((int)PAGE_SIZE, AMDGPU_GPU_PAGE_SIZE);
		dev_info.pte_fragment_size = (1 << adev->vm_manager.fragment_size) * AMDGPU_GPU_PAGE_SIZE;
		dev_info.gart_page_size = AMDGPU_GPU_PAGE_SIZE;
		dev_info.cu_active_number = adev->gfx.cu_info.number;
		dev_info.cu_ao_mask = adev->gfx.cu_info.ao_cu_mask;
		dev_info.ce_ram_size = adev->gfx.ce_ram_size;
		memcpy(&dev_info.cu_ao_bitmap[0], &adev->gfx.cu_info.ao_cu_bitmap[0],
		       sizeof(adev->gfx.cu_info.ao_cu_bitmap));
		memcpy(&dev_info.cu_bitmap[0], &adev->gfx.cu_info.bitmap[0],
		       sizeof(adev->gfx.cu_info.bitmap));
		dev_info.vram_type = adev->gmc.vram_type;
		dev_info.vram_bit_width = adev->gmc.vram_width;
		dev_info.vce_harvest_config = adev->vce.harvest_config;
		dev_info.gc_double_offchip_lds_buf =
			adev->gfx.config.double_offchip_lds_buf;
		dev_info.wave_front_size = adev->gfx.cu_info.wave_front_size;
		dev_info.num_shader_visible_vgprs = adev->gfx.config.max_gprs;
		dev_info.num_cu_per_sh = adev->gfx.config.max_cu_per_sh;
		dev_info.num_tcc_blocks = adev->gfx.config.max_texture_channel_caches;
		dev_info.gs_vgt_table_depth = adev->gfx.config.gs_vgt_table_depth;
		dev_info.gs_prim_buffer_depth = adev->gfx.config.gs_prim_buffer_depth;
		dev_info.max_gs_waves_per_vgt = adev->gfx.config.max_gs_threads;

		if (adev->family >= AMDGPU_FAMILY_NV)
			dev_info.pa_sc_tile_steering_override =
				adev->gfx.config.pa_sc_tile_steering_override;

		dev_info.tcc_disabled_mask = adev->gfx.config.tcc_disabled_mask;

		return copy_to_user(out, &dev_info,
				    min((size_t)size, sizeof(dev_info))) ? -EFAULT : 0;
	}
	case AMDGPU_INFO_VCE_CLOCK_TABLE: {
		unsigned i;
		struct drm_amdgpu_info_vce_clock_table vce_clk_table = {};
		struct amd_vce_state *vce_state;

		for (i = 0; i < AMDGPU_VCE_CLOCK_TABLE_ENTRIES; i++) {
			vce_state = amdgpu_dpm_get_vce_clock_state(adev, i);
			if (vce_state) {
				vce_clk_table.entries[i].sclk = vce_state->sclk;
				vce_clk_table.entries[i].mclk = vce_state->mclk;
				vce_clk_table.entries[i].eclk = vce_state->evclk;
				vce_clk_table.num_valid_entries++;
			}
		}

		return copy_to_user(out, &vce_clk_table,
				    min((size_t)size, sizeof(vce_clk_table))) ? -EFAULT : 0;
	}
	case AMDGPU_INFO_VBIOS: {
		uint32_t bios_size = adev->bios_size;

		switch (info->vbios_info.type) {
		case AMDGPU_INFO_VBIOS_SIZE:
			return copy_to_user(out, &bios_size,
					min((size_t)size, sizeof(bios_size)))
					? -EFAULT : 0;
		case AMDGPU_INFO_VBIOS_IMAGE: {
			uint8_t *bios;
			uint32_t bios_offset = info->vbios_info.offset;

			if (bios_offset >= bios_size)
				return -EINVAL;

			bios = adev->bios + bios_offset;
			return copy_to_user(out, bios,
					    min((size_t)size, (size_t)(bios_size - bios_offset)))
					? -EFAULT : 0;
		}
		default:
			DRM_DEBUG_KMS("Invalid request %d\n",
					info->vbios_info.type);
			return -EINVAL;
		}
	}
	case AMDGPU_INFO_NUM_HANDLES: {
		struct drm_amdgpu_info_num_handles handle;

		switch (info->query_hw_ip.type) {
		case AMDGPU_HW_IP_UVD:
			/* Starting Polaris, we support unlimited UVD handles */
			if (adev->asic_type < CHIP_POLARIS10) {
				handle.uvd_max_handles = adev->uvd.max_handles;
				handle.uvd_used_handles = amdgpu_uvd_used_handles(adev);

				return copy_to_user(out, &handle,
					min((size_t)size, sizeof(handle))) ? -EFAULT : 0;
			} else {
				return -ENODATA;
			}

			break;
		default:
			return -EINVAL;
		}
	}
	case AMDGPU_INFO_SENSOR: {
		if (!adev->pm.dpm_enabled)
			return -ENOENT;

		switch (info->sensor_info.type) {
		case AMDGPU_INFO_SENSOR_GFX_SCLK:
			/* get sclk in Mhz */
			if (amdgpu_dpm_read_sensor(adev,
						   AMDGPU_PP_SENSOR_GFX_SCLK,
						   (void *)&ui32, &ui32_size)) {
				return -EINVAL;
			}
			ui32 /= 100;
			break;
		case AMDGPU_INFO_SENSOR_GFX_MCLK:
			/* get mclk in Mhz */
			if (amdgpu_dpm_read_sensor(adev,
						   AMDGPU_PP_SENSOR_GFX_MCLK,
						   (void *)&ui32, &ui32_size)) {
				return -EINVAL;
			}
			ui32 /= 100;
			break;
		case AMDGPU_INFO_SENSOR_GPU_TEMP:
			/* get temperature in millidegrees C */
			if (amdgpu_dpm_read_sensor(adev,
						   AMDGPU_PP_SENSOR_GPU_TEMP,
						   (void *)&ui32, &ui32_size)) {
				return -EINVAL;
			}
			break;
		case AMDGPU_INFO_SENSOR_GPU_LOAD:
			/* get GPU load */
			if (amdgpu_dpm_read_sensor(adev,
						   AMDGPU_PP_SENSOR_GPU_LOAD,
						   (void *)&ui32, &ui32_size)) {
				return -EINVAL;
			}
			break;
		case AMDGPU_INFO_SENSOR_GPU_AVG_POWER:
			/* get average GPU power */
			if (amdgpu_dpm_read_sensor(adev,
						   AMDGPU_PP_SENSOR_GPU_POWER,
						   (void *)&ui32, &ui32_size)) {
				return -EINVAL;
			}
			ui32 >>= 8;
			break;
		case AMDGPU_INFO_SENSOR_VDDNB:
			/* get VDDNB in millivolts */
			if (amdgpu_dpm_read_sensor(adev,
						   AMDGPU_PP_SENSOR_VDDNB,
						   (void *)&ui32, &ui32_size)) {
				return -EINVAL;
			}
			break;
		case AMDGPU_INFO_SENSOR_VDDGFX:
			/* get VDDGFX in millivolts */
			if (amdgpu_dpm_read_sensor(adev,
						   AMDGPU_PP_SENSOR_VDDGFX,
						   (void *)&ui32, &ui32_size)) {
				return -EINVAL;
			}
			break;
		case AMDGPU_INFO_SENSOR_STABLE_PSTATE_GFX_SCLK:
			/* get stable pstate sclk in Mhz */
			if (amdgpu_dpm_read_sensor(adev,
						   AMDGPU_PP_SENSOR_STABLE_PSTATE_SCLK,
						   (void *)&ui32, &ui32_size)) {
				return -EINVAL;
			}
			ui32 /= 100;
			break;
		case AMDGPU_INFO_SENSOR_STABLE_PSTATE_GFX_MCLK:
			/* get stable pstate mclk in Mhz */
			if (amdgpu_dpm_read_sensor(adev,
						   AMDGPU_PP_SENSOR_STABLE_PSTATE_MCLK,
						   (void *)&ui32, &ui32_size)) {
				return -EINVAL;
			}
			ui32 /= 100;
			break;
		default:
			DRM_DEBUG_KMS("Invalid request %d\n",
				      info->sensor_info.type);
			return -EINVAL;
		}
		return copy_to_user(out, &ui32, min(size, 4u)) ? -EFAULT : 0;
	}
	case AMDGPU_INFO_VRAM_LOST_COUNTER:
		ui32 = atomic_read(&adev->vram_lost_counter);
		return copy_to_user(out, &ui32, min(size, 4u)) ? -EFAULT : 0;
	case AMDGPU_INFO_RAS_ENABLED_FEATURES: {
		struct amdgpu_ras *ras = amdgpu_ras_get_context(adev);
		uint64_t ras_mask;

		if (!ras)
			return -EINVAL;
		ras_mask = (uint64_t)ras->supported << 32 | ras->features;

		return copy_to_user(out, &ras_mask,
				min_t(u64, size, sizeof(ras_mask))) ?
			-EFAULT : 0;
	}
	default:
		DRM_DEBUG_KMS("Invalid request %d\n", info->query);
		return -EINVAL;
	}
	return 0;
}


/*
 * Outdated mess for old drm with Xorg being in charge (void function now).
 */
/**
 * amdgpu_driver_lastclose_kms - drm callback for last close
 *
 * @dev: drm dev pointer
 *
 * Switch vga_switcheroo state after last close (all asics).
 */
void amdgpu_driver_lastclose_kms(struct drm_device *dev)
{
	drm_fb_helper_lastclose(dev);
	vga_switcheroo_process_delayed_switch();
}

/**
 * amdgpu_driver_open_kms - drm callback for open
 *
 * @dev: drm dev pointer
 * @file_priv: drm file
 *
 * On device open, init vm on cayman+ (all asics).
 * Returns 0 on success, error on failure.
 */
int amdgpu_driver_open_kms(struct drm_device *dev, struct drm_file *file_priv)
{
	struct amdgpu_device *adev = dev->dev_private;
	struct amdgpu_fpriv *fpriv;
	int r, pasid;

	/* Ensure IB tests are run on ring */
	flush_delayed_work(&adev->delayed_init_work);


	if (amdgpu_ras_intr_triggered()) {
		DRM_ERROR("RAS Intr triggered, device disabled!!");
		return -EHWPOISON;
	}

	file_priv->driver_priv = NULL;

	r = pm_runtime_get_sync(dev->dev);
	if (r < 0)
		return r;

	fpriv = kzalloc(sizeof(*fpriv), GFP_KERNEL);
	if (unlikely(!fpriv)) {
		r = -ENOMEM;
		goto out_suspend;
	}

	pasid = amdgpu_pasid_alloc(16);
	if (pasid < 0) {
		dev_warn(adev->dev, "No more PASIDs available!");
		pasid = 0;
	}
	r = amdgpu_vm_init(adev, &fpriv->vm, AMDGPU_VM_CONTEXT_GFX, pasid);
	if (r)
		goto error_pasid;

	fpriv->prt_va = amdgpu_vm_bo_add(adev, &fpriv->vm, NULL);
	if (!fpriv->prt_va) {
		r = -ENOMEM;
		goto error_vm;
	}

	if (amdgpu_mcbp || amdgpu_sriov_vf(adev)) {
		uint64_t csa_addr = amdgpu_csa_vaddr(adev) & AMDGPU_GMC_HOLE_MASK;

		r = amdgpu_map_static_csa(adev, &fpriv->vm, adev->virt.csa_obj,
						&fpriv->csa_va, csa_addr, AMDGPU_CSA_SIZE);
		if (r)
			goto error_vm;
	}

	mutex_init(&fpriv->bo_list_lock);
	idr_init(&fpriv->bo_list_handles);

	amdgpu_ctx_mgr_init(&fpriv->ctx_mgr);

	file_priv->driver_priv = fpriv;
	goto out_suspend;

error_vm:
	amdgpu_vm_fini(adev, &fpriv->vm);

error_pasid:
	if (pasid)
		amdgpu_pasid_free(pasid);

	kfree(fpriv);

out_suspend:
	pm_runtime_mark_last_busy(dev->dev);
	pm_runtime_put_autosuspend(dev->dev);

	return r;
}

/**
 * amdgpu_driver_postclose_kms - drm callback for post close
 *
 * @dev: drm dev pointer
 * @file_priv: drm file
 *
 * On device post close, tear down vm on cayman+ (all asics).
 */
void amdgpu_driver_postclose_kms(struct drm_device *dev,
				 struct drm_file *file_priv)
{
	struct amdgpu_device *adev = dev->dev_private;
	struct amdgpu_fpriv *fpriv = file_priv->driver_priv;
	struct amdgpu_bo_list *list;
	struct amdgpu_bo *pd;
	unsigned int pasid;
	int handle;

	if (!fpriv)
		return;

	pm_runtime_get_sync(dev->dev);

	if (amdgpu_device_ip_get_ip_block(adev, AMD_IP_BLOCK_TYPE_UVD) != NULL)
		amdgpu_uvd_free_handles(adev, file_priv);
	if (amdgpu_device_ip_get_ip_block(adev, AMD_IP_BLOCK_TYPE_VCE) != NULL)
		amdgpu_vce_free_handles(adev, file_priv);

	amdgpu_vm_bo_rmv(adev, fpriv->prt_va);

	if (amdgpu_mcbp || amdgpu_sriov_vf(adev)) {
		/* TODO: how to handle reserve failure */
		BUG_ON(amdgpu_bo_reserve(adev->virt.csa_obj, true));
		amdgpu_vm_bo_rmv(adev, fpriv->csa_va);
		fpriv->csa_va = NULL;
		amdgpu_bo_unreserve(adev->virt.csa_obj);
	}

	pasid = fpriv->vm.pasid;
	pd = amdgpu_bo_ref(fpriv->vm.root.base.bo);

	amdgpu_ctx_mgr_fini(&fpriv->ctx_mgr);
	amdgpu_vm_fini(adev, &fpriv->vm);

	if (pasid)
		amdgpu_pasid_free_delayed(pd->tbo.base.resv, pasid);
	amdgpu_bo_unref(&pd);

	idr_for_each_entry(&fpriv->bo_list_handles, list, handle)
		amdgpu_bo_list_put(list);

	idr_destroy(&fpriv->bo_list_handles);
	mutex_destroy(&fpriv->bo_list_lock);

	kfree(fpriv);
	file_priv->driver_priv = NULL;

	pm_runtime_mark_last_busy(dev->dev);
	pm_runtime_put_autosuspend(dev->dev);
}

/*
 * VBlank related functions.
 */
/**
 * amdgpu_get_vblank_counter_kms - get frame count
 *
 * @crtc: crtc to get the frame count from
 *
 * Gets the frame count on the requested crtc (all asics).
 * Returns frame count on success, -EINVAL on failure.
 */
u32 amdgpu_get_vblank_counter_kms(struct drm_crtc *crtc)
{
	struct drm_device *dev = crtc->dev;
	unsigned int pipe = crtc->index;
	struct amdgpu_device *adev = dev->dev_private;
	int vpos, hpos, stat;
	u32 count;

	if (pipe >= adev->mode_info.num_crtc) {
		DRM_ERROR("Invalid crtc %u\n", pipe);
		return -EINVAL;
	}

	/* The hw increments its frame counter at start of vsync, not at start
	 * of vblank, as is required by DRM core vblank counter handling.
	 * Cook the hw count here to make it appear to the caller as if it
	 * incremented at start of vblank. We measure distance to start of
	 * vblank in vpos. vpos therefore will be >= 0 between start of vblank
	 * and start of vsync, so vpos >= 0 means to bump the hw frame counter
	 * result by 1 to give the proper appearance to caller.
	 */
	if (adev->mode_info.crtcs[pipe]) {
		/* Repeat readout if needed to provide stable result if
		 * we cross start of vsync during the queries.
		 */
		do {
			count = amdgpu_display_vblank_get_counter(adev, pipe);
			/* Ask amdgpu_display_get_crtc_scanoutpos to return
			 * vpos as distance to start of vblank, instead of
			 * regular vertical scanout pos.
			 */
			stat = amdgpu_display_get_crtc_scanoutpos(
				dev, pipe, GET_DISTANCE_TO_VBLANKSTART,
				&vpos, &hpos, NULL, NULL,
				&adev->mode_info.crtcs[pipe]->base.hwmode);
		} while (count != amdgpu_display_vblank_get_counter(adev, pipe));

		if (((stat & (DRM_SCANOUTPOS_VALID | DRM_SCANOUTPOS_ACCURATE)) !=
		    (DRM_SCANOUTPOS_VALID | DRM_SCANOUTPOS_ACCURATE))) {
			DRM_DEBUG_VBL("Query failed! stat %d\n", stat);
		} else {
			DRM_DEBUG_VBL("crtc %d: dist from vblank start %d\n",
				      pipe, vpos);

			/* Bump counter if we are at >= leading edge of vblank,
			 * but before vsync where vpos would turn negative and
			 * the hw counter really increments.
			 */
			if (vpos >= 0)
				count++;
		}
	} else {
		/* Fallback to use value as is. */
		count = amdgpu_display_vblank_get_counter(adev, pipe);
		DRM_DEBUG_VBL("NULL mode info! Returned count may be wrong.\n");
	}

	return count;
}

/**
 * amdgpu_enable_vblank_kms - enable vblank interrupt
 *
 * @crtc: crtc to enable vblank interrupt for
 *
 * Enable the interrupt on the requested crtc (all asics).
 * Returns 0 on success, -EINVAL on failure.
 */
int amdgpu_enable_vblank_kms(struct drm_crtc *crtc)
{
	struct drm_device *dev = crtc->dev;
	unsigned int pipe = crtc->index;
	struct amdgpu_device *adev = dev->dev_private;
	int idx = amdgpu_display_crtc_idx_to_irq_type(adev, pipe);

	return amdgpu_irq_get(adev, &adev->crtc_irq, idx);
}

/**
 * amdgpu_disable_vblank_kms - disable vblank interrupt
 *
 * @crtc: crtc to disable vblank interrupt for
 *
 * Disable the interrupt on the requested crtc (all asics).
 */
void amdgpu_disable_vblank_kms(struct drm_crtc *crtc)
{
	struct drm_device *dev = crtc->dev;
	unsigned int pipe = crtc->index;
	struct amdgpu_device *adev = dev->dev_private;
	int idx = amdgpu_display_crtc_idx_to_irq_type(adev, pipe);

	amdgpu_irq_put(adev, &adev->crtc_irq, idx);
}

const struct drm_ioctl_desc amdgpu_ioctls_kms[] = {
	DRM_IOCTL_DEF_DRV(AMDGPU_GEM_CREATE, amdgpu_gem_create_ioctl, DRM_AUTH|DRM_RENDER_ALLOW),
	DRM_IOCTL_DEF_DRV(AMDGPU_CTX, amdgpu_ctx_ioctl, DRM_AUTH|DRM_RENDER_ALLOW),
	DRM_IOCTL_DEF_DRV(AMDGPU_VM, amdgpu_vm_ioctl, DRM_AUTH|DRM_RENDER_ALLOW),
	DRM_IOCTL_DEF_DRV(AMDGPU_SCHED, amdgpu_sched_ioctl, DRM_MASTER),
	DRM_IOCTL_DEF_DRV(AMDGPU_BO_LIST, amdgpu_bo_list_ioctl, DRM_AUTH|DRM_RENDER_ALLOW),
	DRM_IOCTL_DEF_DRV(AMDGPU_FENCE_TO_HANDLE, amdgpu_cs_fence_to_handle_ioctl, DRM_AUTH|DRM_RENDER_ALLOW),
	/* KMS */
	DRM_IOCTL_DEF_DRV(AMDGPU_GEM_MMAP, amdgpu_gem_mmap_ioctl, DRM_AUTH|DRM_RENDER_ALLOW),
	DRM_IOCTL_DEF_DRV(AMDGPU_GEM_WAIT_IDLE, amdgpu_gem_wait_idle_ioctl, DRM_AUTH|DRM_RENDER_ALLOW),
	DRM_IOCTL_DEF_DRV(AMDGPU_CS, amdgpu_cs_ioctl, DRM_AUTH|DRM_RENDER_ALLOW),
	DRM_IOCTL_DEF_DRV(AMDGPU_INFO, amdgpu_info_ioctl, DRM_AUTH|DRM_RENDER_ALLOW),
	DRM_IOCTL_DEF_DRV(AMDGPU_WAIT_CS, amdgpu_cs_wait_ioctl, DRM_AUTH|DRM_RENDER_ALLOW),
	DRM_IOCTL_DEF_DRV(AMDGPU_WAIT_FENCES, amdgpu_cs_wait_fences_ioctl, DRM_AUTH|DRM_RENDER_ALLOW),
	DRM_IOCTL_DEF_DRV(AMDGPU_GEM_METADATA, amdgpu_gem_metadata_ioctl, DRM_AUTH|DRM_RENDER_ALLOW),
	DRM_IOCTL_DEF_DRV(AMDGPU_GEM_VA, amdgpu_gem_va_ioctl, DRM_AUTH|DRM_RENDER_ALLOW),
	DRM_IOCTL_DEF_DRV(AMDGPU_GEM_OP, amdgpu_gem_op_ioctl, DRM_AUTH|DRM_RENDER_ALLOW),
	DRM_IOCTL_DEF_DRV(AMDGPU_GEM_USERPTR, amdgpu_gem_userptr_ioctl, DRM_AUTH|DRM_RENDER_ALLOW)
};
const int amdgpu_max_kms_ioctl = ARRAY_SIZE(amdgpu_ioctls_kms);

/*
 * Debugfs info
 */
#if defined(CONFIG_DEBUG_FS)

static int amdgpu_debugfs_firmware_info(struct seq_file *m, void *data)
{
	struct drm_info_node *node = (struct drm_info_node *) m->private;
	struct drm_device *dev = node->minor->dev;
	struct amdgpu_device *adev = dev->dev_private;
	struct drm_amdgpu_info_firmware fw_info;
	struct drm_amdgpu_query_fw query_fw;
	struct atom_context *ctx = adev->mode_info.atom_context;
	int ret, i;

	/* VCE */
	query_fw.fw_type = AMDGPU_INFO_FW_VCE;
	ret = amdgpu_firmware_info(&fw_info, &query_fw, adev);
	if (ret)
		return ret;
	seq_printf(m, "VCE feature version: %u, firmware version: 0x%08x\n",
		   fw_info.feature, fw_info.ver);

	/* UVD */
	query_fw.fw_type = AMDGPU_INFO_FW_UVD;
	ret = amdgpu_firmware_info(&fw_info, &query_fw, adev);
	if (ret)
		return ret;
	seq_printf(m, "UVD feature version: %u, firmware version: 0x%08x\n",
		   fw_info.feature, fw_info.ver);

	/* GMC */
	query_fw.fw_type = AMDGPU_INFO_FW_GMC;
	ret = amdgpu_firmware_info(&fw_info, &query_fw, adev);
	if (ret)
		return ret;
	seq_printf(m, "MC feature version: %u, firmware version: 0x%08x\n",
		   fw_info.feature, fw_info.ver);

	/* ME */
	query_fw.fw_type = AMDGPU_INFO_FW_GFX_ME;
	ret = amdgpu_firmware_info(&fw_info, &query_fw, adev);
	if (ret)
		return ret;
	seq_printf(m, "ME feature version: %u, firmware version: 0x%08x\n",
		   fw_info.feature, fw_info.ver);

	/* PFP */
	query_fw.fw_type = AMDGPU_INFO_FW_GFX_PFP;
	ret = amdgpu_firmware_info(&fw_info, &query_fw, adev);
	if (ret)
		return ret;
	seq_printf(m, "PFP feature version: %u, firmware version: 0x%08x\n",
		   fw_info.feature, fw_info.ver);

	/* CE */
	query_fw.fw_type = AMDGPU_INFO_FW_GFX_CE;
	ret = amdgpu_firmware_info(&fw_info, &query_fw, adev);
	if (ret)
		return ret;
	seq_printf(m, "CE feature version: %u, firmware version: 0x%08x\n",
		   fw_info.feature, fw_info.ver);

	/* RLC */
	query_fw.fw_type = AMDGPU_INFO_FW_GFX_RLC;
	ret = amdgpu_firmware_info(&fw_info, &query_fw, adev);
	if (ret)
		return ret;
	seq_printf(m, "RLC feature version: %u, firmware version: 0x%08x\n",
		   fw_info.feature, fw_info.ver);

	/* RLC SAVE RESTORE LIST CNTL */
	query_fw.fw_type = AMDGPU_INFO_FW_GFX_RLC_RESTORE_LIST_CNTL;
	ret = amdgpu_firmware_info(&fw_info, &query_fw, adev);
	if (ret)
		return ret;
	seq_printf(m, "RLC SRLC feature version: %u, firmware version: 0x%08x\n",
		   fw_info.feature, fw_info.ver);

	/* RLC SAVE RESTORE LIST GPM MEM */
	query_fw.fw_type = AMDGPU_INFO_FW_GFX_RLC_RESTORE_LIST_GPM_MEM;
	ret = amdgpu_firmware_info(&fw_info, &query_fw, adev);
	if (ret)
		return ret;
	seq_printf(m, "RLC SRLG feature version: %u, firmware version: 0x%08x\n",
		   fw_info.feature, fw_info.ver);

	/* RLC SAVE RESTORE LIST SRM MEM */
	query_fw.fw_type = AMDGPU_INFO_FW_GFX_RLC_RESTORE_LIST_SRM_MEM;
	ret = amdgpu_firmware_info(&fw_info, &query_fw, adev);
	if (ret)
		return ret;
	seq_printf(m, "RLC SRLS feature version: %u, firmware version: 0x%08x\n",
		   fw_info.feature, fw_info.ver);

	/* MEC */
	query_fw.fw_type = AMDGPU_INFO_FW_GFX_MEC;
	query_fw.index = 0;
	ret = amdgpu_firmware_info(&fw_info, &query_fw, adev);
	if (ret)
		return ret;
	seq_printf(m, "MEC feature version: %u, firmware version: 0x%08x\n",
		   fw_info.feature, fw_info.ver);

	/* MEC2 */
	if (adev->asic_type == CHIP_KAVERI ||
	    (adev->asic_type > CHIP_TOPAZ && adev->asic_type != CHIP_STONEY)) {
		query_fw.index = 1;
		ret = amdgpu_firmware_info(&fw_info, &query_fw, adev);
		if (ret)
			return ret;
		seq_printf(m, "MEC2 feature version: %u, firmware version: 0x%08x\n",
			   fw_info.feature, fw_info.ver);
	}

	/* PSP SOS */
	query_fw.fw_type = AMDGPU_INFO_FW_SOS;
	ret = amdgpu_firmware_info(&fw_info, &query_fw, adev);
	if (ret)
		return ret;
	seq_printf(m, "SOS feature version: %u, firmware version: 0x%08x\n",
		   fw_info.feature, fw_info.ver);


	/* PSP ASD */
	query_fw.fw_type = AMDGPU_INFO_FW_ASD;
	ret = amdgpu_firmware_info(&fw_info, &query_fw, adev);
	if (ret)
		return ret;
	seq_printf(m, "ASD feature version: %u, firmware version: 0x%08x\n",
		   fw_info.feature, fw_info.ver);

	query_fw.fw_type = AMDGPU_INFO_FW_TA;
	for (i = 0; i < 2; i++) {
		query_fw.index = i;
		ret = amdgpu_firmware_info(&fw_info, &query_fw, adev);
		if (ret)
			continue;
		seq_printf(m, "TA %s feature version: %u, firmware version: 0x%08x\n",
				i ? "RAS" : "XGMI", fw_info.feature, fw_info.ver);
	}

	/* SMC */
	query_fw.fw_type = AMDGPU_INFO_FW_SMC;
	ret = amdgpu_firmware_info(&fw_info, &query_fw, adev);
	if (ret)
		return ret;
	seq_printf(m, "SMC feature version: %u, firmware version: 0x%08x\n",
		   fw_info.feature, fw_info.ver);

	/* SDMA */
	query_fw.fw_type = AMDGPU_INFO_FW_SDMA;
	for (i = 0; i < adev->sdma.num_instances; i++) {
		query_fw.index = i;
		ret = amdgpu_firmware_info(&fw_info, &query_fw, adev);
		if (ret)
			return ret;
		seq_printf(m, "SDMA%d feature version: %u, firmware version: 0x%08x\n",
			   i, fw_info.feature, fw_info.ver);
	}

	/* VCN */
	query_fw.fw_type = AMDGPU_INFO_FW_VCN;
	ret = amdgpu_firmware_info(&fw_info, &query_fw, adev);
	if (ret)
		return ret;
	seq_printf(m, "VCN feature version: %u, firmware version: 0x%08x\n",
		   fw_info.feature, fw_info.ver);

	/* DMCU */
	query_fw.fw_type = AMDGPU_INFO_FW_DMCU;
	ret = amdgpu_firmware_info(&fw_info, &query_fw, adev);
	if (ret)
		return ret;
	seq_printf(m, "DMCU feature version: %u, firmware version: 0x%08x\n",
		   fw_info.feature, fw_info.ver);

	/* DMCUB */
	query_fw.fw_type = AMDGPU_INFO_FW_DMCUB;
	ret = amdgpu_firmware_info(&fw_info, &query_fw, adev);
	if (ret)
		return ret;
	seq_printf(m, "DMCUB feature version: %u, firmware version: 0x%08x\n",
		   fw_info.feature, fw_info.ver);


	seq_printf(m, "VBIOS version: %s\n", ctx->vbios_version);

	return 0;
}

static const struct drm_info_list amdgpu_firmware_info_list[] = {
	{"amdgpu_firmware_info", amdgpu_debugfs_firmware_info, 0, NULL},
};
#endif

int amdgpu_debugfs_firmware_init(struct amdgpu_device *adev)
{
#if defined(CONFIG_DEBUG_FS)
	return amdgpu_debugfs_add_files(adev, amdgpu_firmware_info_list,
					ARRAY_SIZE(amdgpu_firmware_info_list));
#else
	return 0;
#endif
}<|MERGE_RESOLUTION|>--- conflicted
+++ resolved
@@ -189,14 +189,10 @@
 		dev_dbg(&dev->pdev->dev, "Error during ACPI methods call\n");
 
 	if (adev->runpm) {
-<<<<<<< HEAD
-		dev_pm_set_driver_flags(dev->dev, DPM_FLAG_NO_DIRECT_COMPLETE);
-=======
 		/* only need to skip on ATPX */
 		if (amdgpu_device_supports_boco(dev) &&
 		    !amdgpu_is_atpx_hybrid())
-			dev_pm_set_driver_flags(dev->dev, DPM_FLAG_NEVER_SKIP);
->>>>>>> 9ca1f474
+			dev_pm_set_driver_flags(dev->dev, DPM_FLAG_NO_DIRECT_COMPLETE);
 		pm_runtime_use_autosuspend(dev->dev);
 		pm_runtime_set_autosuspend_delay(dev->dev, 5000);
 		pm_runtime_allow(dev->dev);
