--- conflicted
+++ resolved
@@ -125,15 +125,12 @@
 
 static void udl_gem_put_pages(struct udl_gem_object *obj)
 {
-<<<<<<< HEAD
-=======
 	if (obj->base.import_attach) {
 		drm_free_large(obj->pages);
 		obj->pages = NULL;
 		return;
 	}
 
->>>>>>> d8ec26d7
 	drm_gem_put_pages(&obj->base, obj->pages, false, false);
 	obj->pages = NULL;
 }
