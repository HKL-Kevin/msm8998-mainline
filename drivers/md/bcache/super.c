// SPDX-License-Identifier: GPL-2.0
/*
 * bcache setup/teardown code, and some metadata io - read a superblock and
 * figure out what to do with it.
 *
 * Copyright 2010, 2011 Kent Overstreet <kent.overstreet@gmail.com>
 * Copyright 2012 Google, Inc.
 */

#include "bcache.h"
#include "btree.h"
#include "debug.h"
#include "extents.h"
#include "request.h"
#include "writeback.h"
#include "features.h"

#include <linux/blkdev.h>
#include <linux/pagemap.h>
#include <linux/debugfs.h>
#include <linux/genhd.h>
#include <linux/idr.h>
#include <linux/kthread.h>
#include <linux/workqueue.h>
#include <linux/module.h>
#include <linux/random.h>
#include <linux/reboot.h>
#include <linux/sysfs.h>

unsigned int bch_cutoff_writeback;
unsigned int bch_cutoff_writeback_sync;

static const char bcache_magic[] = {
	0xc6, 0x85, 0x73, 0xf6, 0x4e, 0x1a, 0x45, 0xca,
	0x82, 0x65, 0xf5, 0x7f, 0x48, 0xba, 0x6d, 0x81
};

static const char invalid_uuid[] = {
	0xa0, 0x3e, 0xf8, 0xed, 0x3e, 0xe1, 0xb8, 0x78,
	0xc8, 0x50, 0xfc, 0x5e, 0xcb, 0x16, 0xcd, 0x99
};

static struct kobject *bcache_kobj;
struct mutex bch_register_lock;
bool bcache_is_reboot;
LIST_HEAD(bch_cache_sets);
static LIST_HEAD(uncached_devices);

static int bcache_major;
static DEFINE_IDA(bcache_device_idx);
static wait_queue_head_t unregister_wait;
struct workqueue_struct *bcache_wq;
struct workqueue_struct *bch_flush_wq;
struct workqueue_struct *bch_journal_wq;


#define BTREE_MAX_PAGES		(256 * 1024 / PAGE_SIZE)
/* limitation of partitions number on single bcache device */
#define BCACHE_MINORS		128
/* limitation of bcache devices number on single system */
#define BCACHE_DEVICE_IDX_MAX	((1U << MINORBITS)/BCACHE_MINORS)

/* Superblock */

static unsigned int get_bucket_size(struct cache_sb *sb, struct cache_sb_disk *s)
{
	unsigned int bucket_size = le16_to_cpu(s->bucket_size);

	if (sb->version >= BCACHE_SB_VERSION_CDEV_WITH_FEATURES) {
		if (bch_has_feature_large_bucket(sb)) {
			unsigned int max, order;

			max = sizeof(unsigned int) * BITS_PER_BYTE - 1;
			order = le16_to_cpu(s->bucket_size);
			/*
			 * bcache tool will make sure the overflow won't
			 * happen, an error message here is enough.
			 */
			if (order > max)
				pr_err("Bucket size (1 << %u) overflows\n",
					order);
			bucket_size = 1 << order;
		} else if (bch_has_feature_obso_large_bucket(sb)) {
			bucket_size +=
				le16_to_cpu(s->obso_bucket_size_hi) << 16;
		}
	}

	return bucket_size;
}

static const char *read_super_common(struct cache_sb *sb,  struct block_device *bdev,
				     struct cache_sb_disk *s)
{
	const char *err;
	unsigned int i;

	sb->first_bucket= le16_to_cpu(s->first_bucket);
	sb->nbuckets	= le64_to_cpu(s->nbuckets);
	sb->bucket_size	= get_bucket_size(sb, s);

	sb->nr_in_set	= le16_to_cpu(s->nr_in_set);
	sb->nr_this_dev	= le16_to_cpu(s->nr_this_dev);

	err = "Too many journal buckets";
	if (sb->keys > SB_JOURNAL_BUCKETS)
		goto err;

	err = "Too many buckets";
	if (sb->nbuckets > LONG_MAX)
		goto err;

	err = "Not enough buckets";
	if (sb->nbuckets < 1 << 7)
		goto err;

	err = "Bad block size (not power of 2)";
	if (!is_power_of_2(sb->block_size))
		goto err;

	err = "Bad block size (larger than page size)";
	if (sb->block_size > PAGE_SECTORS)
		goto err;

	err = "Bad bucket size (not power of 2)";
	if (!is_power_of_2(sb->bucket_size))
		goto err;

	err = "Bad bucket size (smaller than page size)";
	if (sb->bucket_size < PAGE_SECTORS)
		goto err;

	err = "Invalid superblock: device too small";
	if (get_capacity(bdev->bd_disk) <
	    sb->bucket_size * sb->nbuckets)
		goto err;

	err = "Bad UUID";
	if (bch_is_zero(sb->set_uuid, 16))
		goto err;

	err = "Bad cache device number in set";
	if (!sb->nr_in_set ||
	    sb->nr_in_set <= sb->nr_this_dev ||
	    sb->nr_in_set > MAX_CACHES_PER_SET)
		goto err;

	err = "Journal buckets not sequential";
	for (i = 0; i < sb->keys; i++)
		if (sb->d[i] != sb->first_bucket + i)
			goto err;

	err = "Too many journal buckets";
	if (sb->first_bucket + sb->keys > sb->nbuckets)
		goto err;

	err = "Invalid superblock: first bucket comes before end of super";
	if (sb->first_bucket * sb->bucket_size < 16)
		goto err;

	err = NULL;
err:
	return err;
}


static const char *read_super(struct cache_sb *sb, struct block_device *bdev,
			      struct cache_sb_disk **res)
{
	const char *err;
	struct cache_sb_disk *s;
	struct page *page;
	unsigned int i;

	page = read_cache_page_gfp(bdev->bd_inode->i_mapping,
				   SB_OFFSET >> PAGE_SHIFT, GFP_KERNEL);
	if (IS_ERR(page))
		return "IO error";
	s = page_address(page) + offset_in_page(SB_OFFSET);

	sb->offset		= le64_to_cpu(s->offset);
	sb->version		= le64_to_cpu(s->version);

	memcpy(sb->magic,	s->magic, 16);
	memcpy(sb->uuid,	s->uuid, 16);
	memcpy(sb->set_uuid,	s->set_uuid, 16);
	memcpy(sb->label,	s->label, SB_LABEL_SIZE);

	sb->flags		= le64_to_cpu(s->flags);
	sb->seq			= le64_to_cpu(s->seq);
	sb->last_mount		= le32_to_cpu(s->last_mount);
	sb->keys		= le16_to_cpu(s->keys);

	for (i = 0; i < SB_JOURNAL_BUCKETS; i++)
		sb->d[i] = le64_to_cpu(s->d[i]);

	pr_debug("read sb version %llu, flags %llu, seq %llu, journal size %u\n",
		 sb->version, sb->flags, sb->seq, sb->keys);

	err = "Not a bcache superblock (bad offset)";
	if (sb->offset != SB_SECTOR)
		goto err;

	err = "Not a bcache superblock (bad magic)";
	if (memcmp(sb->magic, bcache_magic, 16))
		goto err;

	err = "Bad checksum";
	if (s->csum != csum_set(s))
		goto err;

	err = "Bad UUID";
	if (bch_is_zero(sb->uuid, 16))
		goto err;

	sb->block_size	= le16_to_cpu(s->block_size);

	err = "Superblock block size smaller than device block size";
	if (sb->block_size << 9 < bdev_logical_block_size(bdev))
		goto err;

	switch (sb->version) {
	case BCACHE_SB_VERSION_BDEV:
		sb->data_offset	= BDEV_DATA_START_DEFAULT;
		break;
	case BCACHE_SB_VERSION_BDEV_WITH_OFFSET:
	case BCACHE_SB_VERSION_BDEV_WITH_FEATURES:
		sb->data_offset	= le64_to_cpu(s->data_offset);

		err = "Bad data offset";
		if (sb->data_offset < BDEV_DATA_START_DEFAULT)
			goto err;

		break;
	case BCACHE_SB_VERSION_CDEV:
	case BCACHE_SB_VERSION_CDEV_WITH_UUID:
		err = read_super_common(sb, bdev, s);
		if (err)
			goto err;
		break;
	case BCACHE_SB_VERSION_CDEV_WITH_FEATURES:
		/*
		 * Feature bits are needed in read_super_common(),
		 * convert them firstly.
		 */
		sb->feature_compat = le64_to_cpu(s->feature_compat);
		sb->feature_incompat = le64_to_cpu(s->feature_incompat);
		sb->feature_ro_compat = le64_to_cpu(s->feature_ro_compat);

		/* Check incompatible features */
		err = "Unsupported compatible feature found";
		if (bch_has_unknown_compat_features(sb))
			goto err;

		err = "Unsupported read-only compatible feature found";
		if (bch_has_unknown_ro_compat_features(sb))
			goto err;

		err = "Unsupported incompatible feature found";
		if (bch_has_unknown_incompat_features(sb))
			goto err;

		err = read_super_common(sb, bdev, s);
		if (err)
			goto err;
		break;
	default:
		err = "Unsupported superblock version";
		goto err;
	}

	sb->last_mount = (u32)ktime_get_real_seconds();
	*res = s;
	return NULL;
err:
	put_page(page);
	return err;
}

static void write_bdev_super_endio(struct bio *bio)
{
	struct cached_dev *dc = bio->bi_private;

	if (bio->bi_status)
		bch_count_backing_io_errors(dc, bio);

	closure_put(&dc->sb_write);
}

static void __write_super(struct cache_sb *sb, struct cache_sb_disk *out,
		struct bio *bio)
{
	unsigned int i;

	bio->bi_opf = REQ_OP_WRITE | REQ_SYNC | REQ_META;
	bio->bi_iter.bi_sector	= SB_SECTOR;
	__bio_add_page(bio, virt_to_page(out), SB_SIZE,
			offset_in_page(out));

	out->offset		= cpu_to_le64(sb->offset);

	memcpy(out->uuid,	sb->uuid, 16);
	memcpy(out->set_uuid,	sb->set_uuid, 16);
	memcpy(out->label,	sb->label, SB_LABEL_SIZE);

	out->flags		= cpu_to_le64(sb->flags);
	out->seq		= cpu_to_le64(sb->seq);

	out->last_mount		= cpu_to_le32(sb->last_mount);
	out->first_bucket	= cpu_to_le16(sb->first_bucket);
	out->keys		= cpu_to_le16(sb->keys);

	for (i = 0; i < sb->keys; i++)
		out->d[i] = cpu_to_le64(sb->d[i]);

	if (sb->version >= BCACHE_SB_VERSION_CDEV_WITH_FEATURES) {
		out->feature_compat    = cpu_to_le64(sb->feature_compat);
		out->feature_incompat  = cpu_to_le64(sb->feature_incompat);
		out->feature_ro_compat = cpu_to_le64(sb->feature_ro_compat);
	}

	out->version		= cpu_to_le64(sb->version);
	out->csum = csum_set(out);

	pr_debug("ver %llu, flags %llu, seq %llu\n",
		 sb->version, sb->flags, sb->seq);

	submit_bio(bio);
}

static void bch_write_bdev_super_unlock(struct closure *cl)
{
	struct cached_dev *dc = container_of(cl, struct cached_dev, sb_write);

	up(&dc->sb_write_mutex);
}

void bch_write_bdev_super(struct cached_dev *dc, struct closure *parent)
{
	struct closure *cl = &dc->sb_write;
	struct bio *bio = &dc->sb_bio;

	down(&dc->sb_write_mutex);
	closure_init(cl, parent);

	bio_init(bio, dc->sb_bv, 1);
	bio_set_dev(bio, dc->bdev);
	bio->bi_end_io	= write_bdev_super_endio;
	bio->bi_private = dc;

	closure_get(cl);
	/* I/O request sent to backing device */
	__write_super(&dc->sb, dc->sb_disk, bio);

	closure_return_with_destructor(cl, bch_write_bdev_super_unlock);
}

static void write_super_endio(struct bio *bio)
{
	struct cache *ca = bio->bi_private;

	/* is_read = 0 */
	bch_count_io_errors(ca, bio->bi_status, 0,
			    "writing superblock");
	closure_put(&ca->set->sb_write);
}

static void bcache_write_super_unlock(struct closure *cl)
{
	struct cache_set *c = container_of(cl, struct cache_set, sb_write);

	up(&c->sb_write_mutex);
}

void bcache_write_super(struct cache_set *c)
{
	struct closure *cl = &c->sb_write;
	struct cache *ca = c->cache;
	struct bio *bio = &ca->sb_bio;
	unsigned int version = BCACHE_SB_VERSION_CDEV_WITH_UUID;

	down(&c->sb_write_mutex);
	closure_init(cl, &c->cl);

	ca->sb.seq++;

	if (ca->sb.version < version)
		ca->sb.version = version;

	bio_init(bio, ca->sb_bv, 1);
	bio_set_dev(bio, ca->bdev);
	bio->bi_end_io	= write_super_endio;
	bio->bi_private = ca;

	closure_get(cl);
	__write_super(&ca->sb, ca->sb_disk, bio);

	closure_return_with_destructor(cl, bcache_write_super_unlock);
}

/* UUID io */

static void uuid_endio(struct bio *bio)
{
	struct closure *cl = bio->bi_private;
	struct cache_set *c = container_of(cl, struct cache_set, uuid_write);

	cache_set_err_on(bio->bi_status, c, "accessing uuids");
	bch_bbio_free(bio, c);
	closure_put(cl);
}

static void uuid_io_unlock(struct closure *cl)
{
	struct cache_set *c = container_of(cl, struct cache_set, uuid_write);

	up(&c->uuid_write_mutex);
}

static void uuid_io(struct cache_set *c, int op, unsigned long op_flags,
		    struct bkey *k, struct closure *parent)
{
	struct closure *cl = &c->uuid_write;
	struct uuid_entry *u;
	unsigned int i;
	char buf[80];

	BUG_ON(!parent);
	down(&c->uuid_write_mutex);
	closure_init(cl, parent);

	for (i = 0; i < KEY_PTRS(k); i++) {
		struct bio *bio = bch_bbio_alloc(c);

		bio->bi_opf = REQ_SYNC | REQ_META | op_flags;
		bio->bi_iter.bi_size = KEY_SIZE(k) << 9;

		bio->bi_end_io	= uuid_endio;
		bio->bi_private = cl;
		bio_set_op_attrs(bio, op, REQ_SYNC|REQ_META|op_flags);
		bch_bio_map(bio, c->uuids);

		bch_submit_bbio(bio, c, k, i);

		if (op != REQ_OP_WRITE)
			break;
	}

	bch_extent_to_text(buf, sizeof(buf), k);
	pr_debug("%s UUIDs at %s\n", op == REQ_OP_WRITE ? "wrote" : "read", buf);

	for (u = c->uuids; u < c->uuids + c->nr_uuids; u++)
		if (!bch_is_zero(u->uuid, 16))
			pr_debug("Slot %zi: %pU: %s: 1st: %u last: %u inv: %u\n",
				 u - c->uuids, u->uuid, u->label,
				 u->first_reg, u->last_reg, u->invalidated);

	closure_return_with_destructor(cl, uuid_io_unlock);
}

static char *uuid_read(struct cache_set *c, struct jset *j, struct closure *cl)
{
	struct bkey *k = &j->uuid_bucket;

	if (__bch_btree_ptr_invalid(c, k))
		return "bad uuid pointer";

	bkey_copy(&c->uuid_bucket, k);
	uuid_io(c, REQ_OP_READ, 0, k, cl);

	if (j->version < BCACHE_JSET_VERSION_UUIDv1) {
		struct uuid_entry_v0	*u0 = (void *) c->uuids;
		struct uuid_entry	*u1 = (void *) c->uuids;
		int i;

		closure_sync(cl);

		/*
		 * Since the new uuid entry is bigger than the old, we have to
		 * convert starting at the highest memory address and work down
		 * in order to do it in place
		 */

		for (i = c->nr_uuids - 1;
		     i >= 0;
		     --i) {
			memcpy(u1[i].uuid,	u0[i].uuid, 16);
			memcpy(u1[i].label,	u0[i].label, 32);

			u1[i].first_reg		= u0[i].first_reg;
			u1[i].last_reg		= u0[i].last_reg;
			u1[i].invalidated	= u0[i].invalidated;

			u1[i].flags	= 0;
			u1[i].sectors	= 0;
		}
	}

	return NULL;
}

static int __uuid_write(struct cache_set *c)
{
	BKEY_PADDED(key) k;
	struct closure cl;
	struct cache *ca = c->cache;
	unsigned int size;

	closure_init_stack(&cl);
	lockdep_assert_held(&bch_register_lock);

	if (bch_bucket_alloc_set(c, RESERVE_BTREE, &k.key, true))
		return 1;

	size =  meta_bucket_pages(&ca->sb) * PAGE_SECTORS;
	SET_KEY_SIZE(&k.key, size);
	uuid_io(c, REQ_OP_WRITE, 0, &k.key, &cl);
	closure_sync(&cl);

	/* Only one bucket used for uuid write */
	atomic_long_add(ca->sb.bucket_size, &ca->meta_sectors_written);

	bkey_copy(&c->uuid_bucket, &k.key);
	bkey_put(c, &k.key);
	return 0;
}

int bch_uuid_write(struct cache_set *c)
{
	int ret = __uuid_write(c);

	if (!ret)
		bch_journal_meta(c, NULL);

	return ret;
}

static struct uuid_entry *uuid_find(struct cache_set *c, const char *uuid)
{
	struct uuid_entry *u;

	for (u = c->uuids;
	     u < c->uuids + c->nr_uuids; u++)
		if (!memcmp(u->uuid, uuid, 16))
			return u;

	return NULL;
}

static struct uuid_entry *uuid_find_empty(struct cache_set *c)
{
	static const char zero_uuid[16] = "\0\0\0\0\0\0\0\0\0\0\0\0\0\0\0\0";

	return uuid_find(c, zero_uuid);
}

/*
 * Bucket priorities/gens:
 *
 * For each bucket, we store on disk its
 *   8 bit gen
 *  16 bit priority
 *
 * See alloc.c for an explanation of the gen. The priority is used to implement
 * lru (and in the future other) cache replacement policies; for most purposes
 * it's just an opaque integer.
 *
 * The gens and the priorities don't have a whole lot to do with each other, and
 * it's actually the gens that must be written out at specific times - it's no
 * big deal if the priorities don't get written, if we lose them we just reuse
 * buckets in suboptimal order.
 *
 * On disk they're stored in a packed array, and in as many buckets are required
 * to fit them all. The buckets we use to store them form a list; the journal
 * header points to the first bucket, the first bucket points to the second
 * bucket, et cetera.
 *
 * This code is used by the allocation code; periodically (whenever it runs out
 * of buckets to allocate from) the allocation code will invalidate some
 * buckets, but it can't use those buckets until their new gens are safely on
 * disk.
 */

static void prio_endio(struct bio *bio)
{
	struct cache *ca = bio->bi_private;

	cache_set_err_on(bio->bi_status, ca->set, "accessing priorities");
	bch_bbio_free(bio, ca->set);
	closure_put(&ca->prio);
}

static void prio_io(struct cache *ca, uint64_t bucket, int op,
		    unsigned long op_flags)
{
	struct closure *cl = &ca->prio;
	struct bio *bio = bch_bbio_alloc(ca->set);

	closure_init_stack(cl);

	bio->bi_iter.bi_sector	= bucket * ca->sb.bucket_size;
	bio_set_dev(bio, ca->bdev);
	bio->bi_iter.bi_size	= meta_bucket_bytes(&ca->sb);

	bio->bi_end_io	= prio_endio;
	bio->bi_private = ca;
	bio_set_op_attrs(bio, op, REQ_SYNC|REQ_META|op_flags);
	bch_bio_map(bio, ca->disk_buckets);

	closure_bio_submit(ca->set, bio, &ca->prio);
	closure_sync(cl);
}

int bch_prio_write(struct cache *ca, bool wait)
{
	int i;
	struct bucket *b;
	struct closure cl;

	pr_debug("free_prio=%zu, free_none=%zu, free_inc=%zu\n",
		 fifo_used(&ca->free[RESERVE_PRIO]),
		 fifo_used(&ca->free[RESERVE_NONE]),
		 fifo_used(&ca->free_inc));

	/*
	 * Pre-check if there are enough free buckets. In the non-blocking
	 * scenario it's better to fail early rather than starting to allocate
	 * buckets and do a cleanup later in case of failure.
	 */
	if (!wait) {
		size_t avail = fifo_used(&ca->free[RESERVE_PRIO]) +
			       fifo_used(&ca->free[RESERVE_NONE]);
		if (prio_buckets(ca) > avail)
			return -ENOMEM;
	}

	closure_init_stack(&cl);

	lockdep_assert_held(&ca->set->bucket_lock);

	ca->disk_buckets->seq++;

	atomic_long_add(ca->sb.bucket_size * prio_buckets(ca),
			&ca->meta_sectors_written);

	for (i = prio_buckets(ca) - 1; i >= 0; --i) {
		long bucket;
		struct prio_set *p = ca->disk_buckets;
		struct bucket_disk *d = p->data;
		struct bucket_disk *end = d + prios_per_bucket(ca);

		for (b = ca->buckets + i * prios_per_bucket(ca);
		     b < ca->buckets + ca->sb.nbuckets && d < end;
		     b++, d++) {
			d->prio = cpu_to_le16(b->prio);
			d->gen = b->gen;
		}

		p->next_bucket	= ca->prio_buckets[i + 1];
		p->magic	= pset_magic(&ca->sb);
		p->csum		= bch_crc64(&p->magic, meta_bucket_bytes(&ca->sb) - 8);

		bucket = bch_bucket_alloc(ca, RESERVE_PRIO, wait);
		BUG_ON(bucket == -1);

		mutex_unlock(&ca->set->bucket_lock);
		prio_io(ca, bucket, REQ_OP_WRITE, 0);
		mutex_lock(&ca->set->bucket_lock);

		ca->prio_buckets[i] = bucket;
		atomic_dec_bug(&ca->buckets[bucket].pin);
	}

	mutex_unlock(&ca->set->bucket_lock);

	bch_journal_meta(ca->set, &cl);
	closure_sync(&cl);

	mutex_lock(&ca->set->bucket_lock);

	/*
	 * Don't want the old priorities to get garbage collected until after we
	 * finish writing the new ones, and they're journalled
	 */
	for (i = 0; i < prio_buckets(ca); i++) {
		if (ca->prio_last_buckets[i])
			__bch_bucket_free(ca,
				&ca->buckets[ca->prio_last_buckets[i]]);

		ca->prio_last_buckets[i] = ca->prio_buckets[i];
	}
	return 0;
}

static int prio_read(struct cache *ca, uint64_t bucket)
{
	struct prio_set *p = ca->disk_buckets;
	struct bucket_disk *d = p->data + prios_per_bucket(ca), *end = d;
	struct bucket *b;
	unsigned int bucket_nr = 0;
	int ret = -EIO;

	for (b = ca->buckets;
	     b < ca->buckets + ca->sb.nbuckets;
	     b++, d++) {
		if (d == end) {
			ca->prio_buckets[bucket_nr] = bucket;
			ca->prio_last_buckets[bucket_nr] = bucket;
			bucket_nr++;

			prio_io(ca, bucket, REQ_OP_READ, 0);

			if (p->csum !=
			    bch_crc64(&p->magic, meta_bucket_bytes(&ca->sb) - 8)) {
				pr_warn("bad csum reading priorities\n");
				goto out;
			}

			if (p->magic != pset_magic(&ca->sb)) {
				pr_warn("bad magic reading priorities\n");
				goto out;
			}

			bucket = p->next_bucket;
			d = p->data;
		}

		b->prio = le16_to_cpu(d->prio);
		b->gen = b->last_gc = d->gen;
	}

	ret = 0;
out:
	return ret;
}

/* Bcache device */

static int open_dev(struct block_device *b, fmode_t mode)
{
	struct bcache_device *d = b->bd_disk->private_data;

	if (test_bit(BCACHE_DEV_CLOSING, &d->flags))
		return -ENXIO;

	closure_get(&d->cl);
	return 0;
}

static void release_dev(struct gendisk *b, fmode_t mode)
{
	struct bcache_device *d = b->private_data;

	closure_put(&d->cl);
}

static int ioctl_dev(struct block_device *b, fmode_t mode,
		     unsigned int cmd, unsigned long arg)
{
	struct bcache_device *d = b->bd_disk->private_data;

	return d->ioctl(d, mode, cmd, arg);
}

static const struct block_device_operations bcache_cached_ops = {
	.submit_bio	= cached_dev_submit_bio,
	.open		= open_dev,
	.release	= release_dev,
	.ioctl		= ioctl_dev,
	.owner		= THIS_MODULE,
};

static const struct block_device_operations bcache_flash_ops = {
	.submit_bio	= flash_dev_submit_bio,
	.open		= open_dev,
	.release	= release_dev,
	.ioctl		= ioctl_dev,
	.owner		= THIS_MODULE,
};

void bcache_device_stop(struct bcache_device *d)
{
	if (!test_and_set_bit(BCACHE_DEV_CLOSING, &d->flags))
		/*
		 * closure_fn set to
		 * - cached device: cached_dev_flush()
		 * - flash dev: flash_dev_flush()
		 */
		closure_queue(&d->cl);
}

static void bcache_device_unlink(struct bcache_device *d)
{
	lockdep_assert_held(&bch_register_lock);

	if (d->c && !test_and_set_bit(BCACHE_DEV_UNLINK_DONE, &d->flags)) {
		struct cache *ca = d->c->cache;

		sysfs_remove_link(&d->c->kobj, d->name);
		sysfs_remove_link(&d->kobj, "cache");

		bd_unlink_disk_holder(ca->bdev, d->disk);
	}
}

static void bcache_device_link(struct bcache_device *d, struct cache_set *c,
			       const char *name)
{
	struct cache *ca = c->cache;
	int ret;

	bd_link_disk_holder(ca->bdev, d->disk);

	snprintf(d->name, BCACHEDEVNAME_SIZE,
		 "%s%u", name, d->id);

	ret = sysfs_create_link(&d->kobj, &c->kobj, "cache");
	if (ret < 0)
		pr_err("Couldn't create device -> cache set symlink\n");

	ret = sysfs_create_link(&c->kobj, &d->kobj, d->name);
	if (ret < 0)
		pr_err("Couldn't create cache set -> device symlink\n");

	clear_bit(BCACHE_DEV_UNLINK_DONE, &d->flags);
}

static void bcache_device_detach(struct bcache_device *d)
{
	lockdep_assert_held(&bch_register_lock);

	atomic_dec(&d->c->attached_dev_nr);

	if (test_bit(BCACHE_DEV_DETACHING, &d->flags)) {
		struct uuid_entry *u = d->c->uuids + d->id;

		SET_UUID_FLASH_ONLY(u, 0);
		memcpy(u->uuid, invalid_uuid, 16);
		u->invalidated = cpu_to_le32((u32)ktime_get_real_seconds());
		bch_uuid_write(d->c);
	}

	bcache_device_unlink(d);

	d->c->devices[d->id] = NULL;
	closure_put(&d->c->caching);
	d->c = NULL;
}

static void bcache_device_attach(struct bcache_device *d, struct cache_set *c,
				 unsigned int id)
{
	d->id = id;
	d->c = c;
	c->devices[id] = d;

	if (id >= c->devices_max_used)
		c->devices_max_used = id + 1;

	closure_get(&c->caching);
}

static inline int first_minor_to_idx(int first_minor)
{
	return (first_minor/BCACHE_MINORS);
}

static inline int idx_to_first_minor(int idx)
{
	return (idx * BCACHE_MINORS);
}

static void bcache_device_free(struct bcache_device *d)
{
	struct gendisk *disk = d->disk;

	lockdep_assert_held(&bch_register_lock);

	if (disk)
		pr_info("%s stopped\n", disk->disk_name);
	else
		pr_err("bcache device (NULL gendisk) stopped\n");

	if (d->c)
		bcache_device_detach(d);

	if (disk) {
<<<<<<< HEAD
		blk_cleanup_disk(disk);
		ida_simple_remove(&bcache_device_idx,
				  first_minor_to_idx(disk->first_minor));
=======
		ida_simple_remove(&bcache_device_idx,
				  first_minor_to_idx(disk->first_minor));
		blk_cleanup_disk(disk);
>>>>>>> df0cc57e
	}

	bioset_exit(&d->bio_split);
	kvfree(d->full_dirty_stripes);
	kvfree(d->stripe_sectors_dirty);

	closure_debug_destroy(&d->cl);
}

static int bcache_device_init(struct bcache_device *d, unsigned int block_size,
		sector_t sectors, struct block_device *cached_bdev,
		const struct block_device_operations *ops)
{
	struct request_queue *q;
	const size_t max_stripes = min_t(size_t, INT_MAX,
					 SIZE_MAX / sizeof(atomic_t));
	uint64_t n;
	int idx;

	if (!d->stripe_size)
		d->stripe_size = 1 << 31;

	n = DIV_ROUND_UP_ULL(sectors, d->stripe_size);
	if (!n || n > max_stripes) {
		pr_err("nr_stripes too large or invalid: %llu (start sector beyond end of disk?)\n",
			n);
		return -ENOMEM;
	}
	d->nr_stripes = n;

	n = d->nr_stripes * sizeof(atomic_t);
	d->stripe_sectors_dirty = kvzalloc(n, GFP_KERNEL);
	if (!d->stripe_sectors_dirty)
		return -ENOMEM;

	n = BITS_TO_LONGS(d->nr_stripes) * sizeof(unsigned long);
	d->full_dirty_stripes = kvzalloc(n, GFP_KERNEL);
	if (!d->full_dirty_stripes)
		goto out_free_stripe_sectors_dirty;

	idx = ida_simple_get(&bcache_device_idx, 0,
				BCACHE_DEVICE_IDX_MAX, GFP_KERNEL);
	if (idx < 0)
		goto out_free_full_dirty_stripes;

	if (bioset_init(&d->bio_split, 4, offsetof(struct bbio, bio),
			BIOSET_NEED_BVECS|BIOSET_NEED_RESCUER))
		goto out_ida_remove;

	d->disk = blk_alloc_disk(NUMA_NO_NODE);
	if (!d->disk)
		goto out_bioset_exit;

	set_capacity(d->disk, sectors);
	snprintf(d->disk->disk_name, DISK_NAME_LEN, "bcache%i", idx);

	d->disk->major		= bcache_major;
	d->disk->first_minor	= idx_to_first_minor(idx);
	d->disk->minors		= BCACHE_MINORS;
	d->disk->fops		= ops;
	d->disk->private_data	= d;

	q = d->disk->queue;
	q->limits.max_hw_sectors	= UINT_MAX;
	q->limits.max_sectors		= UINT_MAX;
	q->limits.max_segment_size	= UINT_MAX;
	q->limits.max_segments		= BIO_MAX_VECS;
	blk_queue_max_discard_sectors(q, UINT_MAX);
	q->limits.discard_granularity	= 512;
	q->limits.io_min		= block_size;
	q->limits.logical_block_size	= block_size;
	q->limits.physical_block_size	= block_size;

	if (q->limits.logical_block_size > PAGE_SIZE && cached_bdev) {
		/*
		 * This should only happen with BCACHE_SB_VERSION_BDEV.
		 * Block/page size is checked for BCACHE_SB_VERSION_CDEV.
		 */
		pr_info("%s: sb/logical block size (%u) greater than page size (%lu) falling back to device logical block size (%u)\n",
			d->disk->disk_name, q->limits.logical_block_size,
			PAGE_SIZE, bdev_logical_block_size(cached_bdev));

		/* This also adjusts physical block size/min io size if needed */
		blk_queue_logical_block_size(q, bdev_logical_block_size(cached_bdev));
	}

	blk_queue_flag_set(QUEUE_FLAG_NONROT, d->disk->queue);
	blk_queue_flag_clear(QUEUE_FLAG_ADD_RANDOM, d->disk->queue);
	blk_queue_flag_set(QUEUE_FLAG_DISCARD, d->disk->queue);

	blk_queue_write_cache(q, true, true);

	return 0;

out_bioset_exit:
	bioset_exit(&d->bio_split);
out_ida_remove:
	ida_simple_remove(&bcache_device_idx, idx);
out_free_full_dirty_stripes:
	kvfree(d->full_dirty_stripes);
out_free_stripe_sectors_dirty:
	kvfree(d->stripe_sectors_dirty);
	return -ENOMEM;

}

/* Cached device */

static void calc_cached_dev_sectors(struct cache_set *c)
{
	uint64_t sectors = 0;
	struct cached_dev *dc;

	list_for_each_entry(dc, &c->cached_devs, list)
		sectors += bdev_nr_sectors(dc->bdev);

	c->cached_dev_sectors = sectors;
}

#define BACKING_DEV_OFFLINE_TIMEOUT 5
static int cached_dev_status_update(void *arg)
{
	struct cached_dev *dc = arg;
	struct request_queue *q;

	/*
	 * If this delayed worker is stopping outside, directly quit here.
	 * dc->io_disable might be set via sysfs interface, so check it
	 * here too.
	 */
	while (!kthread_should_stop() && !dc->io_disable) {
		q = bdev_get_queue(dc->bdev);
		if (blk_queue_dying(q))
			dc->offline_seconds++;
		else
			dc->offline_seconds = 0;

		if (dc->offline_seconds >= BACKING_DEV_OFFLINE_TIMEOUT) {
			pr_err("%pg: device offline for %d seconds\n",
			       dc->bdev,
			       BACKING_DEV_OFFLINE_TIMEOUT);
			pr_err("%s: disable I/O request due to backing device offline\n",
			       dc->disk.name);
			dc->io_disable = true;
			/* let others know earlier that io_disable is true */
			smp_mb();
			bcache_device_stop(&dc->disk);
			break;
		}
		schedule_timeout_interruptible(HZ);
	}

	wait_for_kthread_stop();
	return 0;
}


int bch_cached_dev_run(struct cached_dev *dc)
{
	int ret = 0;
	struct bcache_device *d = &dc->disk;
	char *buf = kmemdup_nul(dc->sb.label, SB_LABEL_SIZE, GFP_KERNEL);
	char *env[] = {
		"DRIVER=bcache",
		kasprintf(GFP_KERNEL, "CACHED_UUID=%pU", dc->sb.uuid),
		kasprintf(GFP_KERNEL, "CACHED_LABEL=%s", buf ? : ""),
		NULL,
	};

	if (dc->io_disable) {
		pr_err("I/O disabled on cached dev %pg\n", dc->bdev);
		ret = -EIO;
		goto out;
	}

	if (atomic_xchg(&dc->running, 1)) {
		pr_info("cached dev %pg is running already\n", dc->bdev);
		ret = -EBUSY;
		goto out;
	}

	if (!d->c &&
	    BDEV_STATE(&dc->sb) != BDEV_STATE_NONE) {
		struct closure cl;

		closure_init_stack(&cl);

		SET_BDEV_STATE(&dc->sb, BDEV_STATE_STALE);
		bch_write_bdev_super(dc, &cl);
		closure_sync(&cl);
	}

	ret = add_disk(d->disk);
	if (ret)
		goto out;
	bd_link_disk_holder(dc->bdev, dc->disk.disk);
	/*
	 * won't show up in the uevent file, use udevadm monitor -e instead
	 * only class / kset properties are persistent
	 */
	kobject_uevent_env(&disk_to_dev(d->disk)->kobj, KOBJ_CHANGE, env);

	if (sysfs_create_link(&d->kobj, &disk_to_dev(d->disk)->kobj, "dev") ||
	    sysfs_create_link(&disk_to_dev(d->disk)->kobj,
			      &d->kobj, "bcache")) {
		pr_err("Couldn't create bcache dev <-> disk sysfs symlinks\n");
		ret = -ENOMEM;
		goto out;
	}

	dc->status_update_thread = kthread_run(cached_dev_status_update,
					       dc, "bcache_status_update");
	if (IS_ERR(dc->status_update_thread)) {
		pr_warn("failed to create bcache_status_update kthread, continue to run without monitoring backing device status\n");
	}

out:
	kfree(env[1]);
	kfree(env[2]);
	kfree(buf);
	return ret;
}

/*
 * If BCACHE_DEV_RATE_DW_RUNNING is set, it means routine of the delayed
 * work dc->writeback_rate_update is running. Wait until the routine
 * quits (BCACHE_DEV_RATE_DW_RUNNING is clear), then continue to
 * cancel it. If BCACHE_DEV_RATE_DW_RUNNING is not clear after time_out
 * seconds, give up waiting here and continue to cancel it too.
 */
static void cancel_writeback_rate_update_dwork(struct cached_dev *dc)
{
	int time_out = WRITEBACK_RATE_UPDATE_SECS_MAX * HZ;

	do {
		if (!test_bit(BCACHE_DEV_RATE_DW_RUNNING,
			      &dc->disk.flags))
			break;
		time_out--;
		schedule_timeout_interruptible(1);
	} while (time_out > 0);

	if (time_out == 0)
		pr_warn("give up waiting for dc->writeback_write_update to quit\n");

	cancel_delayed_work_sync(&dc->writeback_rate_update);
}

static void cached_dev_detach_finish(struct work_struct *w)
{
	struct cached_dev *dc = container_of(w, struct cached_dev, detach);
	struct cache_set *c = dc->disk.c;

	BUG_ON(!test_bit(BCACHE_DEV_DETACHING, &dc->disk.flags));
	BUG_ON(refcount_read(&dc->count));


	if (test_and_clear_bit(BCACHE_DEV_WB_RUNNING, &dc->disk.flags))
		cancel_writeback_rate_update_dwork(dc);

	if (!IS_ERR_OR_NULL(dc->writeback_thread)) {
		kthread_stop(dc->writeback_thread);
		dc->writeback_thread = NULL;
	}

	mutex_lock(&bch_register_lock);

	bcache_device_detach(&dc->disk);
	list_move(&dc->list, &uncached_devices);
	calc_cached_dev_sectors(c);

	clear_bit(BCACHE_DEV_DETACHING, &dc->disk.flags);
	clear_bit(BCACHE_DEV_UNLINK_DONE, &dc->disk.flags);

	mutex_unlock(&bch_register_lock);

	pr_info("Caching disabled for %pg\n", dc->bdev);

	/* Drop ref we took in cached_dev_detach() */
	closure_put(&dc->disk.cl);
}

void bch_cached_dev_detach(struct cached_dev *dc)
{
	lockdep_assert_held(&bch_register_lock);

	if (test_bit(BCACHE_DEV_CLOSING, &dc->disk.flags))
		return;

	if (test_and_set_bit(BCACHE_DEV_DETACHING, &dc->disk.flags))
		return;

	/*
	 * Block the device from being closed and freed until we're finished
	 * detaching
	 */
	closure_get(&dc->disk.cl);

	bch_writeback_queue(dc);

	cached_dev_put(dc);
}

int bch_cached_dev_attach(struct cached_dev *dc, struct cache_set *c,
			  uint8_t *set_uuid)
{
	uint32_t rtime = cpu_to_le32((u32)ktime_get_real_seconds());
	struct uuid_entry *u;
	struct cached_dev *exist_dc, *t;
	int ret = 0;

	if ((set_uuid && memcmp(set_uuid, c->set_uuid, 16)) ||
	    (!set_uuid && memcmp(dc->sb.set_uuid, c->set_uuid, 16)))
		return -ENOENT;

	if (dc->disk.c) {
		pr_err("Can't attach %pg: already attached\n", dc->bdev);
		return -EINVAL;
	}

	if (test_bit(CACHE_SET_STOPPING, &c->flags)) {
		pr_err("Can't attach %pg: shutting down\n", dc->bdev);
		return -EINVAL;
	}

	if (dc->sb.block_size < c->cache->sb.block_size) {
		/* Will die */
		pr_err("Couldn't attach %pg: block size less than set's block size\n",
		       dc->bdev);
		return -EINVAL;
	}

	/* Check whether already attached */
	list_for_each_entry_safe(exist_dc, t, &c->cached_devs, list) {
		if (!memcmp(dc->sb.uuid, exist_dc->sb.uuid, 16)) {
			pr_err("Tried to attach %pg but duplicate UUID already attached\n",
				dc->bdev);

			return -EINVAL;
		}
	}

	u = uuid_find(c, dc->sb.uuid);

	if (u &&
	    (BDEV_STATE(&dc->sb) == BDEV_STATE_STALE ||
	     BDEV_STATE(&dc->sb) == BDEV_STATE_NONE)) {
		memcpy(u->uuid, invalid_uuid, 16);
		u->invalidated = cpu_to_le32((u32)ktime_get_real_seconds());
		u = NULL;
	}

	if (!u) {
		if (BDEV_STATE(&dc->sb) == BDEV_STATE_DIRTY) {
			pr_err("Couldn't find uuid for %pg in set\n", dc->bdev);
			return -ENOENT;
		}

		u = uuid_find_empty(c);
		if (!u) {
			pr_err("Not caching %pg, no room for UUID\n", dc->bdev);
			return -EINVAL;
		}
	}

	/*
	 * Deadlocks since we're called via sysfs...
	 * sysfs_remove_file(&dc->kobj, &sysfs_attach);
	 */

	if (bch_is_zero(u->uuid, 16)) {
		struct closure cl;

		closure_init_stack(&cl);

		memcpy(u->uuid, dc->sb.uuid, 16);
		memcpy(u->label, dc->sb.label, SB_LABEL_SIZE);
		u->first_reg = u->last_reg = rtime;
		bch_uuid_write(c);

		memcpy(dc->sb.set_uuid, c->set_uuid, 16);
		SET_BDEV_STATE(&dc->sb, BDEV_STATE_CLEAN);

		bch_write_bdev_super(dc, &cl);
		closure_sync(&cl);
	} else {
		u->last_reg = rtime;
		bch_uuid_write(c);
	}

	bcache_device_attach(&dc->disk, c, u - c->uuids);
	list_move(&dc->list, &c->cached_devs);
	calc_cached_dev_sectors(c);

	/*
	 * dc->c must be set before dc->count != 0 - paired with the mb in
	 * cached_dev_get()
	 */
	smp_wmb();
	refcount_set(&dc->count, 1);

	/* Block writeback thread, but spawn it */
	down_write(&dc->writeback_lock);
	if (bch_cached_dev_writeback_start(dc)) {
		up_write(&dc->writeback_lock);
		pr_err("Couldn't start writeback facilities for %s\n",
		       dc->disk.disk->disk_name);
		return -ENOMEM;
	}

	if (BDEV_STATE(&dc->sb) == BDEV_STATE_DIRTY) {
		atomic_set(&dc->has_dirty, 1);
		bch_writeback_queue(dc);
	}

	bch_sectors_dirty_init(&dc->disk);

	ret = bch_cached_dev_run(dc);
	if (ret && (ret != -EBUSY)) {
		up_write(&dc->writeback_lock);
		/*
		 * bch_register_lock is held, bcache_device_stop() is not
		 * able to be directly called. The kthread and kworker
		 * created previously in bch_cached_dev_writeback_start()
		 * have to be stopped manually here.
		 */
		kthread_stop(dc->writeback_thread);
		cancel_writeback_rate_update_dwork(dc);
		pr_err("Couldn't run cached device %pg\n", dc->bdev);
		return ret;
	}

	bcache_device_link(&dc->disk, c, "bdev");
	atomic_inc(&c->attached_dev_nr);

	if (bch_has_feature_obso_large_bucket(&(c->cache->sb))) {
		pr_err("The obsoleted large bucket layout is unsupported, set the bcache device into read-only\n");
		pr_err("Please update to the latest bcache-tools to create the cache device\n");
		set_disk_ro(dc->disk.disk, 1);
	}

	/* Allow the writeback thread to proceed */
	up_write(&dc->writeback_lock);

	pr_info("Caching %pg as %s on set %pU\n",
		dc->bdev,
		dc->disk.disk->disk_name,
		dc->disk.c->set_uuid);
	return 0;
}

/* when dc->disk.kobj released */
void bch_cached_dev_release(struct kobject *kobj)
{
	struct cached_dev *dc = container_of(kobj, struct cached_dev,
					     disk.kobj);
	kfree(dc);
	module_put(THIS_MODULE);
}

static void cached_dev_free(struct closure *cl)
{
	struct cached_dev *dc = container_of(cl, struct cached_dev, disk.cl);

	if (test_and_clear_bit(BCACHE_DEV_WB_RUNNING, &dc->disk.flags))
		cancel_writeback_rate_update_dwork(dc);

	if (!IS_ERR_OR_NULL(dc->writeback_thread))
		kthread_stop(dc->writeback_thread);
	if (!IS_ERR_OR_NULL(dc->status_update_thread))
		kthread_stop(dc->status_update_thread);

	mutex_lock(&bch_register_lock);

	if (atomic_read(&dc->running)) {
		bd_unlink_disk_holder(dc->bdev, dc->disk.disk);
		del_gendisk(dc->disk.disk);
	}
	bcache_device_free(&dc->disk);
	list_del(&dc->list);

	mutex_unlock(&bch_register_lock);

	if (dc->sb_disk)
		put_page(virt_to_page(dc->sb_disk));

	if (!IS_ERR_OR_NULL(dc->bdev))
		blkdev_put(dc->bdev, FMODE_READ|FMODE_WRITE|FMODE_EXCL);

	wake_up(&unregister_wait);

	kobject_put(&dc->disk.kobj);
}

static void cached_dev_flush(struct closure *cl)
{
	struct cached_dev *dc = container_of(cl, struct cached_dev, disk.cl);
	struct bcache_device *d = &dc->disk;

	mutex_lock(&bch_register_lock);
	bcache_device_unlink(d);
	mutex_unlock(&bch_register_lock);

	bch_cache_accounting_destroy(&dc->accounting);
	kobject_del(&d->kobj);

	continue_at(cl, cached_dev_free, system_wq);
}

static int cached_dev_init(struct cached_dev *dc, unsigned int block_size)
{
	int ret;
	struct io *io;
	struct request_queue *q = bdev_get_queue(dc->bdev);

	__module_get(THIS_MODULE);
	INIT_LIST_HEAD(&dc->list);
	closure_init(&dc->disk.cl, NULL);
	set_closure_fn(&dc->disk.cl, cached_dev_flush, system_wq);
	kobject_init(&dc->disk.kobj, &bch_cached_dev_ktype);
	INIT_WORK(&dc->detach, cached_dev_detach_finish);
	sema_init(&dc->sb_write_mutex, 1);
	INIT_LIST_HEAD(&dc->io_lru);
	spin_lock_init(&dc->io_lock);
	bch_cache_accounting_init(&dc->accounting, &dc->disk.cl);

	dc->sequential_cutoff		= 4 << 20;

	for (io = dc->io; io < dc->io + RECENT_IO; io++) {
		list_add(&io->lru, &dc->io_lru);
		hlist_add_head(&io->hash, dc->io_hash + RECENT_IO);
	}

	dc->disk.stripe_size = q->limits.io_opt >> 9;

	if (dc->disk.stripe_size)
		dc->partial_stripes_expensive =
			q->limits.raid_partial_stripes_expensive;

	ret = bcache_device_init(&dc->disk, block_size,
			 bdev_nr_sectors(dc->bdev) - dc->sb.data_offset,
			 dc->bdev, &bcache_cached_ops);
	if (ret)
		return ret;

	blk_queue_io_opt(dc->disk.disk->queue,
		max(queue_io_opt(dc->disk.disk->queue), queue_io_opt(q)));

	atomic_set(&dc->io_errors, 0);
	dc->io_disable = false;
	dc->error_limit = DEFAULT_CACHED_DEV_ERROR_LIMIT;
	/* default to auto */
	dc->stop_when_cache_set_failed = BCH_CACHED_DEV_STOP_AUTO;

	bch_cached_dev_request_init(dc);
	bch_cached_dev_writeback_init(dc);
	return 0;
}

/* Cached device - bcache superblock */

static int register_bdev(struct cache_sb *sb, struct cache_sb_disk *sb_disk,
				 struct block_device *bdev,
				 struct cached_dev *dc)
{
	const char *err = "cannot allocate memory";
	struct cache_set *c;
	int ret = -ENOMEM;

	memcpy(&dc->sb, sb, sizeof(struct cache_sb));
	dc->bdev = bdev;
	dc->bdev->bd_holder = dc;
	dc->sb_disk = sb_disk;

	if (cached_dev_init(dc, sb->block_size << 9))
		goto err;

	err = "error creating kobject";
	if (kobject_add(&dc->disk.kobj, bdev_kobj(bdev), "bcache"))
		goto err;
	if (bch_cache_accounting_add_kobjs(&dc->accounting, &dc->disk.kobj))
		goto err;

	pr_info("registered backing device %pg\n", dc->bdev);

	list_add(&dc->list, &uncached_devices);
	/* attach to a matched cache set if it exists */
	list_for_each_entry(c, &bch_cache_sets, list)
		bch_cached_dev_attach(dc, c, NULL);

	if (BDEV_STATE(&dc->sb) == BDEV_STATE_NONE ||
	    BDEV_STATE(&dc->sb) == BDEV_STATE_STALE) {
		err = "failed to run cached device";
		ret = bch_cached_dev_run(dc);
		if (ret)
			goto err;
	}

	return 0;
err:
	pr_notice("error %pg: %s\n", dc->bdev, err);
	bcache_device_stop(&dc->disk);
	return ret;
}

/* Flash only volumes */

/* When d->kobj released */
void bch_flash_dev_release(struct kobject *kobj)
{
	struct bcache_device *d = container_of(kobj, struct bcache_device,
					       kobj);
	kfree(d);
}

static void flash_dev_free(struct closure *cl)
{
	struct bcache_device *d = container_of(cl, struct bcache_device, cl);

	mutex_lock(&bch_register_lock);
	atomic_long_sub(bcache_dev_sectors_dirty(d),
			&d->c->flash_dev_dirty_sectors);
	del_gendisk(d->disk);
	bcache_device_free(d);
	mutex_unlock(&bch_register_lock);
	kobject_put(&d->kobj);
}

static void flash_dev_flush(struct closure *cl)
{
	struct bcache_device *d = container_of(cl, struct bcache_device, cl);

	mutex_lock(&bch_register_lock);
	bcache_device_unlink(d);
	mutex_unlock(&bch_register_lock);
	kobject_del(&d->kobj);
	continue_at(cl, flash_dev_free, system_wq);
}

static int flash_dev_run(struct cache_set *c, struct uuid_entry *u)
{
	int err = -ENOMEM;
	struct bcache_device *d = kzalloc(sizeof(struct bcache_device),
					  GFP_KERNEL);
	if (!d)
		goto err_ret;

	closure_init(&d->cl, NULL);
	set_closure_fn(&d->cl, flash_dev_flush, system_wq);

	kobject_init(&d->kobj, &bch_flash_dev_ktype);

	if (bcache_device_init(d, block_bytes(c->cache), u->sectors,
			NULL, &bcache_flash_ops))
		goto err;

	bcache_device_attach(d, c, u - c->uuids);
	bch_sectors_dirty_init(d);
	bch_flash_dev_request_init(d);
	err = add_disk(d->disk);
	if (err)
		goto err;

	err = kobject_add(&d->kobj, &disk_to_dev(d->disk)->kobj, "bcache");
	if (err)
		goto err;

	bcache_device_link(d, c, "volume");

	if (bch_has_feature_obso_large_bucket(&c->cache->sb)) {
		pr_err("The obsoleted large bucket layout is unsupported, set the bcache device into read-only\n");
		pr_err("Please update to the latest bcache-tools to create the cache device\n");
		set_disk_ro(d->disk, 1);
	}

	return 0;
err:
	kobject_put(&d->kobj);
err_ret:
	return err;
}

static int flash_devs_run(struct cache_set *c)
{
	int ret = 0;
	struct uuid_entry *u;

	for (u = c->uuids;
	     u < c->uuids + c->nr_uuids && !ret;
	     u++)
		if (UUID_FLASH_ONLY(u))
			ret = flash_dev_run(c, u);

	return ret;
}

int bch_flash_dev_create(struct cache_set *c, uint64_t size)
{
	struct uuid_entry *u;

	if (test_bit(CACHE_SET_STOPPING, &c->flags))
		return -EINTR;

	if (!test_bit(CACHE_SET_RUNNING, &c->flags))
		return -EPERM;

	u = uuid_find_empty(c);
	if (!u) {
		pr_err("Can't create volume, no room for UUID\n");
		return -EINVAL;
	}

	get_random_bytes(u->uuid, 16);
	memset(u->label, 0, 32);
	u->first_reg = u->last_reg = cpu_to_le32((u32)ktime_get_real_seconds());

	SET_UUID_FLASH_ONLY(u, 1);
	u->sectors = size >> 9;

	bch_uuid_write(c);

	return flash_dev_run(c, u);
}

bool bch_cached_dev_error(struct cached_dev *dc)
{
	if (!dc || test_bit(BCACHE_DEV_CLOSING, &dc->disk.flags))
		return false;

	dc->io_disable = true;
	/* make others know io_disable is true earlier */
	smp_mb();

	pr_err("stop %s: too many IO errors on backing device %pg\n",
	       dc->disk.disk->disk_name, dc->bdev);

	bcache_device_stop(&dc->disk);
	return true;
}

/* Cache set */

__printf(2, 3)
bool bch_cache_set_error(struct cache_set *c, const char *fmt, ...)
{
	struct va_format vaf;
	va_list args;

	if (c->on_error != ON_ERROR_PANIC &&
	    test_bit(CACHE_SET_STOPPING, &c->flags))
		return false;

	if (test_and_set_bit(CACHE_SET_IO_DISABLE, &c->flags))
		pr_info("CACHE_SET_IO_DISABLE already set\n");

	/*
	 * XXX: we can be called from atomic context
	 * acquire_console_sem();
	 */

	va_start(args, fmt);

	vaf.fmt = fmt;
	vaf.va = &args;

	pr_err("error on %pU: %pV, disabling caching\n",
	       c->set_uuid, &vaf);

	va_end(args);

	if (c->on_error == ON_ERROR_PANIC)
		panic("panic forced after error\n");

	bch_cache_set_unregister(c);
	return true;
}

/* When c->kobj released */
void bch_cache_set_release(struct kobject *kobj)
{
	struct cache_set *c = container_of(kobj, struct cache_set, kobj);

	kfree(c);
	module_put(THIS_MODULE);
}

static void cache_set_free(struct closure *cl)
{
	struct cache_set *c = container_of(cl, struct cache_set, cl);
	struct cache *ca;

	debugfs_remove(c->debug);

	bch_open_buckets_free(c);
	bch_btree_cache_free(c);
	bch_journal_free(c);

	mutex_lock(&bch_register_lock);
	bch_bset_sort_state_free(&c->sort);
	free_pages((unsigned long) c->uuids, ilog2(meta_bucket_pages(&c->cache->sb)));

	ca = c->cache;
	if (ca) {
		ca->set = NULL;
		c->cache = NULL;
		kobject_put(&ca->kobj);
	}


	if (c->moving_gc_wq)
		destroy_workqueue(c->moving_gc_wq);
	bioset_exit(&c->bio_split);
	mempool_exit(&c->fill_iter);
	mempool_exit(&c->bio_meta);
	mempool_exit(&c->search);
	kfree(c->devices);

	list_del(&c->list);
	mutex_unlock(&bch_register_lock);

	pr_info("Cache set %pU unregistered\n", c->set_uuid);
	wake_up(&unregister_wait);

	closure_debug_destroy(&c->cl);
	kobject_put(&c->kobj);
}

static void cache_set_flush(struct closure *cl)
{
	struct cache_set *c = container_of(cl, struct cache_set, caching);
	struct cache *ca = c->cache;
	struct btree *b;

	bch_cache_accounting_destroy(&c->accounting);

	kobject_put(&c->internal);
	kobject_del(&c->kobj);

	if (!IS_ERR_OR_NULL(c->gc_thread))
		kthread_stop(c->gc_thread);

	if (!IS_ERR_OR_NULL(c->root))
		list_add(&c->root->list, &c->btree_cache);

	/*
	 * Avoid flushing cached nodes if cache set is retiring
	 * due to too many I/O errors detected.
	 */
	if (!test_bit(CACHE_SET_IO_DISABLE, &c->flags))
		list_for_each_entry(b, &c->btree_cache, list) {
			mutex_lock(&b->write_lock);
			if (btree_node_dirty(b))
				__bch_btree_node_write(b, NULL);
			mutex_unlock(&b->write_lock);
		}

	if (ca->alloc_thread)
		kthread_stop(ca->alloc_thread);

	if (c->journal.cur) {
		cancel_delayed_work_sync(&c->journal.work);
		/* flush last journal entry if needed */
		c->journal.work.work.func(&c->journal.work.work);
	}

	closure_return(cl);
}

/*
 * This function is only called when CACHE_SET_IO_DISABLE is set, which means
 * cache set is unregistering due to too many I/O errors. In this condition,
 * the bcache device might be stopped, it depends on stop_when_cache_set_failed
 * value and whether the broken cache has dirty data:
 *
 * dc->stop_when_cache_set_failed    dc->has_dirty   stop bcache device
 *  BCH_CACHED_STOP_AUTO               0               NO
 *  BCH_CACHED_STOP_AUTO               1               YES
 *  BCH_CACHED_DEV_STOP_ALWAYS         0               YES
 *  BCH_CACHED_DEV_STOP_ALWAYS         1               YES
 *
 * The expected behavior is, if stop_when_cache_set_failed is configured to
 * "auto" via sysfs interface, the bcache device will not be stopped if the
 * backing device is clean on the broken cache device.
 */
static void conditional_stop_bcache_device(struct cache_set *c,
					   struct bcache_device *d,
					   struct cached_dev *dc)
{
	if (dc->stop_when_cache_set_failed == BCH_CACHED_DEV_STOP_ALWAYS) {
		pr_warn("stop_when_cache_set_failed of %s is \"always\", stop it for failed cache set %pU.\n",
			d->disk->disk_name, c->set_uuid);
		bcache_device_stop(d);
	} else if (atomic_read(&dc->has_dirty)) {
		/*
		 * dc->stop_when_cache_set_failed == BCH_CACHED_STOP_AUTO
		 * and dc->has_dirty == 1
		 */
		pr_warn("stop_when_cache_set_failed of %s is \"auto\" and cache is dirty, stop it to avoid potential data corruption.\n",
			d->disk->disk_name);
		/*
		 * There might be a small time gap that cache set is
		 * released but bcache device is not. Inside this time
		 * gap, regular I/O requests will directly go into
		 * backing device as no cache set attached to. This
		 * behavior may also introduce potential inconsistence
		 * data in writeback mode while cache is dirty.
		 * Therefore before calling bcache_device_stop() due
		 * to a broken cache device, dc->io_disable should be
		 * explicitly set to true.
		 */
		dc->io_disable = true;
		/* make others know io_disable is true earlier */
		smp_mb();
		bcache_device_stop(d);
	} else {
		/*
		 * dc->stop_when_cache_set_failed == BCH_CACHED_STOP_AUTO
		 * and dc->has_dirty == 0
		 */
		pr_warn("stop_when_cache_set_failed of %s is \"auto\" and cache is clean, keep it alive.\n",
			d->disk->disk_name);
	}
}

static void __cache_set_unregister(struct closure *cl)
{
	struct cache_set *c = container_of(cl, struct cache_set, caching);
	struct cached_dev *dc;
	struct bcache_device *d;
	size_t i;

	mutex_lock(&bch_register_lock);

	for (i = 0; i < c->devices_max_used; i++) {
		d = c->devices[i];
		if (!d)
			continue;

		if (!UUID_FLASH_ONLY(&c->uuids[i]) &&
		    test_bit(CACHE_SET_UNREGISTERING, &c->flags)) {
			dc = container_of(d, struct cached_dev, disk);
			bch_cached_dev_detach(dc);
			if (test_bit(CACHE_SET_IO_DISABLE, &c->flags))
				conditional_stop_bcache_device(c, d, dc);
		} else {
			bcache_device_stop(d);
		}
	}

	mutex_unlock(&bch_register_lock);

	continue_at(cl, cache_set_flush, system_wq);
}

void bch_cache_set_stop(struct cache_set *c)
{
	if (!test_and_set_bit(CACHE_SET_STOPPING, &c->flags))
		/* closure_fn set to __cache_set_unregister() */
		closure_queue(&c->caching);
}

void bch_cache_set_unregister(struct cache_set *c)
{
	set_bit(CACHE_SET_UNREGISTERING, &c->flags);
	bch_cache_set_stop(c);
}

#define alloc_meta_bucket_pages(gfp, sb)		\
	((void *) __get_free_pages(__GFP_ZERO|__GFP_COMP|gfp, ilog2(meta_bucket_pages(sb))))

struct cache_set *bch_cache_set_alloc(struct cache_sb *sb)
{
	int iter_size;
	struct cache *ca = container_of(sb, struct cache, sb);
	struct cache_set *c = kzalloc(sizeof(struct cache_set), GFP_KERNEL);

	if (!c)
		return NULL;

	__module_get(THIS_MODULE);
	closure_init(&c->cl, NULL);
	set_closure_fn(&c->cl, cache_set_free, system_wq);

	closure_init(&c->caching, &c->cl);
	set_closure_fn(&c->caching, __cache_set_unregister, system_wq);

	/* Maybe create continue_at_noreturn() and use it here? */
	closure_set_stopped(&c->cl);
	closure_put(&c->cl);

	kobject_init(&c->kobj, &bch_cache_set_ktype);
	kobject_init(&c->internal, &bch_cache_set_internal_ktype);

	bch_cache_accounting_init(&c->accounting, &c->cl);

	memcpy(c->set_uuid, sb->set_uuid, 16);

	c->cache		= ca;
	c->cache->set		= c;
	c->bucket_bits		= ilog2(sb->bucket_size);
	c->block_bits		= ilog2(sb->block_size);
	c->nr_uuids		= meta_bucket_bytes(sb) / sizeof(struct uuid_entry);
	c->devices_max_used	= 0;
	atomic_set(&c->attached_dev_nr, 0);
	c->btree_pages		= meta_bucket_pages(sb);
	if (c->btree_pages > BTREE_MAX_PAGES)
		c->btree_pages = max_t(int, c->btree_pages / 4,
				       BTREE_MAX_PAGES);

	sema_init(&c->sb_write_mutex, 1);
	mutex_init(&c->bucket_lock);
	init_waitqueue_head(&c->btree_cache_wait);
	spin_lock_init(&c->btree_cannibalize_lock);
	init_waitqueue_head(&c->bucket_wait);
	init_waitqueue_head(&c->gc_wait);
	sema_init(&c->uuid_write_mutex, 1);

	spin_lock_init(&c->btree_gc_time.lock);
	spin_lock_init(&c->btree_split_time.lock);
	spin_lock_init(&c->btree_read_time.lock);

	bch_moving_init_cache_set(c);

	INIT_LIST_HEAD(&c->list);
	INIT_LIST_HEAD(&c->cached_devs);
	INIT_LIST_HEAD(&c->btree_cache);
	INIT_LIST_HEAD(&c->btree_cache_freeable);
	INIT_LIST_HEAD(&c->btree_cache_freed);
	INIT_LIST_HEAD(&c->data_buckets);

	iter_size = ((meta_bucket_pages(sb) * PAGE_SECTORS) / sb->block_size + 1) *
		sizeof(struct btree_iter_set);

	c->devices = kcalloc(c->nr_uuids, sizeof(void *), GFP_KERNEL);
	if (!c->devices)
		goto err;

	if (mempool_init_slab_pool(&c->search, 32, bch_search_cache))
		goto err;

	if (mempool_init_kmalloc_pool(&c->bio_meta, 2,
			sizeof(struct bbio) +
			sizeof(struct bio_vec) * meta_bucket_pages(sb)))
		goto err;

	if (mempool_init_kmalloc_pool(&c->fill_iter, 1, iter_size))
		goto err;

	if (bioset_init(&c->bio_split, 4, offsetof(struct bbio, bio),
			BIOSET_NEED_RESCUER))
		goto err;

	c->uuids = alloc_meta_bucket_pages(GFP_KERNEL, sb);
	if (!c->uuids)
		goto err;

	c->moving_gc_wq = alloc_workqueue("bcache_gc", WQ_MEM_RECLAIM, 0);
	if (!c->moving_gc_wq)
		goto err;

	if (bch_journal_alloc(c))
		goto err;

	if (bch_btree_cache_alloc(c))
		goto err;

	if (bch_open_buckets_alloc(c))
		goto err;

	if (bch_bset_sort_state_init(&c->sort, ilog2(c->btree_pages)))
		goto err;

	c->congested_read_threshold_us	= 2000;
	c->congested_write_threshold_us	= 20000;
	c->error_limit	= DEFAULT_IO_ERROR_LIMIT;
	c->idle_max_writeback_rate_enabled = 1;
	WARN_ON(test_and_clear_bit(CACHE_SET_IO_DISABLE, &c->flags));

	return c;
err:
	bch_cache_set_unregister(c);
	return NULL;
}

static int run_cache_set(struct cache_set *c)
{
	const char *err = "cannot allocate memory";
	struct cached_dev *dc, *t;
	struct cache *ca = c->cache;
	struct closure cl;
	LIST_HEAD(journal);
	struct journal_replay *l;

	closure_init_stack(&cl);

	c->nbuckets = ca->sb.nbuckets;
	set_gc_sectors(c);

	if (CACHE_SYNC(&c->cache->sb)) {
		struct bkey *k;
		struct jset *j;

		err = "cannot allocate memory for journal";
		if (bch_journal_read(c, &journal))
			goto err;

		pr_debug("btree_journal_read() done\n");

		err = "no journal entries found";
		if (list_empty(&journal))
			goto err;

		j = &list_entry(journal.prev, struct journal_replay, list)->j;

		err = "IO error reading priorities";
		if (prio_read(ca, j->prio_bucket[ca->sb.nr_this_dev]))
			goto err;

		/*
		 * If prio_read() fails it'll call cache_set_error and we'll
		 * tear everything down right away, but if we perhaps checked
		 * sooner we could avoid journal replay.
		 */

		k = &j->btree_root;

		err = "bad btree root";
		if (__bch_btree_ptr_invalid(c, k))
			goto err;

		err = "error reading btree root";
		c->root = bch_btree_node_get(c, NULL, k,
					     j->btree_level,
					     true, NULL);
		if (IS_ERR_OR_NULL(c->root))
			goto err;

		list_del_init(&c->root->list);
		rw_unlock(true, c->root);

		err = uuid_read(c, j, &cl);
		if (err)
			goto err;

		err = "error in recovery";
		if (bch_btree_check(c))
			goto err;

		bch_journal_mark(c, &journal);
		bch_initial_gc_finish(c);
		pr_debug("btree_check() done\n");

		/*
		 * bcache_journal_next() can't happen sooner, or
		 * btree_gc_finish() will give spurious errors about last_gc >
		 * gc_gen - this is a hack but oh well.
		 */
		bch_journal_next(&c->journal);

		err = "error starting allocator thread";
		if (bch_cache_allocator_start(ca))
			goto err;

		/*
		 * First place it's safe to allocate: btree_check() and
		 * btree_gc_finish() have to run before we have buckets to
		 * allocate, and bch_bucket_alloc_set() might cause a journal
		 * entry to be written so bcache_journal_next() has to be called
		 * first.
		 *
		 * If the uuids were in the old format we have to rewrite them
		 * before the next journal entry is written:
		 */
		if (j->version < BCACHE_JSET_VERSION_UUID)
			__uuid_write(c);

		err = "bcache: replay journal failed";
		if (bch_journal_replay(c, &journal))
			goto err;
	} else {
		unsigned int j;

		pr_notice("invalidating existing data\n");
		ca->sb.keys = clamp_t(int, ca->sb.nbuckets >> 7,
					2, SB_JOURNAL_BUCKETS);

		for (j = 0; j < ca->sb.keys; j++)
			ca->sb.d[j] = ca->sb.first_bucket + j;

		bch_initial_gc_finish(c);

		err = "error starting allocator thread";
		if (bch_cache_allocator_start(ca))
			goto err;

		mutex_lock(&c->bucket_lock);
		bch_prio_write(ca, true);
		mutex_unlock(&c->bucket_lock);

		err = "cannot allocate new UUID bucket";
		if (__uuid_write(c))
			goto err;

		err = "cannot allocate new btree root";
		c->root = __bch_btree_node_alloc(c, NULL, 0, true, NULL);
		if (IS_ERR_OR_NULL(c->root))
			goto err;

		mutex_lock(&c->root->write_lock);
		bkey_copy_key(&c->root->key, &MAX_KEY);
		bch_btree_node_write(c->root, &cl);
		mutex_unlock(&c->root->write_lock);

		bch_btree_set_root(c->root);
		rw_unlock(true, c->root);

		/*
		 * We don't want to write the first journal entry until
		 * everything is set up - fortunately journal entries won't be
		 * written until the SET_CACHE_SYNC() here:
		 */
		SET_CACHE_SYNC(&c->cache->sb, true);

		bch_journal_next(&c->journal);
		bch_journal_meta(c, &cl);
	}

	err = "error starting gc thread";
	if (bch_gc_thread_start(c))
		goto err;

	closure_sync(&cl);
	c->cache->sb.last_mount = (u32)ktime_get_real_seconds();
	bcache_write_super(c);

	if (bch_has_feature_obso_large_bucket(&c->cache->sb))
		pr_err("Detect obsoleted large bucket layout, all attached bcache device will be read-only\n");

	list_for_each_entry_safe(dc, t, &uncached_devices, list)
		bch_cached_dev_attach(dc, c, NULL);

	flash_devs_run(c);

	set_bit(CACHE_SET_RUNNING, &c->flags);
	return 0;
err:
	while (!list_empty(&journal)) {
		l = list_first_entry(&journal, struct journal_replay, list);
		list_del(&l->list);
		kfree(l);
	}

	closure_sync(&cl);

	bch_cache_set_error(c, "%s", err);

	return -EIO;
}

static const char *register_cache_set(struct cache *ca)
{
	char buf[12];
	const char *err = "cannot allocate memory";
	struct cache_set *c;

	list_for_each_entry(c, &bch_cache_sets, list)
		if (!memcmp(c->set_uuid, ca->sb.set_uuid, 16)) {
			if (c->cache)
				return "duplicate cache set member";

			goto found;
		}

	c = bch_cache_set_alloc(&ca->sb);
	if (!c)
		return err;

	err = "error creating kobject";
	if (kobject_add(&c->kobj, bcache_kobj, "%pU", c->set_uuid) ||
	    kobject_add(&c->internal, &c->kobj, "internal"))
		goto err;

	if (bch_cache_accounting_add_kobjs(&c->accounting, &c->kobj))
		goto err;

	bch_debug_init_cache_set(c);

	list_add(&c->list, &bch_cache_sets);
found:
	sprintf(buf, "cache%i", ca->sb.nr_this_dev);
	if (sysfs_create_link(&ca->kobj, &c->kobj, "set") ||
	    sysfs_create_link(&c->kobj, &ca->kobj, buf))
		goto err;

	kobject_get(&ca->kobj);
	ca->set = c;
	ca->set->cache = ca;

	err = "failed to run cache set";
	if (run_cache_set(c) < 0)
		goto err;

	return NULL;
err:
	bch_cache_set_unregister(c);
	return err;
}

/* Cache device */

/* When ca->kobj released */
void bch_cache_release(struct kobject *kobj)
{
	struct cache *ca = container_of(kobj, struct cache, kobj);
	unsigned int i;

	if (ca->set) {
		BUG_ON(ca->set->cache != ca);
		ca->set->cache = NULL;
	}

	free_pages((unsigned long) ca->disk_buckets, ilog2(meta_bucket_pages(&ca->sb)));
	kfree(ca->prio_buckets);
	vfree(ca->buckets);

	free_heap(&ca->heap);
	free_fifo(&ca->free_inc);

	for (i = 0; i < RESERVE_NR; i++)
		free_fifo(&ca->free[i]);

	if (ca->sb_disk)
		put_page(virt_to_page(ca->sb_disk));

	if (!IS_ERR_OR_NULL(ca->bdev))
		blkdev_put(ca->bdev, FMODE_READ|FMODE_WRITE|FMODE_EXCL);

	kfree(ca);
	module_put(THIS_MODULE);
}

static int cache_alloc(struct cache *ca)
{
	size_t free;
	size_t btree_buckets;
	struct bucket *b;
	int ret = -ENOMEM;
	const char *err = NULL;

	__module_get(THIS_MODULE);
	kobject_init(&ca->kobj, &bch_cache_ktype);

	bio_init(&ca->journal.bio, ca->journal.bio.bi_inline_vecs, 8);

	/*
	 * when ca->sb.njournal_buckets is not zero, journal exists,
	 * and in bch_journal_replay(), tree node may split,
	 * so bucket of RESERVE_BTREE type is needed,
	 * the worst situation is all journal buckets are valid journal,
	 * and all the keys need to replay,
	 * so the number of  RESERVE_BTREE type buckets should be as much
	 * as journal buckets
	 */
	btree_buckets = ca->sb.njournal_buckets ?: 8;
	free = roundup_pow_of_two(ca->sb.nbuckets) >> 10;
	if (!free) {
		ret = -EPERM;
		err = "ca->sb.nbuckets is too small";
		goto err_free;
	}

	if (!init_fifo(&ca->free[RESERVE_BTREE], btree_buckets,
						GFP_KERNEL)) {
		err = "ca->free[RESERVE_BTREE] alloc failed";
		goto err_btree_alloc;
	}

	if (!init_fifo_exact(&ca->free[RESERVE_PRIO], prio_buckets(ca),
							GFP_KERNEL)) {
		err = "ca->free[RESERVE_PRIO] alloc failed";
		goto err_prio_alloc;
	}

	if (!init_fifo(&ca->free[RESERVE_MOVINGGC], free, GFP_KERNEL)) {
		err = "ca->free[RESERVE_MOVINGGC] alloc failed";
		goto err_movinggc_alloc;
	}

	if (!init_fifo(&ca->free[RESERVE_NONE], free, GFP_KERNEL)) {
		err = "ca->free[RESERVE_NONE] alloc failed";
		goto err_none_alloc;
	}

	if (!init_fifo(&ca->free_inc, free << 2, GFP_KERNEL)) {
		err = "ca->free_inc alloc failed";
		goto err_free_inc_alloc;
	}

	if (!init_heap(&ca->heap, free << 3, GFP_KERNEL)) {
		err = "ca->heap alloc failed";
		goto err_heap_alloc;
	}

	ca->buckets = vzalloc(array_size(sizeof(struct bucket),
			      ca->sb.nbuckets));
	if (!ca->buckets) {
		err = "ca->buckets alloc failed";
		goto err_buckets_alloc;
	}

	ca->prio_buckets = kzalloc(array3_size(sizeof(uint64_t),
				   prio_buckets(ca), 2),
				   GFP_KERNEL);
	if (!ca->prio_buckets) {
		err = "ca->prio_buckets alloc failed";
		goto err_prio_buckets_alloc;
	}

	ca->disk_buckets = alloc_meta_bucket_pages(GFP_KERNEL, &ca->sb);
	if (!ca->disk_buckets) {
		err = "ca->disk_buckets alloc failed";
		goto err_disk_buckets_alloc;
	}

	ca->prio_last_buckets = ca->prio_buckets + prio_buckets(ca);

	for_each_bucket(b, ca)
		atomic_set(&b->pin, 0);
	return 0;

err_disk_buckets_alloc:
	kfree(ca->prio_buckets);
err_prio_buckets_alloc:
	vfree(ca->buckets);
err_buckets_alloc:
	free_heap(&ca->heap);
err_heap_alloc:
	free_fifo(&ca->free_inc);
err_free_inc_alloc:
	free_fifo(&ca->free[RESERVE_NONE]);
err_none_alloc:
	free_fifo(&ca->free[RESERVE_MOVINGGC]);
err_movinggc_alloc:
	free_fifo(&ca->free[RESERVE_PRIO]);
err_prio_alloc:
	free_fifo(&ca->free[RESERVE_BTREE]);
err_btree_alloc:
err_free:
	module_put(THIS_MODULE);
	if (err)
		pr_notice("error %pg: %s\n", ca->bdev, err);
	return ret;
}

static int register_cache(struct cache_sb *sb, struct cache_sb_disk *sb_disk,
				struct block_device *bdev, struct cache *ca)
{
	const char *err = NULL; /* must be set for any error case */
	int ret = 0;

	memcpy(&ca->sb, sb, sizeof(struct cache_sb));
	ca->bdev = bdev;
	ca->bdev->bd_holder = ca;
	ca->sb_disk = sb_disk;

	if (blk_queue_discard(bdev_get_queue(bdev)))
		ca->discard = CACHE_DISCARD(&ca->sb);

	ret = cache_alloc(ca);
	if (ret != 0) {
		/*
		 * If we failed here, it means ca->kobj is not initialized yet,
		 * kobject_put() won't be called and there is no chance to
		 * call blkdev_put() to bdev in bch_cache_release(). So we
		 * explicitly call blkdev_put() here.
		 */
		blkdev_put(bdev, FMODE_READ|FMODE_WRITE|FMODE_EXCL);
		if (ret == -ENOMEM)
			err = "cache_alloc(): -ENOMEM";
		else if (ret == -EPERM)
			err = "cache_alloc(): cache device is too small";
		else
			err = "cache_alloc(): unknown error";
		goto err;
	}

	if (kobject_add(&ca->kobj, bdev_kobj(bdev), "bcache")) {
		err = "error calling kobject_add";
		ret = -ENOMEM;
		goto out;
	}

	mutex_lock(&bch_register_lock);
	err = register_cache_set(ca);
	mutex_unlock(&bch_register_lock);

	if (err) {
		ret = -ENODEV;
		goto out;
	}

	pr_info("registered cache device %pg\n", ca->bdev);

out:
	kobject_put(&ca->kobj);

err:
	if (err)
		pr_notice("error %pg: %s\n", ca->bdev, err);

	return ret;
}

/* Global interfaces/init */

static ssize_t register_bcache(struct kobject *k, struct kobj_attribute *attr,
			       const char *buffer, size_t size);
static ssize_t bch_pending_bdevs_cleanup(struct kobject *k,
					 struct kobj_attribute *attr,
					 const char *buffer, size_t size);

kobj_attribute_write(register,		register_bcache);
kobj_attribute_write(register_quiet,	register_bcache);
kobj_attribute_write(pendings_cleanup,	bch_pending_bdevs_cleanup);

static bool bch_is_open_backing(dev_t dev)
{
	struct cache_set *c, *tc;
	struct cached_dev *dc, *t;

	list_for_each_entry_safe(c, tc, &bch_cache_sets, list)
		list_for_each_entry_safe(dc, t, &c->cached_devs, list)
			if (dc->bdev->bd_dev == dev)
				return true;
	list_for_each_entry_safe(dc, t, &uncached_devices, list)
		if (dc->bdev->bd_dev == dev)
			return true;
	return false;
}

static bool bch_is_open_cache(dev_t dev)
{
	struct cache_set *c, *tc;

	list_for_each_entry_safe(c, tc, &bch_cache_sets, list) {
		struct cache *ca = c->cache;

		if (ca->bdev->bd_dev == dev)
			return true;
	}

	return false;
}

static bool bch_is_open(dev_t dev)
{
	return bch_is_open_cache(dev) || bch_is_open_backing(dev);
}

struct async_reg_args {
	struct delayed_work reg_work;
	char *path;
	struct cache_sb *sb;
	struct cache_sb_disk *sb_disk;
	struct block_device *bdev;
};

static void register_bdev_worker(struct work_struct *work)
{
	int fail = false;
	struct async_reg_args *args =
		container_of(work, struct async_reg_args, reg_work.work);
	struct cached_dev *dc;

	dc = kzalloc(sizeof(*dc), GFP_KERNEL);
	if (!dc) {
		fail = true;
		put_page(virt_to_page(args->sb_disk));
		blkdev_put(args->bdev, FMODE_READ | FMODE_WRITE | FMODE_EXCL);
		goto out;
	}

	mutex_lock(&bch_register_lock);
	if (register_bdev(args->sb, args->sb_disk, args->bdev, dc) < 0)
		fail = true;
	mutex_unlock(&bch_register_lock);

out:
	if (fail)
		pr_info("error %s: fail to register backing device\n",
			args->path);
	kfree(args->sb);
	kfree(args->path);
	kfree(args);
	module_put(THIS_MODULE);
}

static void register_cache_worker(struct work_struct *work)
{
	int fail = false;
	struct async_reg_args *args =
		container_of(work, struct async_reg_args, reg_work.work);
	struct cache *ca;

	ca = kzalloc(sizeof(*ca), GFP_KERNEL);
	if (!ca) {
		fail = true;
		put_page(virt_to_page(args->sb_disk));
		blkdev_put(args->bdev, FMODE_READ | FMODE_WRITE | FMODE_EXCL);
		goto out;
	}

	/* blkdev_put() will be called in bch_cache_release() */
	if (register_cache(args->sb, args->sb_disk, args->bdev, ca) != 0)
		fail = true;

out:
	if (fail)
		pr_info("error %s: fail to register cache device\n",
			args->path);
	kfree(args->sb);
	kfree(args->path);
	kfree(args);
	module_put(THIS_MODULE);
}

static void register_device_async(struct async_reg_args *args)
{
	if (SB_IS_BDEV(args->sb))
		INIT_DELAYED_WORK(&args->reg_work, register_bdev_worker);
	else
		INIT_DELAYED_WORK(&args->reg_work, register_cache_worker);

	/* 10 jiffies is enough for a delay */
	queue_delayed_work(system_wq, &args->reg_work, 10);
}

static ssize_t register_bcache(struct kobject *k, struct kobj_attribute *attr,
			       const char *buffer, size_t size)
{
	const char *err;
	char *path = NULL;
	struct cache_sb *sb;
	struct cache_sb_disk *sb_disk;
	struct block_device *bdev;
	ssize_t ret;
	bool async_registration = false;

#ifdef CONFIG_BCACHE_ASYNC_REGISTRATION
	async_registration = true;
#endif

	ret = -EBUSY;
	err = "failed to reference bcache module";
	if (!try_module_get(THIS_MODULE))
		goto out;

	/* For latest state of bcache_is_reboot */
	smp_mb();
	err = "bcache is in reboot";
	if (bcache_is_reboot)
		goto out_module_put;

	ret = -ENOMEM;
	err = "cannot allocate memory";
	path = kstrndup(buffer, size, GFP_KERNEL);
	if (!path)
		goto out_module_put;

	sb = kmalloc(sizeof(struct cache_sb), GFP_KERNEL);
	if (!sb)
		goto out_free_path;

	ret = -EINVAL;
	err = "failed to open device";
	bdev = blkdev_get_by_path(strim(path),
				  FMODE_READ|FMODE_WRITE|FMODE_EXCL,
				  sb);
	if (IS_ERR(bdev)) {
		if (bdev == ERR_PTR(-EBUSY)) {
			dev_t dev;

			mutex_lock(&bch_register_lock);
			if (lookup_bdev(strim(path), &dev) == 0 &&
			    bch_is_open(dev))
				err = "device already registered";
			else
				err = "device busy";
			mutex_unlock(&bch_register_lock);
			if (attr == &ksysfs_register_quiet)
				goto done;
		}
		goto out_free_sb;
	}

	err = "failed to set blocksize";
	if (set_blocksize(bdev, 4096))
		goto out_blkdev_put;

	err = read_super(sb, bdev, &sb_disk);
	if (err)
		goto out_blkdev_put;

	err = "failed to register device";

	if (async_registration) {
		/* register in asynchronous way */
		struct async_reg_args *args =
			kzalloc(sizeof(struct async_reg_args), GFP_KERNEL);

		if (!args) {
			ret = -ENOMEM;
			err = "cannot allocate memory";
			goto out_put_sb_page;
		}

		args->path	= path;
		args->sb	= sb;
		args->sb_disk	= sb_disk;
		args->bdev	= bdev;
		register_device_async(args);
		/* No wait and returns to user space */
		goto async_done;
	}

	if (SB_IS_BDEV(sb)) {
		struct cached_dev *dc = kzalloc(sizeof(*dc), GFP_KERNEL);

		if (!dc) {
			ret = -ENOMEM;
			err = "cannot allocate memory";
			goto out_put_sb_page;
		}

		mutex_lock(&bch_register_lock);
		ret = register_bdev(sb, sb_disk, bdev, dc);
		mutex_unlock(&bch_register_lock);
		/* blkdev_put() will be called in cached_dev_free() */
		if (ret < 0)
			goto out_free_sb;
	} else {
		struct cache *ca = kzalloc(sizeof(*ca), GFP_KERNEL);

		if (!ca) {
			ret = -ENOMEM;
			err = "cannot allocate memory";
			goto out_put_sb_page;
		}

		/* blkdev_put() will be called in bch_cache_release() */
		ret = register_cache(sb, sb_disk, bdev, ca);
		if (ret)
			goto out_free_sb;
	}

done:
	kfree(sb);
	kfree(path);
	module_put(THIS_MODULE);
async_done:
	return size;

out_put_sb_page:
	put_page(virt_to_page(sb_disk));
out_blkdev_put:
	blkdev_put(bdev, FMODE_READ | FMODE_WRITE | FMODE_EXCL);
out_free_sb:
	kfree(sb);
out_free_path:
	kfree(path);
	path = NULL;
out_module_put:
	module_put(THIS_MODULE);
out:
	pr_info("error %s: %s\n", path?path:"", err);
	return ret;
}


struct pdev {
	struct list_head list;
	struct cached_dev *dc;
};

static ssize_t bch_pending_bdevs_cleanup(struct kobject *k,
					 struct kobj_attribute *attr,
					 const char *buffer,
					 size_t size)
{
	LIST_HEAD(pending_devs);
	ssize_t ret = size;
	struct cached_dev *dc, *tdc;
	struct pdev *pdev, *tpdev;
	struct cache_set *c, *tc;

	mutex_lock(&bch_register_lock);
	list_for_each_entry_safe(dc, tdc, &uncached_devices, list) {
		pdev = kmalloc(sizeof(struct pdev), GFP_KERNEL);
		if (!pdev)
			break;
		pdev->dc = dc;
		list_add(&pdev->list, &pending_devs);
	}

	list_for_each_entry_safe(pdev, tpdev, &pending_devs, list) {
		char *pdev_set_uuid = pdev->dc->sb.set_uuid;
		list_for_each_entry_safe(c, tc, &bch_cache_sets, list) {
			char *set_uuid = c->set_uuid;

			if (!memcmp(pdev_set_uuid, set_uuid, 16)) {
				list_del(&pdev->list);
				kfree(pdev);
				break;
			}
		}
	}
	mutex_unlock(&bch_register_lock);

	list_for_each_entry_safe(pdev, tpdev, &pending_devs, list) {
		pr_info("delete pdev %p\n", pdev);
		list_del(&pdev->list);
		bcache_device_stop(&pdev->dc->disk);
		kfree(pdev);
	}

	return ret;
}

static int bcache_reboot(struct notifier_block *n, unsigned long code, void *x)
{
	if (bcache_is_reboot)
		return NOTIFY_DONE;

	if (code == SYS_DOWN ||
	    code == SYS_HALT ||
	    code == SYS_POWER_OFF) {
		DEFINE_WAIT(wait);
		unsigned long start = jiffies;
		bool stopped = false;

		struct cache_set *c, *tc;
		struct cached_dev *dc, *tdc;

		mutex_lock(&bch_register_lock);

		if (bcache_is_reboot)
			goto out;

		/* New registration is rejected since now */
		bcache_is_reboot = true;
		/*
		 * Make registering caller (if there is) on other CPU
		 * core know bcache_is_reboot set to true earlier
		 */
		smp_mb();

		if (list_empty(&bch_cache_sets) &&
		    list_empty(&uncached_devices))
			goto out;

		mutex_unlock(&bch_register_lock);

		pr_info("Stopping all devices:\n");

		/*
		 * The reason bch_register_lock is not held to call
		 * bch_cache_set_stop() and bcache_device_stop() is to
		 * avoid potential deadlock during reboot, because cache
		 * set or bcache device stopping process will acquire
		 * bch_register_lock too.
		 *
		 * We are safe here because bcache_is_reboot sets to
		 * true already, register_bcache() will reject new
		 * registration now. bcache_is_reboot also makes sure
		 * bcache_reboot() won't be re-entered on by other thread,
		 * so there is no race in following list iteration by
		 * list_for_each_entry_safe().
		 */
		list_for_each_entry_safe(c, tc, &bch_cache_sets, list)
			bch_cache_set_stop(c);

		list_for_each_entry_safe(dc, tdc, &uncached_devices, list)
			bcache_device_stop(&dc->disk);


		/*
		 * Give an early chance for other kthreads and
		 * kworkers to stop themselves
		 */
		schedule();

		/* What's a condition variable? */
		while (1) {
			long timeout = start + 10 * HZ - jiffies;

			mutex_lock(&bch_register_lock);
			stopped = list_empty(&bch_cache_sets) &&
				list_empty(&uncached_devices);

			if (timeout < 0 || stopped)
				break;

			prepare_to_wait(&unregister_wait, &wait,
					TASK_UNINTERRUPTIBLE);

			mutex_unlock(&bch_register_lock);
			schedule_timeout(timeout);
		}

		finish_wait(&unregister_wait, &wait);

		if (stopped)
			pr_info("All devices stopped\n");
		else
			pr_notice("Timeout waiting for devices to be closed\n");
out:
		mutex_unlock(&bch_register_lock);
	}

	return NOTIFY_DONE;
}

static struct notifier_block reboot = {
	.notifier_call	= bcache_reboot,
	.priority	= INT_MAX, /* before any real devices */
};

static void bcache_exit(void)
{
	bch_debug_exit();
	bch_request_exit();
	if (bcache_kobj)
		kobject_put(bcache_kobj);
	if (bcache_wq)
		destroy_workqueue(bcache_wq);
	if (bch_journal_wq)
		destroy_workqueue(bch_journal_wq);
	if (bch_flush_wq)
		destroy_workqueue(bch_flush_wq);
	bch_btree_exit();

	if (bcache_major)
		unregister_blkdev(bcache_major, "bcache");
	unregister_reboot_notifier(&reboot);
	mutex_destroy(&bch_register_lock);
}

/* Check and fixup module parameters */
static void check_module_parameters(void)
{
	if (bch_cutoff_writeback_sync == 0)
		bch_cutoff_writeback_sync = CUTOFF_WRITEBACK_SYNC;
	else if (bch_cutoff_writeback_sync > CUTOFF_WRITEBACK_SYNC_MAX) {
		pr_warn("set bch_cutoff_writeback_sync (%u) to max value %u\n",
			bch_cutoff_writeback_sync, CUTOFF_WRITEBACK_SYNC_MAX);
		bch_cutoff_writeback_sync = CUTOFF_WRITEBACK_SYNC_MAX;
	}

	if (bch_cutoff_writeback == 0)
		bch_cutoff_writeback = CUTOFF_WRITEBACK;
	else if (bch_cutoff_writeback > CUTOFF_WRITEBACK_MAX) {
		pr_warn("set bch_cutoff_writeback (%u) to max value %u\n",
			bch_cutoff_writeback, CUTOFF_WRITEBACK_MAX);
		bch_cutoff_writeback = CUTOFF_WRITEBACK_MAX;
	}

	if (bch_cutoff_writeback > bch_cutoff_writeback_sync) {
		pr_warn("set bch_cutoff_writeback (%u) to %u\n",
			bch_cutoff_writeback, bch_cutoff_writeback_sync);
		bch_cutoff_writeback = bch_cutoff_writeback_sync;
	}
}

static int __init bcache_init(void)
{
	static const struct attribute *files[] = {
		&ksysfs_register.attr,
		&ksysfs_register_quiet.attr,
		&ksysfs_pendings_cleanup.attr,
		NULL
	};

	check_module_parameters();

	mutex_init(&bch_register_lock);
	init_waitqueue_head(&unregister_wait);
	register_reboot_notifier(&reboot);

	bcache_major = register_blkdev(0, "bcache");
	if (bcache_major < 0) {
		unregister_reboot_notifier(&reboot);
		mutex_destroy(&bch_register_lock);
		return bcache_major;
	}

	if (bch_btree_init())
		goto err;

	bcache_wq = alloc_workqueue("bcache", WQ_MEM_RECLAIM, 0);
	if (!bcache_wq)
		goto err;

	/*
	 * Let's not make this `WQ_MEM_RECLAIM` for the following reasons:
	 *
	 * 1. It used `system_wq` before which also does no memory reclaim.
	 * 2. With `WQ_MEM_RECLAIM` desktop stalls, increased boot times, and
	 *    reduced throughput can be observed.
	 *
	 * We still want to user our own queue to not congest the `system_wq`.
	 */
	bch_flush_wq = alloc_workqueue("bch_flush", 0, 0);
	if (!bch_flush_wq)
		goto err;

	bch_journal_wq = alloc_workqueue("bch_journal", WQ_MEM_RECLAIM, 0);
	if (!bch_journal_wq)
		goto err;

	bcache_kobj = kobject_create_and_add("bcache", fs_kobj);
	if (!bcache_kobj)
		goto err;

	if (bch_request_init() ||
	    sysfs_create_files(bcache_kobj, files))
		goto err;

	bch_debug_init();
	closure_debug_init();

	bcache_is_reboot = false;

	return 0;
err:
	bcache_exit();
	return -ENOMEM;
}

/*
 * Module hooks
 */
module_exit(bcache_exit);
module_init(bcache_init);

module_param(bch_cutoff_writeback, uint, 0);
MODULE_PARM_DESC(bch_cutoff_writeback, "threshold to cutoff writeback");

module_param(bch_cutoff_writeback_sync, uint, 0);
MODULE_PARM_DESC(bch_cutoff_writeback_sync, "hard threshold to cutoff writeback");

MODULE_DESCRIPTION("Bcache: a Linux block layer cache");
MODULE_AUTHOR("Kent Overstreet <kent.overstreet@gmail.com>");
MODULE_LICENSE("GPL");<|MERGE_RESOLUTION|>--- conflicted
+++ resolved
@@ -885,15 +885,9 @@
 		bcache_device_detach(d);
 
 	if (disk) {
-<<<<<<< HEAD
-		blk_cleanup_disk(disk);
-		ida_simple_remove(&bcache_device_idx,
-				  first_minor_to_idx(disk->first_minor));
-=======
 		ida_simple_remove(&bcache_device_idx,
 				  first_minor_to_idx(disk->first_minor));
 		blk_cleanup_disk(disk);
->>>>>>> df0cc57e
 	}
 
 	bioset_exit(&d->bio_split);
