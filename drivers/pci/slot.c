--- conflicted
+++ resolved
@@ -311,11 +311,7 @@
 #include <linux/pci_hotplug.h>
 /**
  * pci_hp_create_link - create symbolic link to the hotplug driver module.
-<<<<<<< HEAD
- * @slot: struct pci_slot
-=======
  * @pci_slot: struct pci_slot
->>>>>>> 80ffb3cc
  *
  * Helper function for pci_hotplug_core.c to create symbolic link to
  * the hotplug driver module.
@@ -338,11 +334,7 @@
 
 /**
  * pci_hp_remove_link - remove symbolic link to the hotplug driver module.
-<<<<<<< HEAD
- * @slot: struct pci_slot
-=======
  * @pci_slot: struct pci_slot
->>>>>>> 80ffb3cc
  *
  * Helper function for pci_hotplug_core.c to remove symbolic link to
  * the hotplug driver module.
