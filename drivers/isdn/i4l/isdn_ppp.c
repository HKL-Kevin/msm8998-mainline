/* $Id: isdn_ppp.c,v 1.1.2.3 2004/02/10 01:07:13 keil Exp $
 *
 * Linux ISDN subsystem, functions for synchronous PPP (linklevel).
 *
 * Copyright 1995,96 by Michael Hipp (Michael.Hipp@student.uni-tuebingen.de)
 *
 * This software may be used and distributed according to the terms
 * of the GNU General Public License, incorporated herein by reference.
 *
 */

#include <linux/isdn.h>
#include <linux/poll.h>
#include <linux/ppp-comp.h>
#include <linux/slab.h>
#ifdef CONFIG_IPPP_FILTER
#include <linux/filter.h>
#endif

#include "isdn_common.h"
#include "isdn_ppp.h"
#include "isdn_net.h"

#ifndef PPP_IPX
#define PPP_IPX 0x002b
#endif

/* Prototypes */
static int isdn_ppp_fill_rq(unsigned char *buf, int len, int proto, int slot);
static int isdn_ppp_closewait(int slot);
static void isdn_ppp_push_higher(isdn_net_dev *net_dev, isdn_net_local *lp,
				 struct sk_buff *skb, int proto);
static int isdn_ppp_if_get_unit(char *namebuf);
static int isdn_ppp_set_compressor(struct ippp_struct *is, struct isdn_ppp_comp_data *);
static struct sk_buff *isdn_ppp_decompress(struct sk_buff *,
					   struct ippp_struct *, struct ippp_struct *, int *proto);
static void isdn_ppp_receive_ccp(isdn_net_dev *net_dev, isdn_net_local *lp,
				 struct sk_buff *skb, int proto);
static struct sk_buff *isdn_ppp_compress(struct sk_buff *skb_in, int *proto,
					 struct ippp_struct *is, struct ippp_struct *master, int type);
static void isdn_ppp_send_ccp(isdn_net_dev *net_dev, isdn_net_local *lp,
			      struct sk_buff *skb);

/* New CCP stuff */
static void isdn_ppp_ccp_kickup(struct ippp_struct *is);
static void isdn_ppp_ccp_xmit_reset(struct ippp_struct *is, int proto,
				    unsigned char code, unsigned char id,
				    unsigned char *data, int len);
static struct ippp_ccp_reset *isdn_ppp_ccp_reset_alloc(struct ippp_struct *is);
static void isdn_ppp_ccp_reset_free(struct ippp_struct *is);
static void isdn_ppp_ccp_reset_free_state(struct ippp_struct *is,
					  unsigned char id);
static void isdn_ppp_ccp_timer_callback(unsigned long closure);
static struct ippp_ccp_reset_state *isdn_ppp_ccp_reset_alloc_state(struct ippp_struct *is,
								   unsigned char id);
static void isdn_ppp_ccp_reset_trans(struct ippp_struct *is,
				     struct isdn_ppp_resetparams *rp);
static void isdn_ppp_ccp_reset_ack_rcvd(struct ippp_struct *is,
					unsigned char id);



#ifdef CONFIG_ISDN_MPP
static ippp_bundle *isdn_ppp_bundle_arr = NULL;

static int isdn_ppp_mp_bundle_array_init(void);
static int isdn_ppp_mp_init(isdn_net_local *lp, ippp_bundle *add_to);
static void isdn_ppp_mp_receive(isdn_net_dev *net_dev, isdn_net_local *lp,
				struct sk_buff *skb);
static void isdn_ppp_mp_cleanup(isdn_net_local *lp);

static int isdn_ppp_bundle(struct ippp_struct *, int unit);
#endif	/* CONFIG_ISDN_MPP */

char *isdn_ppp_revision = "$Revision: 1.1.2.3 $";

static struct ippp_struct *ippp_table[ISDN_MAX_CHANNELS];

static struct isdn_ppp_compressor *ipc_head = NULL;

/*
 * frame log (debug)
 */
static void
isdn_ppp_frame_log(char *info, char *data, int len, int maxlen, int unit, int slot)
{
	int cnt,
		j,
		i;
	char buf[80];

	if (len < maxlen)
		maxlen = len;

	for (i = 0, cnt = 0; cnt < maxlen; i++) {
		for (j = 0; j < 16 && cnt < maxlen; j++, cnt++)
			sprintf(buf + j * 3, "%02x ", (unsigned char)data[cnt]);
		printk(KERN_DEBUG "[%d/%d].%s[%d]: %s\n", unit, slot, info, i, buf);
	}
}

/*
 * unbind isdn_net_local <=> ippp-device
 * note: it can happen, that we hangup/free the master before the slaves
 *       in this case we bind another lp to the master device
 */
int
isdn_ppp_free(isdn_net_local *lp)
{
	struct ippp_struct *is;

	if (lp->ppp_slot < 0 || lp->ppp_slot >= ISDN_MAX_CHANNELS) {
		printk(KERN_ERR "%s: ppp_slot(%d) out of range\n",
		       __func__, lp->ppp_slot);
		return 0;
	}

#ifdef CONFIG_ISDN_MPP
	spin_lock(&lp->netdev->pb->lock);
#endif
	isdn_net_rm_from_bundle(lp);
#ifdef CONFIG_ISDN_MPP
	if (lp->netdev->pb->ref_ct == 1)	/* last link in queue? */
		isdn_ppp_mp_cleanup(lp);

	lp->netdev->pb->ref_ct--;
	spin_unlock(&lp->netdev->pb->lock);
#endif /* CONFIG_ISDN_MPP */
	if (lp->ppp_slot < 0 || lp->ppp_slot >= ISDN_MAX_CHANNELS) {
		printk(KERN_ERR "%s: ppp_slot(%d) now invalid\n",
		       __func__, lp->ppp_slot);
		return 0;
	}
	is = ippp_table[lp->ppp_slot];
	if ((is->state & IPPP_CONNECT))
		isdn_ppp_closewait(lp->ppp_slot);	/* force wakeup on ippp device */
	else if (is->state & IPPP_ASSIGNED)
		is->state = IPPP_OPEN;	/* fallback to 'OPEN but not ASSIGNED' state */

	if (is->debug & 0x1)
		printk(KERN_DEBUG "isdn_ppp_free %d %lx %lx\n", lp->ppp_slot, (long) lp, (long) is->lp);

	is->lp = NULL;          /* link is down .. set lp to NULL */
	lp->ppp_slot = -1;      /* is this OK ?? */

	return 0;
}

/*
 * bind isdn_net_local <=> ippp-device
 *
 * This function is allways called with holding dev->lock so
 * no additional lock is needed
 */
int
isdn_ppp_bind(isdn_net_local *lp)
{
	int i;
	int unit = 0;
	struct ippp_struct *is;
	int retval;

	if (lp->pppbind < 0) {  /* device bounded to ippp device ? */
		isdn_net_dev *net_dev = dev->netdev;
		char exclusive[ISDN_MAX_CHANNELS];	/* exclusive flags */
		memset(exclusive, 0, ISDN_MAX_CHANNELS);
		while (net_dev) {	/* step through net devices to find exclusive minors */
			isdn_net_local *lp = net_dev->local;
			if (lp->pppbind >= 0)
				exclusive[lp->pppbind] = 1;
			net_dev = net_dev->next;
		}
		/*
		 * search a free device / slot
		 */
		for (i = 0; i < ISDN_MAX_CHANNELS; i++) {
			if (ippp_table[i]->state == IPPP_OPEN && !exclusive[ippp_table[i]->minor]) {	/* OPEN, but not connected! */
				break;
			}
		}
	} else {
		for (i = 0; i < ISDN_MAX_CHANNELS; i++) {
			if (ippp_table[i]->minor == lp->pppbind &&
			    (ippp_table[i]->state & IPPP_OPEN) == IPPP_OPEN)
				break;
		}
	}

	if (i >= ISDN_MAX_CHANNELS) {
		printk(KERN_WARNING "isdn_ppp_bind: Can't find a (free) connection to the ipppd daemon.\n");
		retval = -1;
		goto out;
	}
	/* get unit number from interface name .. ugly! */
	unit = isdn_ppp_if_get_unit(lp->netdev->dev->name);
	if (unit < 0) {
		printk(KERN_ERR "isdn_ppp_bind: illegal interface name %s.\n",
		       lp->netdev->dev->name);
		retval = -1;
		goto out;
	}

	lp->ppp_slot = i;
	is = ippp_table[i];
	is->lp = lp;
	is->unit = unit;
	is->state = IPPP_OPEN | IPPP_ASSIGNED;	/* assigned to a netdevice but not connected */
#ifdef CONFIG_ISDN_MPP
	retval = isdn_ppp_mp_init(lp, NULL);
	if (retval < 0)
		goto out;
#endif /* CONFIG_ISDN_MPP */

	retval = lp->ppp_slot;

out:
	return retval;
}

/*
 * kick the ipppd on the device
 * (wakes up daemon after B-channel connect)
 */

void
isdn_ppp_wakeup_daemon(isdn_net_local *lp)
{
	if (lp->ppp_slot < 0 || lp->ppp_slot >= ISDN_MAX_CHANNELS) {
		printk(KERN_ERR "%s: ppp_slot(%d) out of range\n",
		       __func__, lp->ppp_slot);
		return;
	}
	ippp_table[lp->ppp_slot]->state = IPPP_OPEN | IPPP_CONNECT | IPPP_NOBLOCK;
	wake_up_interruptible(&ippp_table[lp->ppp_slot]->wq);
}

/*
 * there was a hangup on the netdevice
 * force wakeup of the ippp device
 * go into 'device waits for release' state
 */
static int
isdn_ppp_closewait(int slot)
{
	struct ippp_struct *is;

	if (slot < 0 || slot >= ISDN_MAX_CHANNELS) {
		printk(KERN_ERR "%s: slot(%d) out of range\n",
		       __func__, slot);
		return 0;
	}
	is = ippp_table[slot];
	if (is->state)
		wake_up_interruptible(&is->wq);
	is->state = IPPP_CLOSEWAIT;
	return 1;
}

/*
 * isdn_ppp_find_slot / isdn_ppp_free_slot
 */

static int
isdn_ppp_get_slot(void)
{
	int i;
	for (i = 0; i < ISDN_MAX_CHANNELS; i++) {
		if (!ippp_table[i]->state)
			return i;
	}
	return -1;
}

/*
 * isdn_ppp_open
 */

int
isdn_ppp_open(int min, struct file *file)
{
	int slot;
	struct ippp_struct *is;

	if (min < 0 || min >= ISDN_MAX_CHANNELS)
		return -ENODEV;

	slot = isdn_ppp_get_slot();
	if (slot < 0) {
		return -EBUSY;
	}
	is = file->private_data = ippp_table[slot];

	printk(KERN_DEBUG "ippp, open, slot: %d, minor: %d, state: %04x\n",
	       slot, min, is->state);

	/* compression stuff */
	is->link_compressor   = is->compressor = NULL;
	is->link_decompressor = is->decompressor = NULL;
	is->link_comp_stat    = is->comp_stat = NULL;
	is->link_decomp_stat  = is->decomp_stat = NULL;
	is->compflags = 0;

	is->reset = isdn_ppp_ccp_reset_alloc(is);

	is->lp = NULL;
	is->mp_seqno = 0;       /* MP sequence number */
	is->pppcfg = 0;         /* ppp configuration */
	is->mpppcfg = 0;        /* mppp configuration */
	is->last_link_seqno = -1;	/* MP: maybe set to Bundle-MIN, when joining a bundle ?? */
	is->unit = -1;          /* set, when we have our interface */
	is->mru = 1524;         /* MRU, default 1524 */
	is->maxcid = 16;        /* VJ: maxcid */
	is->tk = current;
	init_waitqueue_head(&is->wq);
	is->first = is->rq + NUM_RCV_BUFFS - 1;	/* receive queue */
	is->last = is->rq;
	is->minor = min;
#ifdef CONFIG_ISDN_PPP_VJ
	/*
	 * VJ header compression init
	 */
	is->slcomp = slhc_init(16, 16);	/* not necessary for 2. link in bundle */
#endif
#ifdef CONFIG_IPPP_FILTER
	is->pass_filter = NULL;
	is->active_filter = NULL;
#endif
	is->state = IPPP_OPEN;

	return 0;
}

/*
 * release ippp device
 */
void
isdn_ppp_release(int min, struct file *file)
{
	int i;
	struct ippp_struct *is;

	if (min < 0 || min >= ISDN_MAX_CHANNELS)
		return;
	is = file->private_data;

	if (!is) {
		printk(KERN_ERR "%s: no file->private_data\n", __func__);
		return;
	}
	if (is->debug & 0x1)
		printk(KERN_DEBUG "ippp: release, minor: %d %lx\n", min, (long) is->lp);

	if (is->lp) {           /* a lp address says: this link is still up */
		isdn_net_dev *p = is->lp->netdev;

		if (!p) {
			printk(KERN_ERR "%s: no lp->netdev\n", __func__);
			return;
		}
		is->state &= ~IPPP_CONNECT;	/* -> effect: no call of wakeup */
		/*
		 * isdn_net_hangup() calls isdn_ppp_free()
		 * isdn_ppp_free() sets is->lp to NULL and lp->ppp_slot to -1
		 * removing the IPPP_CONNECT flag omits calling of isdn_ppp_wakeup_daemon()
		 */
		isdn_net_hangup(p->dev);
	}
	for (i = 0; i < NUM_RCV_BUFFS; i++) {
		kfree(is->rq[i].buf);
		is->rq[i].buf = NULL;
	}
	is->first = is->rq + NUM_RCV_BUFFS - 1;	/* receive queue */
	is->last = is->rq;

#ifdef CONFIG_ISDN_PPP_VJ
/* TODO: if this was the previous master: link the slcomp to the new master */
	slhc_free(is->slcomp);
	is->slcomp = NULL;
#endif
#ifdef CONFIG_IPPP_FILTER
	if (is->pass_filter) {
		bpf_prog_destroy(is->pass_filter);
		is->pass_filter = NULL;
	}

	if (is->active_filter) {
		bpf_prog_destroy(is->active_filter);
		is->active_filter = NULL;
	}
#endif

/* TODO: if this was the previous master: link the stuff to the new master */
	if (is->comp_stat)
		is->compressor->free(is->comp_stat);
	if (is->link_comp_stat)
		is->link_compressor->free(is->link_comp_stat);
	if (is->link_decomp_stat)
		is->link_decompressor->free(is->link_decomp_stat);
	if (is->decomp_stat)
		is->decompressor->free(is->decomp_stat);
	is->compressor   = is->link_compressor   = NULL;
	is->decompressor = is->link_decompressor = NULL;
	is->comp_stat    = is->link_comp_stat    = NULL;
	is->decomp_stat  = is->link_decomp_stat  = NULL;

	/* Clean up if necessary */
	if (is->reset)
		isdn_ppp_ccp_reset_free(is);

	/* this slot is ready for new connections */
	is->state = 0;
}

/*
 * get_arg .. ioctl helper
 */
static int
get_arg(void __user *b, void *val, int len)
{
	if (len <= 0)
		len = sizeof(void *);
	if (copy_from_user(val, b, len))
		return -EFAULT;
	return 0;
}

/*
 * set arg .. ioctl helper
 */
static int
set_arg(void __user *b, void *val, int len)
{
	if (len <= 0)
		len = sizeof(void *);
	if (copy_to_user(b, val, len))
		return -EFAULT;
	return 0;
}

#ifdef CONFIG_IPPP_FILTER
static int get_filter(void __user *arg, struct sock_filter **p)
{
	struct sock_fprog uprog;
	struct sock_filter *code = NULL;
	int len;

	if (copy_from_user(&uprog, arg, sizeof(uprog)))
		return -EFAULT;

	if (!uprog.len) {
		*p = NULL;
		return 0;
	}

	/* uprog.len is unsigned short, so no overflow here */
	len = uprog.len * sizeof(struct sock_filter);
	code = memdup_user(uprog.filter, len);
	if (IS_ERR(code))
		return PTR_ERR(code);

	*p = code;
	return uprog.len;
}
#endif /* CONFIG_IPPP_FILTER */

/*
 * ippp device ioctl
 */
int
isdn_ppp_ioctl(int min, struct file *file, unsigned int cmd, unsigned long arg)
{
	unsigned long val;
	int r, i, j;
	struct ippp_struct *is;
	isdn_net_local *lp;
	struct isdn_ppp_comp_data data;
	void __user *argp = (void __user *)arg;

	is = file->private_data;
	lp = is->lp;

	if (is->debug & 0x1)
		printk(KERN_DEBUG "isdn_ppp_ioctl: minor: %d cmd: %x state: %x\n", min, cmd, is->state);

	if (!(is->state & IPPP_OPEN))
		return -EINVAL;

	switch (cmd) {
	case PPPIOCBUNDLE:
#ifdef CONFIG_ISDN_MPP
		if (!(is->state & IPPP_CONNECT))
			return -EINVAL;
		if ((r = get_arg(argp, &val, sizeof(val))))
			return r;
		printk(KERN_DEBUG "iPPP-bundle: minor: %d, slave unit: %d, master unit: %d\n",
		       (int) min, (int) is->unit, (int) val);
		return isdn_ppp_bundle(is, val);
#else
		return -1;
#endif
		break;
	case PPPIOCGUNIT:	/* get ppp/isdn unit number */
		if ((r = set_arg(argp, &is->unit, sizeof(is->unit))))
			return r;
		break;
	case PPPIOCGIFNAME:
		if (!lp)
			return -EINVAL;
		if ((r = set_arg(argp, lp->netdev->dev->name,
				 strlen(lp->netdev->dev->name))))
			return r;
		break;
	case PPPIOCGMPFLAGS:	/* get configuration flags */
		if ((r = set_arg(argp, &is->mpppcfg, sizeof(is->mpppcfg))))
			return r;
		break;
	case PPPIOCSMPFLAGS:	/* set configuration flags */
		if ((r = get_arg(argp, &val, sizeof(val))))
			return r;
		is->mpppcfg = val;
		break;
	case PPPIOCGFLAGS:	/* get configuration flags */
		if ((r = set_arg(argp, &is->pppcfg, sizeof(is->pppcfg))))
			return r;
		break;
	case PPPIOCSFLAGS:	/* set configuration flags */
		if ((r = get_arg(argp, &val, sizeof(val)))) {
			return r;
		}
		if (val & SC_ENABLE_IP && !(is->pppcfg & SC_ENABLE_IP) && (is->state & IPPP_CONNECT)) {
			if (lp) {
				/* OK .. we are ready to send buffers */
				is->pppcfg = val; /* isdn_ppp_xmit test for SC_ENABLE_IP !!! */
				netif_wake_queue(lp->netdev->dev);
				break;
			}
		}
		is->pppcfg = val;
		break;
	case PPPIOCGIDLE:	/* get idle time information */
		if (lp) {
			struct ppp_idle pidle;
			pidle.xmit_idle = pidle.recv_idle = lp->huptimer;
			if ((r = set_arg(argp, &pidle, sizeof(struct ppp_idle))))
				return r;
		}
		break;
	case PPPIOCSMRU:	/* set receive unit size for PPP */
		if ((r = get_arg(argp, &val, sizeof(val))))
			return r;
		is->mru = val;
		break;
	case PPPIOCSMPMRU:
		break;
	case PPPIOCSMPMTU:
		break;
	case PPPIOCSMAXCID:	/* set the maximum compression slot id */
		if ((r = get_arg(argp, &val, sizeof(val))))
			return r;
		val++;
		if (is->maxcid != val) {
#ifdef CONFIG_ISDN_PPP_VJ
			struct slcompress *sltmp;
#endif
			if (is->debug & 0x1)
				printk(KERN_DEBUG "ippp, ioctl: changed MAXCID to %ld\n", val);
			is->maxcid = val;
#ifdef CONFIG_ISDN_PPP_VJ
			sltmp = slhc_init(16, val);
			if (!sltmp) {
				printk(KERN_ERR "ippp, can't realloc slhc struct\n");
				return -ENOMEM;
			}
			if (is->slcomp)
				slhc_free(is->slcomp);
			is->slcomp = sltmp;
#endif
		}
		break;
	case PPPIOCGDEBUG:
		if ((r = set_arg(argp, &is->debug, sizeof(is->debug))))
			return r;
		break;
	case PPPIOCSDEBUG:
		if ((r = get_arg(argp, &val, sizeof(val))))
			return r;
		is->debug = val;
		break;
	case PPPIOCGCOMPRESSORS:
	{
		unsigned long protos[8] = {0,};
		struct isdn_ppp_compressor *ipc = ipc_head;
		while (ipc) {
			j = ipc->num / (sizeof(long) * 8);
			i = ipc->num % (sizeof(long) * 8);
			if (j < 8)
				protos[j] |= (1UL << i);
			ipc = ipc->next;
		}
		if ((r = set_arg(argp, protos, 8 * sizeof(long))))
			return r;
	}
	break;
	case PPPIOCSCOMPRESSOR:
		if ((r = get_arg(argp, &data, sizeof(struct isdn_ppp_comp_data))))
			return r;
		return isdn_ppp_set_compressor(is, &data);
	case PPPIOCGCALLINFO:
	{
		struct pppcallinfo pci;
		memset((char *)&pci, 0, sizeof(struct pppcallinfo));
		if (lp)
		{
			strncpy(pci.local_num, lp->msn, 63);
			if (lp->dial) {
				strncpy(pci.remote_num, lp->dial->num, 63);
			}
			pci.charge_units = lp->charge;
			if (lp->outgoing)
				pci.calltype = CALLTYPE_OUTGOING;
			else
				pci.calltype = CALLTYPE_INCOMING;
			if (lp->flags & ISDN_NET_CALLBACK)
				pci.calltype |= CALLTYPE_CALLBACK;
		}
		return set_arg(argp, &pci, sizeof(struct pppcallinfo));
	}
#ifdef CONFIG_IPPP_FILTER
	case PPPIOCSPASS:
	{
		struct sock_fprog_kern fprog;
		struct sock_filter *code;
		int err, len = get_filter(argp, &code);

		if (len < 0)
			return len;

		fprog.len = len;
		fprog.filter = code;

		if (is->pass_filter) {
<<<<<<< HEAD
			sk_unattached_filter_destroy(is->pass_filter);
			is->pass_filter = NULL;
		}
		if (fprog.filter != NULL)
			err = sk_unattached_filter_create(&is->pass_filter,
							  &fprog);
=======
			bpf_prog_destroy(is->pass_filter);
			is->pass_filter = NULL;
		}
		if (fprog.filter != NULL)
			err = bpf_prog_create(&is->pass_filter, &fprog);
>>>>>>> bfe01a5b
		else
			err = 0;
		kfree(code);

		return err;
	}
	case PPPIOCSACTIVE:
	{
		struct sock_fprog_kern fprog;
		struct sock_filter *code;
		int err, len = get_filter(argp, &code);

		if (len < 0)
			return len;

		fprog.len = len;
		fprog.filter = code;

		if (is->active_filter) {
<<<<<<< HEAD
			sk_unattached_filter_destroy(is->active_filter);
			is->active_filter = NULL;
		}
		if (fprog.filter != NULL)
			err = sk_unattached_filter_create(&is->active_filter,
							  &fprog);
=======
			bpf_prog_destroy(is->active_filter);
			is->active_filter = NULL;
		}
		if (fprog.filter != NULL)
			err = bpf_prog_create(&is->active_filter, &fprog);
>>>>>>> bfe01a5b
		else
			err = 0;
		kfree(code);

		return err;
	}
#endif /* CONFIG_IPPP_FILTER */
	default:
		break;
	}
	return 0;
}

unsigned int
isdn_ppp_poll(struct file *file, poll_table *wait)
{
	u_int mask;
	struct ippp_buf_queue *bf, *bl;
	u_long flags;
	struct ippp_struct *is;

	is = file->private_data;

	if (is->debug & 0x2)
		printk(KERN_DEBUG "isdn_ppp_poll: minor: %d\n",
		       iminor(file_inode(file)));

	/* just registers wait_queue hook. This doesn't really wait. */
	poll_wait(file, &is->wq, wait);

	if (!(is->state & IPPP_OPEN)) {
		if (is->state == IPPP_CLOSEWAIT)
			return POLLHUP;
		printk(KERN_DEBUG "isdn_ppp: device not open\n");
		return POLLERR;
	}
	/* we're always ready to send .. */
	mask = POLLOUT | POLLWRNORM;

	spin_lock_irqsave(&is->buflock, flags);
	bl = is->last;
	bf = is->first;
	/*
	 * if IPPP_NOBLOCK is set we return even if we have nothing to read
	 */
	if (bf->next != bl || (is->state & IPPP_NOBLOCK)) {
		is->state &= ~IPPP_NOBLOCK;
		mask |= POLLIN | POLLRDNORM;
	}
	spin_unlock_irqrestore(&is->buflock, flags);
	return mask;
}

/*
 *  fill up isdn_ppp_read() queue ..
 */

static int
isdn_ppp_fill_rq(unsigned char *buf, int len, int proto, int slot)
{
	struct ippp_buf_queue *bf, *bl;
	u_long flags;
	u_char *nbuf;
	struct ippp_struct *is;

	if (slot < 0 || slot >= ISDN_MAX_CHANNELS) {
		printk(KERN_WARNING "ippp: illegal slot(%d).\n", slot);
		return 0;
	}
	is = ippp_table[slot];

	if (!(is->state & IPPP_CONNECT)) {
		printk(KERN_DEBUG "ippp: device not activated.\n");
		return 0;
	}
	nbuf = kmalloc(len + 4, GFP_ATOMIC);
	if (!nbuf) {
		printk(KERN_WARNING "ippp: Can't alloc buf\n");
		return 0;
	}
	nbuf[0] = PPP_ALLSTATIONS;
	nbuf[1] = PPP_UI;
	nbuf[2] = proto >> 8;
	nbuf[3] = proto & 0xff;
	memcpy(nbuf + 4, buf, len);

	spin_lock_irqsave(&is->buflock, flags);
	bf = is->first;
	bl = is->last;

	if (bf == bl) {
		printk(KERN_WARNING "ippp: Queue is full; discarding first buffer\n");
		bf = bf->next;
		kfree(bf->buf);
		is->first = bf;
	}
	bl->buf = (char *) nbuf;
	bl->len = len + 4;

	is->last = bl->next;
	spin_unlock_irqrestore(&is->buflock, flags);
	wake_up_interruptible(&is->wq);
	return len;
}

/*
 * read() .. non-blocking: ipppd calls it only after select()
 *           reports, that there is data
 */

int
isdn_ppp_read(int min, struct file *file, char __user *buf, int count)
{
	struct ippp_struct *is;
	struct ippp_buf_queue *b;
	u_long flags;
	u_char *save_buf;

	is = file->private_data;

	if (!(is->state & IPPP_OPEN))
		return 0;

	if (!access_ok(VERIFY_WRITE, buf, count))
		return -EFAULT;

	spin_lock_irqsave(&is->buflock, flags);
	b = is->first->next;
	save_buf = b->buf;
	if (!save_buf) {
		spin_unlock_irqrestore(&is->buflock, flags);
		return -EAGAIN;
	}
	if (b->len < count)
		count = b->len;
	b->buf = NULL;
	is->first = b;

	spin_unlock_irqrestore(&is->buflock, flags);
	if (copy_to_user(buf, save_buf, count))
		count = -EFAULT;
	kfree(save_buf);

	return count;
}

/*
 * ipppd wanna write a packet to the card .. non-blocking
 */

int
isdn_ppp_write(int min, struct file *file, const char __user *buf, int count)
{
	isdn_net_local *lp;
	struct ippp_struct *is;
	int proto;
	unsigned char protobuf[4];

	is = file->private_data;

	if (!(is->state & IPPP_CONNECT))
		return 0;

	lp = is->lp;

	/* -> push it directly to the lowlevel interface */

	if (!lp)
		printk(KERN_DEBUG "isdn_ppp_write: lp == NULL\n");
	else {
		/*
		 * Don't reset huptimer for
		 * LCP packets. (Echo requests).
		 */
		if (copy_from_user(protobuf, buf, 4))
			return -EFAULT;
		proto = PPP_PROTOCOL(protobuf);
		if (proto != PPP_LCP)
			lp->huptimer = 0;

		if (lp->isdn_device < 0 || lp->isdn_channel < 0)
			return 0;

		if ((dev->drv[lp->isdn_device]->flags & DRV_FLAG_RUNNING) &&
		    lp->dialstate == 0 &&
		    (lp->flags & ISDN_NET_CONNECTED)) {
			unsigned short hl;
			struct sk_buff *skb;
			/*
			 * we need to reserve enough space in front of
			 * sk_buff. old call to dev_alloc_skb only reserved
			 * 16 bytes, now we are looking what the driver want
			 */
			hl = dev->drv[lp->isdn_device]->interface->hl_hdrlen;
			skb = alloc_skb(hl + count, GFP_ATOMIC);
			if (!skb) {
				printk(KERN_WARNING "isdn_ppp_write: out of memory!\n");
				return count;
			}
			skb_reserve(skb, hl);
			if (copy_from_user(skb_put(skb, count), buf, count))
			{
				kfree_skb(skb);
				return -EFAULT;
			}
			if (is->debug & 0x40) {
				printk(KERN_DEBUG "ppp xmit: len %d\n", (int) skb->len);
				isdn_ppp_frame_log("xmit", skb->data, skb->len, 32, is->unit, lp->ppp_slot);
			}

			isdn_ppp_send_ccp(lp->netdev, lp, skb); /* keeps CCP/compression states in sync */

			isdn_net_write_super(lp, skb);
		}
	}
	return count;
}

/*
 * init memory, structures etc.
 */

int
isdn_ppp_init(void)
{
	int i,
		j;

#ifdef CONFIG_ISDN_MPP
	if (isdn_ppp_mp_bundle_array_init() < 0)
		return -ENOMEM;
#endif /* CONFIG_ISDN_MPP */

	for (i = 0; i < ISDN_MAX_CHANNELS; i++) {
		if (!(ippp_table[i] = kzalloc(sizeof(struct ippp_struct), GFP_KERNEL))) {
			printk(KERN_WARNING "isdn_ppp_init: Could not alloc ippp_table\n");
			for (j = 0; j < i; j++)
				kfree(ippp_table[j]);
			return -1;
		}
		spin_lock_init(&ippp_table[i]->buflock);
		ippp_table[i]->state = 0;
		ippp_table[i]->first = ippp_table[i]->rq + NUM_RCV_BUFFS - 1;
		ippp_table[i]->last = ippp_table[i]->rq;

		for (j = 0; j < NUM_RCV_BUFFS; j++) {
			ippp_table[i]->rq[j].buf = NULL;
			ippp_table[i]->rq[j].last = ippp_table[i]->rq +
				(NUM_RCV_BUFFS + j - 1) % NUM_RCV_BUFFS;
			ippp_table[i]->rq[j].next = ippp_table[i]->rq + (j + 1) % NUM_RCV_BUFFS;
		}
	}
	return 0;
}

void
isdn_ppp_cleanup(void)
{
	int i;

	for (i = 0; i < ISDN_MAX_CHANNELS; i++)
		kfree(ippp_table[i]);

#ifdef CONFIG_ISDN_MPP
	kfree(isdn_ppp_bundle_arr);
#endif /* CONFIG_ISDN_MPP */

}

/*
 * check for address/control field and skip if allowed
 * retval != 0 -> discard packet silently
 */
static int isdn_ppp_skip_ac(struct ippp_struct *is, struct sk_buff *skb)
{
	if (skb->len < 1)
		return -1;

	if (skb->data[0] == 0xff) {
		if (skb->len < 2)
			return -1;

		if (skb->data[1] != 0x03)
			return -1;

		// skip address/control (AC) field
		skb_pull(skb, 2);
	} else {
		if (is->pppcfg & SC_REJ_COMP_AC)
			// if AC compression was not negotiated, but used, discard packet
			return -1;
	}
	return 0;
}

/*
 * get the PPP protocol header and pull skb
 * retval < 0 -> discard packet silently
 */
static int isdn_ppp_strip_proto(struct sk_buff *skb)
{
	int proto;

	if (skb->len < 1)
		return -1;

	if (skb->data[0] & 0x1) {
		// protocol field is compressed
		proto = skb->data[0];
		skb_pull(skb, 1);
	} else {
		if (skb->len < 2)
			return -1;
		proto = ((int) skb->data[0] << 8) + skb->data[1];
		skb_pull(skb, 2);
	}
	return proto;
}


/*
 * handler for incoming packets on a syncPPP interface
 */
void isdn_ppp_receive(isdn_net_dev *net_dev, isdn_net_local *lp, struct sk_buff *skb)
{
	struct ippp_struct *is;
	int slot;
	int proto;

	BUG_ON(net_dev->local->master); // we're called with the master device always

	slot = lp->ppp_slot;
	if (slot < 0 || slot >= ISDN_MAX_CHANNELS) {
		printk(KERN_ERR "isdn_ppp_receive: lp->ppp_slot(%d)\n",
		       lp->ppp_slot);
		kfree_skb(skb);
		return;
	}
	is = ippp_table[slot];

	if (is->debug & 0x4) {
		printk(KERN_DEBUG "ippp_receive: is:%08lx lp:%08lx slot:%d unit:%d len:%d\n",
		       (long)is, (long)lp, lp->ppp_slot, is->unit, (int)skb->len);
		isdn_ppp_frame_log("receive", skb->data, skb->len, 32, is->unit, lp->ppp_slot);
	}

	if (isdn_ppp_skip_ac(is, skb) < 0) {
		kfree_skb(skb);
		return;
	}
	proto = isdn_ppp_strip_proto(skb);
	if (proto < 0) {
		kfree_skb(skb);
		return;
	}

#ifdef CONFIG_ISDN_MPP
	if (is->compflags & SC_LINK_DECOMP_ON) {
		skb = isdn_ppp_decompress(skb, is, NULL, &proto);
		if (!skb) // decompression error
			return;
	}

	if (!(is->mpppcfg & SC_REJ_MP_PROT)) { // we agreed to receive MPPP
		if (proto == PPP_MP) {
			isdn_ppp_mp_receive(net_dev, lp, skb);
			return;
		}
	}
#endif
	isdn_ppp_push_higher(net_dev, lp, skb, proto);
}

/*
 * we receive a reassembled frame, MPPP has been taken care of before.
 * address/control and protocol have been stripped from the skb
 * note: net_dev has to be master net_dev
 */
static void
isdn_ppp_push_higher(isdn_net_dev *net_dev, isdn_net_local *lp, struct sk_buff *skb, int proto)
{
	struct net_device *dev = net_dev->dev;
	struct ippp_struct *is, *mis;
	isdn_net_local *mlp = NULL;
	int slot;

	slot = lp->ppp_slot;
	if (slot < 0 || slot >= ISDN_MAX_CHANNELS) {
		printk(KERN_ERR "isdn_ppp_push_higher: lp->ppp_slot(%d)\n",
		       lp->ppp_slot);
		goto drop_packet;
	}
	is = ippp_table[slot];

	if (lp->master) { // FIXME?
		mlp = ISDN_MASTER_PRIV(lp);
		slot = mlp->ppp_slot;
		if (slot < 0 || slot >= ISDN_MAX_CHANNELS) {
			printk(KERN_ERR "isdn_ppp_push_higher: master->ppp_slot(%d)\n",
			       lp->ppp_slot);
			goto drop_packet;
		}
	}
	mis = ippp_table[slot];

	if (is->debug & 0x10) {
		printk(KERN_DEBUG "push, skb %d %04x\n", (int) skb->len, proto);
		isdn_ppp_frame_log("rpush", skb->data, skb->len, 32, is->unit, lp->ppp_slot);
	}
	if (mis->compflags & SC_DECOMP_ON) {
		skb = isdn_ppp_decompress(skb, is, mis, &proto);
		if (!skb) // decompression error
			return;
	}
	switch (proto) {
	case PPP_IPX:  /* untested */
		if (is->debug & 0x20)
			printk(KERN_DEBUG "isdn_ppp: IPX\n");
		skb->protocol = htons(ETH_P_IPX);
		break;
	case PPP_IP:
		if (is->debug & 0x20)
			printk(KERN_DEBUG "isdn_ppp: IP\n");
		skb->protocol = htons(ETH_P_IP);
		break;
	case PPP_COMP:
	case PPP_COMPFRAG:
		printk(KERN_INFO "isdn_ppp: unexpected compressed frame dropped\n");
		goto drop_packet;
#ifdef CONFIG_ISDN_PPP_VJ
	case PPP_VJC_UNCOMP:
		if (is->debug & 0x20)
			printk(KERN_DEBUG "isdn_ppp: VJC_UNCOMP\n");
		if (net_dev->local->ppp_slot < 0) {
			printk(KERN_ERR "%s: net_dev->local->ppp_slot(%d) out of range\n",
			       __func__, net_dev->local->ppp_slot);
			goto drop_packet;
		}
		if (slhc_remember(ippp_table[net_dev->local->ppp_slot]->slcomp, skb->data, skb->len) <= 0) {
			printk(KERN_WARNING "isdn_ppp: received illegal VJC_UNCOMP frame!\n");
			goto drop_packet;
		}
		skb->protocol = htons(ETH_P_IP);
		break;
	case PPP_VJC_COMP:
		if (is->debug & 0x20)
			printk(KERN_DEBUG "isdn_ppp: VJC_COMP\n");
		{
			struct sk_buff *skb_old = skb;
			int pkt_len;
			skb = dev_alloc_skb(skb_old->len + 128);

			if (!skb) {
				printk(KERN_WARNING "%s: Memory squeeze, dropping packet.\n", dev->name);
				skb = skb_old;
				goto drop_packet;
			}
			skb_put(skb, skb_old->len + 128);
			skb_copy_from_linear_data(skb_old, skb->data,
						  skb_old->len);
			if (net_dev->local->ppp_slot < 0) {
				printk(KERN_ERR "%s: net_dev->local->ppp_slot(%d) out of range\n",
				       __func__, net_dev->local->ppp_slot);
				goto drop_packet;
			}
			pkt_len = slhc_uncompress(ippp_table[net_dev->local->ppp_slot]->slcomp,
						  skb->data, skb_old->len);
			kfree_skb(skb_old);
			if (pkt_len < 0)
				goto drop_packet;

			skb_trim(skb, pkt_len);
			skb->protocol = htons(ETH_P_IP);
		}
		break;
#endif
	case PPP_CCP:
	case PPP_CCPFRAG:
		isdn_ppp_receive_ccp(net_dev, lp, skb, proto);
		/* Dont pop up ResetReq/Ack stuff to the daemon any
		   longer - the job is done already */
		if (skb->data[0] == CCP_RESETREQ ||
		    skb->data[0] == CCP_RESETACK)
			break;
		/* fall through */
	default:
		isdn_ppp_fill_rq(skb->data, skb->len, proto, lp->ppp_slot);	/* push data to pppd device */
		kfree_skb(skb);
		return;
	}

#ifdef CONFIG_IPPP_FILTER
	/* check if the packet passes the pass and active filters
	 * the filter instructions are constructed assuming
	 * a four-byte PPP header on each packet (which is still present) */
	skb_push(skb, 4);

	{
		u_int16_t *p = (u_int16_t *) skb->data;

		*p = 0;	/* indicate inbound */
	}

	if (is->pass_filter
	    && BPF_PROG_RUN(is->pass_filter, skb) == 0) {
		if (is->debug & 0x2)
			printk(KERN_DEBUG "IPPP: inbound frame filtered.\n");
		kfree_skb(skb);
		return;
	}
	if (!(is->active_filter
	      && BPF_PROG_RUN(is->active_filter, skb) == 0)) {
		if (is->debug & 0x2)
			printk(KERN_DEBUG "IPPP: link-active filter: resetting huptimer.\n");
		lp->huptimer = 0;
		if (mlp)
			mlp->huptimer = 0;
	}
	skb_pull(skb, 4);
#else /* CONFIG_IPPP_FILTER */
	lp->huptimer = 0;
	if (mlp)
		mlp->huptimer = 0;
#endif /* CONFIG_IPPP_FILTER */
	skb->dev = dev;
	skb_reset_mac_header(skb);
	netif_rx(skb);
	/* net_dev->local->stats.rx_packets++; done in isdn_net.c */
	return;

drop_packet:
	net_dev->local->stats.rx_dropped++;
	kfree_skb(skb);
}

/*
 * isdn_ppp_skb_push ..
 * checks whether we have enough space at the beginning of the skb
 * and allocs a new SKB if necessary
 */
static unsigned char *isdn_ppp_skb_push(struct sk_buff **skb_p, int len)
{
	struct sk_buff *skb = *skb_p;

	if (skb_headroom(skb) < len) {
		struct sk_buff *nskb = skb_realloc_headroom(skb, len);

		if (!nskb) {
			printk(KERN_ERR "isdn_ppp_skb_push: can't realloc headroom!\n");
			dev_kfree_skb(skb);
			return NULL;
		}
		printk(KERN_DEBUG "isdn_ppp_skb_push:under %d %d\n", skb_headroom(skb), len);
		dev_kfree_skb(skb);
		*skb_p = nskb;
		return skb_push(nskb, len);
	}
	return skb_push(skb, len);
}

/*
 * send ppp frame .. we expect a PIDCOMPressable proto --
 *  (here: currently always PPP_IP,PPP_VJC_COMP,PPP_VJC_UNCOMP)
 *
 * VJ compression may change skb pointer!!! .. requeue with old
 * skb isn't allowed!!
 */

int
isdn_ppp_xmit(struct sk_buff *skb, struct net_device *netdev)
{
	isdn_net_local *lp, *mlp;
	isdn_net_dev *nd;
	unsigned int proto = PPP_IP;     /* 0x21 */
	struct ippp_struct *ipt, *ipts;
	int slot, retval = NETDEV_TX_OK;

	mlp = netdev_priv(netdev);
	nd = mlp->netdev;       /* get master lp */

	slot = mlp->ppp_slot;
	if (slot < 0 || slot >= ISDN_MAX_CHANNELS) {
		printk(KERN_ERR "isdn_ppp_xmit: lp->ppp_slot(%d)\n",
		       mlp->ppp_slot);
		kfree_skb(skb);
		goto out;
	}
	ipts = ippp_table[slot];

	if (!(ipts->pppcfg & SC_ENABLE_IP)) {	/* PPP connected ? */
		if (ipts->debug & 0x1)
			printk(KERN_INFO "%s: IP frame delayed.\n", netdev->name);
		retval = NETDEV_TX_BUSY;
		goto out;
	}

	switch (ntohs(skb->protocol)) {
	case ETH_P_IP:
		proto = PPP_IP;
		break;
	case ETH_P_IPX:
		proto = PPP_IPX;	/* untested */
		break;
	default:
		printk(KERN_ERR "isdn_ppp: skipped unsupported protocol: %#x.\n",
		       skb->protocol);
		dev_kfree_skb(skb);
		goto out;
	}

	lp = isdn_net_get_locked_lp(nd);
	if (!lp) {
		printk(KERN_WARNING "%s: all channels busy - requeuing!\n", netdev->name);
		retval = NETDEV_TX_BUSY;
		goto out;
	}
	/* we have our lp locked from now on */

	slot = lp->ppp_slot;
	if (slot < 0 || slot >= ISDN_MAX_CHANNELS) {
		printk(KERN_ERR "isdn_ppp_xmit: lp->ppp_slot(%d)\n",
		       lp->ppp_slot);
		kfree_skb(skb);
		goto unlock;
	}
	ipt = ippp_table[slot];

	/*
	 * after this line .. requeueing in the device queue is no longer allowed!!!
	 */

	/* Pull off the fake header we stuck on earlier to keep
	 * the fragmentation code happy.
	 */
	skb_pull(skb, IPPP_MAX_HEADER);

#ifdef CONFIG_IPPP_FILTER
	/* check if we should pass this packet
	 * the filter instructions are constructed assuming
	 * a four-byte PPP header on each packet */
	*skb_push(skb, 4) = 1; /* indicate outbound */

	{
		__be16 *p = (__be16 *)skb->data;

		p++;
		*p = htons(proto);
	}

	if (ipt->pass_filter
	    && BPF_PROG_RUN(ipt->pass_filter, skb) == 0) {
		if (ipt->debug & 0x4)
			printk(KERN_DEBUG "IPPP: outbound frame filtered.\n");
		kfree_skb(skb);
		goto unlock;
	}
	if (!(ipt->active_filter
	      && BPF_PROG_RUN(ipt->active_filter, skb) == 0)) {
		if (ipt->debug & 0x4)
			printk(KERN_DEBUG "IPPP: link-active filter: resetting huptimer.\n");
		lp->huptimer = 0;
	}
	skb_pull(skb, 4);
#else /* CONFIG_IPPP_FILTER */
	lp->huptimer = 0;
#endif /* CONFIG_IPPP_FILTER */

	if (ipt->debug & 0x4)
		printk(KERN_DEBUG "xmit skb, len %d\n", (int) skb->len);
	if (ipts->debug & 0x40)
		isdn_ppp_frame_log("xmit0", skb->data, skb->len, 32, ipts->unit, lp->ppp_slot);

#ifdef CONFIG_ISDN_PPP_VJ
	if (proto == PPP_IP && ipts->pppcfg & SC_COMP_TCP) {	/* ipts here? probably yes, but check this again */
		struct sk_buff *new_skb;
		unsigned short hl;
		/*
		 * we need to reserve enough space in front of
		 * sk_buff. old call to dev_alloc_skb only reserved
		 * 16 bytes, now we are looking what the driver want.
		 */
		hl = dev->drv[lp->isdn_device]->interface->hl_hdrlen + IPPP_MAX_HEADER;
		/*
		 * Note: hl might still be insufficient because the method
		 * above does not account for a possibible MPPP slave channel
		 * which had larger HL header space requirements than the
		 * master.
		 */
		new_skb = alloc_skb(hl + skb->len, GFP_ATOMIC);
		if (new_skb) {
			u_char *buf;
			int pktlen;

			skb_reserve(new_skb, hl);
			new_skb->dev = skb->dev;
			skb_put(new_skb, skb->len);
			buf = skb->data;

			pktlen = slhc_compress(ipts->slcomp, skb->data, skb->len, new_skb->data,
					       &buf, !(ipts->pppcfg & SC_NO_TCP_CCID));

			if (buf != skb->data) {
				if (new_skb->data != buf)
					printk(KERN_ERR "isdn_ppp: FATAL error after slhc_compress!!\n");
				dev_kfree_skb(skb);
				skb = new_skb;
			} else {
				dev_kfree_skb(new_skb);
			}

			skb_trim(skb, pktlen);
			if (skb->data[0] & SL_TYPE_COMPRESSED_TCP) {	/* cslip? style -> PPP */
				proto = PPP_VJC_COMP;
				skb->data[0] ^= SL_TYPE_COMPRESSED_TCP;
			} else {
				if (skb->data[0] >= SL_TYPE_UNCOMPRESSED_TCP)
					proto = PPP_VJC_UNCOMP;
				skb->data[0] = (skb->data[0] & 0x0f) | 0x40;
			}
		}
	}
#endif

	/*
	 * normal (single link) or bundle compression
	 */
	if (ipts->compflags & SC_COMP_ON) {
		/* We send compressed only if both down- und upstream
		   compression is negotiated, that means, CCP is up */
		if (ipts->compflags & SC_DECOMP_ON) {
			skb = isdn_ppp_compress(skb, &proto, ipt, ipts, 0);
		} else {
			printk(KERN_DEBUG "isdn_ppp: CCP not yet up - sending as-is\n");
		}
	}

	if (ipt->debug & 0x24)
		printk(KERN_DEBUG "xmit2 skb, len %d, proto %04x\n", (int) skb->len, proto);

#ifdef CONFIG_ISDN_MPP
	if (ipt->mpppcfg & SC_MP_PROT) {
		/* we get mp_seqno from static isdn_net_local */
		long mp_seqno = ipts->mp_seqno;
		ipts->mp_seqno++;
		if (ipt->mpppcfg & SC_OUT_SHORT_SEQ) {
			unsigned char *data = isdn_ppp_skb_push(&skb, 3);
			if (!data)
				goto unlock;
			mp_seqno &= 0xfff;
			data[0] = MP_BEGIN_FRAG | MP_END_FRAG | ((mp_seqno >> 8) & 0xf);	/* (B)egin & (E)ndbit .. */
			data[1] = mp_seqno & 0xff;
			data[2] = proto;	/* PID compression */
		} else {
			unsigned char *data = isdn_ppp_skb_push(&skb, 5);
			if (!data)
				goto unlock;
			data[0] = MP_BEGIN_FRAG | MP_END_FRAG;	/* (B)egin & (E)ndbit .. */
			data[1] = (mp_seqno >> 16) & 0xff;	/* sequence number: 24bit */
			data[2] = (mp_seqno >> 8) & 0xff;
			data[3] = (mp_seqno >> 0) & 0xff;
			data[4] = proto;	/* PID compression */
		}
		proto = PPP_MP; /* MP Protocol, 0x003d */
	}
#endif

	/*
	 * 'link in bundle' compression  ...
	 */
	if (ipt->compflags & SC_LINK_COMP_ON)
		skb = isdn_ppp_compress(skb, &proto, ipt, ipts, 1);

	if ((ipt->pppcfg & SC_COMP_PROT) && (proto <= 0xff)) {
		unsigned char *data = isdn_ppp_skb_push(&skb, 1);
		if (!data)
			goto unlock;
		data[0] = proto & 0xff;
	}
	else {
		unsigned char *data = isdn_ppp_skb_push(&skb, 2);
		if (!data)
			goto unlock;
		data[0] = (proto >> 8) & 0xff;
		data[1] = proto & 0xff;
	}
	if (!(ipt->pppcfg & SC_COMP_AC)) {
		unsigned char *data = isdn_ppp_skb_push(&skb, 2);
		if (!data)
			goto unlock;
		data[0] = 0xff;    /* All Stations */
		data[1] = 0x03;    /* Unnumbered information */
	}

	/* tx-stats are now updated via BSENT-callback */

	if (ipts->debug & 0x40) {
		printk(KERN_DEBUG "skb xmit: len: %d\n", (int) skb->len);
		isdn_ppp_frame_log("xmit", skb->data, skb->len, 32, ipt->unit, lp->ppp_slot);
	}

	isdn_net_writebuf_skb(lp, skb);

unlock:
	spin_unlock_bh(&lp->xmit_lock);
out:
	return retval;
}

#ifdef CONFIG_IPPP_FILTER
/*
 * check if this packet may trigger auto-dial.
 */

int isdn_ppp_autodial_filter(struct sk_buff *skb, isdn_net_local *lp)
{
	struct ippp_struct *is = ippp_table[lp->ppp_slot];
	u_int16_t proto;
	int drop = 0;

	switch (ntohs(skb->protocol)) {
	case ETH_P_IP:
		proto = PPP_IP;
		break;
	case ETH_P_IPX:
		proto = PPP_IPX;
		break;
	default:
		printk(KERN_ERR "isdn_ppp_autodial_filter: unsupported protocol 0x%x.\n",
		       skb->protocol);
		return 1;
	}

	/* the filter instructions are constructed assuming
	 * a four-byte PPP header on each packet. we have to
	 * temporarily remove part of the fake header stuck on
	 * earlier.
	 */
	*skb_pull(skb, IPPP_MAX_HEADER - 4) = 1; /* indicate outbound */

	{
		__be16 *p = (__be16 *)skb->data;

		p++;
		*p = htons(proto);
	}

	drop |= is->pass_filter
		&& BPF_PROG_RUN(is->pass_filter, skb) == 0;
	drop |= is->active_filter
		&& BPF_PROG_RUN(is->active_filter, skb) == 0;

	skb_push(skb, IPPP_MAX_HEADER - 4);
	return drop;
}
#endif
#ifdef CONFIG_ISDN_MPP

/* this is _not_ rfc1990 header, but something we convert both short and long
 * headers to for convinience's sake:
 *	byte 0 is flags as in rfc1990
 *	bytes 1...4 is 24-bit seqence number converted to host byte order
 */
#define MP_HEADER_LEN	5

#define MP_LONGSEQ_MASK		0x00ffffff
#define MP_SHORTSEQ_MASK	0x00000fff
#define MP_LONGSEQ_MAX		MP_LONGSEQ_MASK
#define MP_SHORTSEQ_MAX		MP_SHORTSEQ_MASK
#define MP_LONGSEQ_MAXBIT	((MP_LONGSEQ_MASK + 1) >> 1)
#define MP_SHORTSEQ_MAXBIT	((MP_SHORTSEQ_MASK + 1) >> 1)

/* sequence-wrap safe comparisons (for long sequence)*/
#define MP_LT(a, b)	((a - b) & MP_LONGSEQ_MAXBIT)
#define MP_LE(a, b)	!((b - a) & MP_LONGSEQ_MAXBIT)
#define MP_GT(a, b)	((b - a) & MP_LONGSEQ_MAXBIT)
#define MP_GE(a, b)	!((a - b) & MP_LONGSEQ_MAXBIT)

#define MP_SEQ(f)	((*(u32 *)(f->data + 1)))
#define MP_FLAGS(f)	(f->data[0])

static int isdn_ppp_mp_bundle_array_init(void)
{
	int i;
	int sz = ISDN_MAX_CHANNELS * sizeof(ippp_bundle);
	if ((isdn_ppp_bundle_arr = kzalloc(sz, GFP_KERNEL)) == NULL)
		return -ENOMEM;
	for (i = 0; i < ISDN_MAX_CHANNELS; i++)
		spin_lock_init(&isdn_ppp_bundle_arr[i].lock);
	return 0;
}

static ippp_bundle *isdn_ppp_mp_bundle_alloc(void)
{
	int i;
	for (i = 0; i < ISDN_MAX_CHANNELS; i++)
		if (isdn_ppp_bundle_arr[i].ref_ct <= 0)
			return (isdn_ppp_bundle_arr + i);
	return NULL;
}

static int isdn_ppp_mp_init(isdn_net_local *lp, ippp_bundle *add_to)
{
	struct ippp_struct *is;

	if (lp->ppp_slot < 0) {
		printk(KERN_ERR "%s: lp->ppp_slot(%d) out of range\n",
		       __func__, lp->ppp_slot);
		return (-EINVAL);
	}

	is = ippp_table[lp->ppp_slot];
	if (add_to) {
		if (lp->netdev->pb)
			lp->netdev->pb->ref_ct--;
		lp->netdev->pb = add_to;
	} else {		/* first link in a bundle */
		is->mp_seqno = 0;
		if ((lp->netdev->pb = isdn_ppp_mp_bundle_alloc()) == NULL)
			return -ENOMEM;
		lp->next = lp->last = lp;	/* nobody else in a queue */
		lp->netdev->pb->frags = NULL;
		lp->netdev->pb->frames = 0;
		lp->netdev->pb->seq = UINT_MAX;
	}
	lp->netdev->pb->ref_ct++;

	is->last_link_seqno = 0;
	return 0;
}

static u32 isdn_ppp_mp_get_seq(int short_seq,
			       struct sk_buff *skb, u32 last_seq);
static struct sk_buff *isdn_ppp_mp_discard(ippp_bundle *mp,
					   struct sk_buff *from, struct sk_buff *to);
static void isdn_ppp_mp_reassembly(isdn_net_dev *net_dev, isdn_net_local *lp,
				   struct sk_buff *from, struct sk_buff *to);
static void isdn_ppp_mp_free_skb(ippp_bundle *mp, struct sk_buff *skb);
static void isdn_ppp_mp_print_recv_pkt(int slot, struct sk_buff *skb);

static void isdn_ppp_mp_receive(isdn_net_dev *net_dev, isdn_net_local *lp,
				struct sk_buff *skb)
{
	struct ippp_struct *is;
	isdn_net_local *lpq;
	ippp_bundle *mp;
	isdn_mppp_stats *stats;
	struct sk_buff *newfrag, *frag, *start, *nextf;
	u32 newseq, minseq, thisseq;
	unsigned long flags;
	int slot;

	spin_lock_irqsave(&net_dev->pb->lock, flags);
	mp = net_dev->pb;
	stats = &mp->stats;
	slot = lp->ppp_slot;
	if (slot < 0 || slot >= ISDN_MAX_CHANNELS) {
		printk(KERN_ERR "%s: lp->ppp_slot(%d)\n",
		       __func__, lp->ppp_slot);
		stats->frame_drops++;
		dev_kfree_skb(skb);
		spin_unlock_irqrestore(&mp->lock, flags);
		return;
	}
	is = ippp_table[slot];
	if (++mp->frames > stats->max_queue_len)
		stats->max_queue_len = mp->frames;

	if (is->debug & 0x8)
		isdn_ppp_mp_print_recv_pkt(lp->ppp_slot, skb);

	newseq = isdn_ppp_mp_get_seq(is->mpppcfg & SC_IN_SHORT_SEQ,
				     skb, is->last_link_seqno);


	/* if this packet seq # is less than last already processed one,
	 * toss it right away, but check for sequence start case first
	 */
	if (mp->seq > MP_LONGSEQ_MAX && (newseq & MP_LONGSEQ_MAXBIT)) {
		mp->seq = newseq;	/* the first packet: required for
					 * rfc1990 non-compliant clients --
					 * prevents constant packet toss */
	} else if (MP_LT(newseq, mp->seq)) {
		stats->frame_drops++;
		isdn_ppp_mp_free_skb(mp, skb);
		spin_unlock_irqrestore(&mp->lock, flags);
		return;
	}

	/* find the minimum received sequence number over all links */
	is->last_link_seqno = minseq = newseq;
	for (lpq = net_dev->queue;;) {
		slot = lpq->ppp_slot;
		if (slot < 0 || slot >= ISDN_MAX_CHANNELS) {
			printk(KERN_ERR "%s: lpq->ppp_slot(%d)\n",
			       __func__, lpq->ppp_slot);
		} else {
			u32 lls = ippp_table[slot]->last_link_seqno;
			if (MP_LT(lls, minseq))
				minseq = lls;
		}
		if ((lpq = lpq->next) == net_dev->queue)
			break;
	}
	if (MP_LT(minseq, mp->seq))
		minseq = mp->seq;	/* can't go beyond already processed
					 * packets */
	newfrag = skb;

	/* if this new fragment is before the first one, then enqueue it now. */
	if ((frag = mp->frags) == NULL || MP_LT(newseq, MP_SEQ(frag))) {
		newfrag->next = frag;
		mp->frags = frag = newfrag;
		newfrag = NULL;
	}

	start = MP_FLAGS(frag) & MP_BEGIN_FRAG &&
		MP_SEQ(frag) == mp->seq ? frag : NULL;

	/*
	 * main fragment traversing loop
	 *
	 * try to accomplish several tasks:
	 * - insert new fragment into the proper sequence slot (once that's done
	 *   newfrag will be set to NULL)
	 * - reassemble any complete fragment sequence (non-null 'start'
	 *   indicates there is a contiguous sequence present)
	 * - discard any incomplete sequences that are below minseq -- due
	 *   to the fact that sender always increment sequence number, if there
	 *   is an incomplete sequence below minseq, no new fragments would
	 *   come to complete such sequence and it should be discarded
	 *
	 * loop completes when we accomplished the following tasks:
	 * - new fragment is inserted in the proper sequence ('newfrag' is
	 *   set to NULL)
	 * - we hit a gap in the sequence, so no reassembly/processing is
	 *   possible ('start' would be set to NULL)
	 *
	 * algorithm for this code is derived from code in the book
	 * 'PPP Design And Debugging' by James Carlson (Addison-Wesley)
	 */
	while (start != NULL || newfrag != NULL) {

		thisseq = MP_SEQ(frag);
		nextf = frag->next;

		/* drop any duplicate fragments */
		if (newfrag != NULL && thisseq == newseq) {
			isdn_ppp_mp_free_skb(mp, newfrag);
			newfrag = NULL;
		}

		/* insert new fragment before next element if possible. */
		if (newfrag != NULL && (nextf == NULL ||
					MP_LT(newseq, MP_SEQ(nextf)))) {
			newfrag->next = nextf;
			frag->next = nextf = newfrag;
			newfrag = NULL;
		}

		if (start != NULL) {
			/* check for misplaced start */
			if (start != frag && (MP_FLAGS(frag) & MP_BEGIN_FRAG)) {
				printk(KERN_WARNING"isdn_mppp(seq %d): new "
				       "BEGIN flag with no prior END", thisseq);
				stats->seqerrs++;
				stats->frame_drops++;
				start = isdn_ppp_mp_discard(mp, start, frag);
				nextf = frag->next;
			}
		} else if (MP_LE(thisseq, minseq)) {
			if (MP_FLAGS(frag) & MP_BEGIN_FRAG)
				start = frag;
			else {
				if (MP_FLAGS(frag) & MP_END_FRAG)
					stats->frame_drops++;
				if (mp->frags == frag)
					mp->frags = nextf;
				isdn_ppp_mp_free_skb(mp, frag);
				frag = nextf;
				continue;
			}
		}

		/* if start is non-null and we have end fragment, then
		 * we have full reassembly sequence -- reassemble
		 * and process packet now
		 */
		if (start != NULL && (MP_FLAGS(frag) & MP_END_FRAG)) {
			minseq = mp->seq = (thisseq + 1) & MP_LONGSEQ_MASK;
			/* Reassemble the packet then dispatch it */
			isdn_ppp_mp_reassembly(net_dev, lp, start, nextf);

			start = NULL;
			frag = NULL;

			mp->frags = nextf;
		}

		/* check if need to update start pointer: if we just
		 * reassembled the packet and sequence is contiguous
		 * then next fragment should be the start of new reassembly
		 * if sequence is contiguous, but we haven't reassembled yet,
		 * keep going.
		 * if sequence is not contiguous, either clear everything
		 * below low watermark and set start to the next frag or
		 * clear start ptr.
		 */
		if (nextf != NULL &&
		    ((thisseq + 1) & MP_LONGSEQ_MASK) == MP_SEQ(nextf)) {
			/* if we just reassembled and the next one is here,
			 * then start another reassembly. */

			if (frag == NULL) {
				if (MP_FLAGS(nextf) & MP_BEGIN_FRAG)
					start = nextf;
				else
				{
					printk(KERN_WARNING"isdn_mppp(seq %d):"
					       " END flag with no following "
					       "BEGIN", thisseq);
					stats->seqerrs++;
				}
			}

		} else {
			if (nextf != NULL && frag != NULL &&
			    MP_LT(thisseq, minseq)) {
				/* we've got a break in the sequence
				 * and we not at the end yet
				 * and we did not just reassembled
				 *(if we did, there wouldn't be anything before)
				 * and we below the low watermark
				 * discard all the frames below low watermark
				 * and start over */
				stats->frame_drops++;
				mp->frags = isdn_ppp_mp_discard(mp, start, nextf);
			}
			/* break in the sequence, no reassembly */
			start = NULL;
		}

		frag = nextf;
	}	/* while -- main loop */

	if (mp->frags == NULL)
		mp->frags = frag;

	/* rather straighforward way to deal with (not very) possible
	 * queue overflow */
	if (mp->frames > MP_MAX_QUEUE_LEN) {
		stats->overflows++;
		while (mp->frames > MP_MAX_QUEUE_LEN) {
			frag = mp->frags->next;
			isdn_ppp_mp_free_skb(mp, mp->frags);
			mp->frags = frag;
		}
	}
	spin_unlock_irqrestore(&mp->lock, flags);
}

static void isdn_ppp_mp_cleanup(isdn_net_local *lp)
{
	struct sk_buff *frag = lp->netdev->pb->frags;
	struct sk_buff *nextfrag;
	while (frag) {
		nextfrag = frag->next;
		isdn_ppp_mp_free_skb(lp->netdev->pb, frag);
		frag = nextfrag;
	}
	lp->netdev->pb->frags = NULL;
}

static u32 isdn_ppp_mp_get_seq(int short_seq,
			       struct sk_buff *skb, u32 last_seq)
{
	u32 seq;
	int flags = skb->data[0] & (MP_BEGIN_FRAG | MP_END_FRAG);

	if (!short_seq)
	{
		seq = ntohl(*(__be32 *)skb->data) & MP_LONGSEQ_MASK;
		skb_push(skb, 1);
	}
	else
	{
		/* convert 12-bit short seq number to 24-bit long one
		 */
		seq = ntohs(*(__be16 *)skb->data) & MP_SHORTSEQ_MASK;

		/* check for seqence wrap */
		if (!(seq &  MP_SHORTSEQ_MAXBIT) &&
		    (last_seq &  MP_SHORTSEQ_MAXBIT) &&
		    (unsigned long)last_seq <= MP_LONGSEQ_MAX)
			seq |= (last_seq + MP_SHORTSEQ_MAX + 1) &
				(~MP_SHORTSEQ_MASK & MP_LONGSEQ_MASK);
		else
			seq |= last_seq & (~MP_SHORTSEQ_MASK & MP_LONGSEQ_MASK);

		skb_push(skb, 3);	/* put converted seqence back in skb */
	}
	*(u32 *)(skb->data + 1) = seq;	/* put seqence back in _host_ byte
					 * order */
	skb->data[0] = flags;	        /* restore flags */
	return seq;
}

struct sk_buff *isdn_ppp_mp_discard(ippp_bundle *mp,
				    struct sk_buff *from, struct sk_buff *to)
{
	if (from)
		while (from != to) {
			struct sk_buff *next = from->next;
			isdn_ppp_mp_free_skb(mp, from);
			from = next;
		}
	return from;
}

void isdn_ppp_mp_reassembly(isdn_net_dev *net_dev, isdn_net_local *lp,
			    struct sk_buff *from, struct sk_buff *to)
{
	ippp_bundle *mp = net_dev->pb;
	int proto;
	struct sk_buff *skb;
	unsigned int tot_len;

	if (lp->ppp_slot < 0 || lp->ppp_slot >= ISDN_MAX_CHANNELS) {
		printk(KERN_ERR "%s: lp->ppp_slot(%d) out of range\n",
		       __func__, lp->ppp_slot);
		return;
	}
	if (MP_FLAGS(from) == (MP_BEGIN_FRAG | MP_END_FRAG)) {
		if (ippp_table[lp->ppp_slot]->debug & 0x40)
			printk(KERN_DEBUG "isdn_mppp: reassembly: frame %d, "
			       "len %d\n", MP_SEQ(from), from->len);
		skb = from;
		skb_pull(skb, MP_HEADER_LEN);
		mp->frames--;
	} else {
		struct sk_buff *frag;
		int n;

		for (tot_len = n = 0, frag = from; frag != to; frag = frag->next, n++)
			tot_len += frag->len - MP_HEADER_LEN;

		if (ippp_table[lp->ppp_slot]->debug & 0x40)
			printk(KERN_DEBUG"isdn_mppp: reassembling frames %d "
			       "to %d, len %d\n", MP_SEQ(from),
			       (MP_SEQ(from) + n - 1) & MP_LONGSEQ_MASK, tot_len);
		if ((skb = dev_alloc_skb(tot_len)) == NULL) {
			printk(KERN_ERR "isdn_mppp: cannot allocate sk buff "
			       "of size %d\n", tot_len);
			isdn_ppp_mp_discard(mp, from, to);
			return;
		}

		while (from != to) {
			unsigned int len = from->len - MP_HEADER_LEN;

			skb_copy_from_linear_data_offset(from, MP_HEADER_LEN,
							 skb_put(skb, len),
							 len);
			frag = from->next;
			isdn_ppp_mp_free_skb(mp, from);
			from = frag;
		}
	}
	proto = isdn_ppp_strip_proto(skb);
	isdn_ppp_push_higher(net_dev, lp, skb, proto);
}

static void isdn_ppp_mp_free_skb(ippp_bundle *mp, struct sk_buff *skb)
{
	dev_kfree_skb(skb);
	mp->frames--;
}

static void isdn_ppp_mp_print_recv_pkt(int slot, struct sk_buff *skb)
{
	printk(KERN_DEBUG "mp_recv: %d/%d -> %02x %02x %02x %02x %02x %02x\n",
	       slot, (int) skb->len,
	       (int) skb->data[0], (int) skb->data[1], (int) skb->data[2],
	       (int) skb->data[3], (int) skb->data[4], (int) skb->data[5]);
}

static int
isdn_ppp_bundle(struct ippp_struct *is, int unit)
{
	char ifn[IFNAMSIZ + 1];
	isdn_net_dev *p;
	isdn_net_local *lp, *nlp;
	int rc;
	unsigned long flags;

	sprintf(ifn, "ippp%d", unit);
	p = isdn_net_findif(ifn);
	if (!p) {
		printk(KERN_ERR "ippp_bundle: cannot find %s\n", ifn);
		return -EINVAL;
	}

	spin_lock_irqsave(&p->pb->lock, flags);

	nlp = is->lp;
	lp = p->queue;
	if (nlp->ppp_slot < 0 || nlp->ppp_slot >= ISDN_MAX_CHANNELS ||
	    lp->ppp_slot < 0 || lp->ppp_slot >= ISDN_MAX_CHANNELS) {
		printk(KERN_ERR "ippp_bundle: binding to invalid slot %d\n",
		       nlp->ppp_slot < 0 || nlp->ppp_slot >= ISDN_MAX_CHANNELS ?
		       nlp->ppp_slot : lp->ppp_slot);
		rc = -EINVAL;
		goto out;
	}

	isdn_net_add_to_bundle(p, nlp);

	ippp_table[nlp->ppp_slot]->unit = ippp_table[lp->ppp_slot]->unit;

	/* maybe also SC_CCP stuff */
	ippp_table[nlp->ppp_slot]->pppcfg |= ippp_table[lp->ppp_slot]->pppcfg &
		(SC_ENABLE_IP | SC_NO_TCP_CCID | SC_REJ_COMP_TCP);
	ippp_table[nlp->ppp_slot]->mpppcfg |= ippp_table[lp->ppp_slot]->mpppcfg &
		(SC_MP_PROT | SC_REJ_MP_PROT | SC_OUT_SHORT_SEQ | SC_IN_SHORT_SEQ);
	rc = isdn_ppp_mp_init(nlp, p->pb);
out:
	spin_unlock_irqrestore(&p->pb->lock, flags);
	return rc;
}

#endif /* CONFIG_ISDN_MPP */

/*
 * network device ioctl handlers
 */

static int
isdn_ppp_dev_ioctl_stats(int slot, struct ifreq *ifr, struct net_device *dev)
{
	struct ppp_stats __user *res = ifr->ifr_data;
	struct ppp_stats t;
	isdn_net_local *lp = netdev_priv(dev);

	if (!access_ok(VERIFY_WRITE, res, sizeof(struct ppp_stats)))
		return -EFAULT;

	/* build a temporary stat struct and copy it to user space */

	memset(&t, 0, sizeof(struct ppp_stats));
	if (dev->flags & IFF_UP) {
		t.p.ppp_ipackets = lp->stats.rx_packets;
		t.p.ppp_ibytes = lp->stats.rx_bytes;
		t.p.ppp_ierrors = lp->stats.rx_errors;
		t.p.ppp_opackets = lp->stats.tx_packets;
		t.p.ppp_obytes = lp->stats.tx_bytes;
		t.p.ppp_oerrors = lp->stats.tx_errors;
#ifdef CONFIG_ISDN_PPP_VJ
		if (slot >= 0 && ippp_table[slot]->slcomp) {
			struct slcompress *slcomp = ippp_table[slot]->slcomp;
			t.vj.vjs_packets = slcomp->sls_o_compressed + slcomp->sls_o_uncompressed;
			t.vj.vjs_compressed = slcomp->sls_o_compressed;
			t.vj.vjs_searches = slcomp->sls_o_searches;
			t.vj.vjs_misses = slcomp->sls_o_misses;
			t.vj.vjs_errorin = slcomp->sls_i_error;
			t.vj.vjs_tossed = slcomp->sls_i_tossed;
			t.vj.vjs_uncompressedin = slcomp->sls_i_uncompressed;
			t.vj.vjs_compressedin = slcomp->sls_i_compressed;
		}
#endif
	}
	if (copy_to_user(res, &t, sizeof(struct ppp_stats)))
		return -EFAULT;
	return 0;
}

int
isdn_ppp_dev_ioctl(struct net_device *dev, struct ifreq *ifr, int cmd)
{
	int error = 0;
	int len;
	isdn_net_local *lp = netdev_priv(dev);


	if (lp->p_encap != ISDN_NET_ENCAP_SYNCPPP)
		return -EINVAL;

	switch (cmd) {
#define PPP_VERSION "2.3.7"
	case SIOCGPPPVER:
		len = strlen(PPP_VERSION) + 1;
		if (copy_to_user(ifr->ifr_data, PPP_VERSION, len))
			error = -EFAULT;
		break;

	case SIOCGPPPSTATS:
		error = isdn_ppp_dev_ioctl_stats(lp->ppp_slot, ifr, dev);
		break;
	default:
		error = -EINVAL;
		break;
	}
	return error;
}

static int
isdn_ppp_if_get_unit(char *name)
{
	int len,
		i,
		unit = 0,
		deci;

	len = strlen(name);

	if (strncmp("ippp", name, 4) || len > 8)
		return -1;

	for (i = 0, deci = 1; i < len; i++, deci *= 10) {
		char a = name[len - i - 1];
		if (a >= '0' && a <= '9')
			unit += (a - '0') * deci;
		else
			break;
	}
	if (!i || len - i != 4)
		unit = -1;

	return unit;
}


int
isdn_ppp_dial_slave(char *name)
{
#ifdef CONFIG_ISDN_MPP
	isdn_net_dev *ndev;
	isdn_net_local *lp;
	struct net_device *sdev;

	if (!(ndev = isdn_net_findif(name)))
		return 1;
	lp = ndev->local;
	if (!(lp->flags & ISDN_NET_CONNECTED))
		return 5;

	sdev = lp->slave;
	while (sdev) {
		isdn_net_local *mlp = netdev_priv(sdev);
		if (!(mlp->flags & ISDN_NET_CONNECTED))
			break;
		sdev = mlp->slave;
	}
	if (!sdev)
		return 2;

	isdn_net_dial_req(netdev_priv(sdev));
	return 0;
#else
	return -1;
#endif
}

int
isdn_ppp_hangup_slave(char *name)
{
#ifdef CONFIG_ISDN_MPP
	isdn_net_dev *ndev;
	isdn_net_local *lp;
	struct net_device *sdev;

	if (!(ndev = isdn_net_findif(name)))
		return 1;
	lp = ndev->local;
	if (!(lp->flags & ISDN_NET_CONNECTED))
		return 5;

	sdev = lp->slave;
	while (sdev) {
		isdn_net_local *mlp = netdev_priv(sdev);

		if (mlp->slave) { /* find last connected link in chain */
			isdn_net_local *nlp = ISDN_SLAVE_PRIV(mlp);

			if (!(nlp->flags & ISDN_NET_CONNECTED))
				break;
		} else if (mlp->flags & ISDN_NET_CONNECTED)
			break;

		sdev = mlp->slave;
	}
	if (!sdev)
		return 2;

	isdn_net_hangup(sdev);
	return 0;
#else
	return -1;
#endif
}

/*
 * PPP compression stuff
 */


/* Push an empty CCP Data Frame up to the daemon to wake it up and let it
   generate a CCP Reset-Request or tear down CCP altogether */

static void isdn_ppp_ccp_kickup(struct ippp_struct *is)
{
	isdn_ppp_fill_rq(NULL, 0, PPP_COMP, is->lp->ppp_slot);
}

/* In-kernel handling of CCP Reset-Request and Reset-Ack is necessary,
   but absolutely nontrivial. The most abstruse problem we are facing is
   that the generation, reception and all the handling of timeouts and
   resends including proper request id management should be entirely left
   to the (de)compressor, but indeed is not covered by the current API to
   the (de)compressor. The API is a prototype version from PPP where only
   some (de)compressors have yet been implemented and all of them are
   rather simple in their reset handling. Especially, their is only one
   outstanding ResetAck at a time with all of them and ResetReq/-Acks do
   not have parameters. For this very special case it was sufficient to
   just return an error code from the decompressor and have a single
   reset() entry to communicate all the necessary information between
   the framework and the (de)compressor. Bad enough, LZS is different
   (and any other compressor may be different, too). It has multiple
   histories (eventually) and needs to Reset each of them independently
   and thus uses multiple outstanding Acks and history numbers as an
   additional parameter to Reqs/Acks.
   All that makes it harder to port the reset state engine into the
   kernel because it is not just the same simple one as in (i)pppd but
   it must be able to pass additional parameters and have multiple out-
   standing Acks. We are trying to achieve the impossible by handling
   reset transactions independent by their id. The id MUST change when
   the data portion changes, thus any (de)compressor who uses more than
   one resettable state must provide and recognize individual ids for
   each individual reset transaction. The framework itself does _only_
   differentiate them by id, because it has no other semantics like the
   (de)compressor might.
   This looks like a major redesign of the interface would be nice,
   but I don't have an idea how to do it better. */

/* Send a CCP Reset-Request or Reset-Ack directly from the kernel. This is
   getting that lengthy because there is no simple "send-this-frame-out"
   function above but every wrapper does a bit different. Hope I guess
   correct in this hack... */

static void isdn_ppp_ccp_xmit_reset(struct ippp_struct *is, int proto,
				    unsigned char code, unsigned char id,
				    unsigned char *data, int len)
{
	struct sk_buff *skb;
	unsigned char *p;
	int hl;
	int cnt = 0;
	isdn_net_local *lp = is->lp;

	/* Alloc large enough skb */
	hl = dev->drv[lp->isdn_device]->interface->hl_hdrlen;
	skb = alloc_skb(len + hl + 16, GFP_ATOMIC);
	if (!skb) {
		printk(KERN_WARNING
		       "ippp: CCP cannot send reset - out of memory\n");
		return;
	}
	skb_reserve(skb, hl);

	/* We may need to stuff an address and control field first */
	if (!(is->pppcfg & SC_COMP_AC)) {
		p = skb_put(skb, 2);
		*p++ = 0xff;
		*p++ = 0x03;
	}

	/* Stuff proto, code, id and length */
	p = skb_put(skb, 6);
	*p++ = (proto >> 8);
	*p++ = (proto & 0xff);
	*p++ = code;
	*p++ = id;
	cnt = 4 + len;
	*p++ = (cnt >> 8);
	*p++ = (cnt & 0xff);

	/* Now stuff remaining bytes */
	if (len) {
		p = skb_put(skb, len);
		memcpy(p, data, len);
	}

	/* skb is now ready for xmit */
	printk(KERN_DEBUG "Sending CCP Frame:\n");
	isdn_ppp_frame_log("ccp-xmit", skb->data, skb->len, 32, is->unit, lp->ppp_slot);

	isdn_net_write_super(lp, skb);
}

/* Allocate the reset state vector */
static struct ippp_ccp_reset *isdn_ppp_ccp_reset_alloc(struct ippp_struct *is)
{
	struct ippp_ccp_reset *r;
	r = kzalloc(sizeof(struct ippp_ccp_reset), GFP_KERNEL);
	if (!r) {
		printk(KERN_ERR "ippp_ccp: failed to allocate reset data"
		       " structure - no mem\n");
		return NULL;
	}
	printk(KERN_DEBUG "ippp_ccp: allocated reset data structure %p\n", r);
	is->reset = r;
	return r;
}

/* Destroy the reset state vector. Kill all pending timers first. */
static void isdn_ppp_ccp_reset_free(struct ippp_struct *is)
{
	unsigned int id;

	printk(KERN_DEBUG "ippp_ccp: freeing reset data structure %p\n",
	       is->reset);
	for (id = 0; id < 256; id++) {
		if (is->reset->rs[id]) {
			isdn_ppp_ccp_reset_free_state(is, (unsigned char)id);
		}
	}
	kfree(is->reset);
	is->reset = NULL;
}

/* Free a given state and clear everything up for later reallocation */
static void isdn_ppp_ccp_reset_free_state(struct ippp_struct *is,
					  unsigned char id)
{
	struct ippp_ccp_reset_state *rs;

	if (is->reset->rs[id]) {
		printk(KERN_DEBUG "ippp_ccp: freeing state for id %d\n", id);
		rs = is->reset->rs[id];
		/* Make sure the kernel will not call back later */
		if (rs->ta)
			del_timer(&rs->timer);
		is->reset->rs[id] = NULL;
		kfree(rs);
	} else {
		printk(KERN_WARNING "ippp_ccp: id %d is not allocated\n", id);
	}
}

/* The timer callback function which is called when a ResetReq has timed out,
   aka has never been answered by a ResetAck */
static void isdn_ppp_ccp_timer_callback(unsigned long closure)
{
	struct ippp_ccp_reset_state *rs =
		(struct ippp_ccp_reset_state *)closure;

	if (!rs) {
		printk(KERN_ERR "ippp_ccp: timer cb with zero closure.\n");
		return;
	}
	if (rs->ta && rs->state == CCPResetSentReq) {
		/* We are correct here */
		if (!rs->expra) {
			/* Hmm, there is no Ack really expected. We can clean
			   up the state now, it will be reallocated if the
			   decompressor insists on another reset */
			rs->ta = 0;
			isdn_ppp_ccp_reset_free_state(rs->is, rs->id);
			return;
		}
		printk(KERN_DEBUG "ippp_ccp: CCP Reset timed out for id %d\n",
		       rs->id);
		/* Push it again */
		isdn_ppp_ccp_xmit_reset(rs->is, PPP_CCP, CCP_RESETREQ, rs->id,
					rs->data, rs->dlen);
		/* Restart timer */
		rs->timer.expires = jiffies + HZ * 5;
		add_timer(&rs->timer);
	} else {
		printk(KERN_WARNING "ippp_ccp: timer cb in wrong state %d\n",
		       rs->state);
	}
}

/* Allocate a new reset transaction state */
static struct ippp_ccp_reset_state *isdn_ppp_ccp_reset_alloc_state(struct ippp_struct *is,
								   unsigned char id)
{
	struct ippp_ccp_reset_state *rs;
	if (is->reset->rs[id]) {
		printk(KERN_WARNING "ippp_ccp: old state exists for id %d\n",
		       id);
		return NULL;
	} else {
		rs = kzalloc(sizeof(struct ippp_ccp_reset_state), GFP_KERNEL);
		if (!rs)
			return NULL;
		rs->state = CCPResetIdle;
		rs->is = is;
		rs->id = id;
		init_timer(&rs->timer);
		rs->timer.data = (unsigned long)rs;
		rs->timer.function = isdn_ppp_ccp_timer_callback;
		is->reset->rs[id] = rs;
	}
	return rs;
}


/* A decompressor wants a reset with a set of parameters - do what is
   necessary to fulfill it */
static void isdn_ppp_ccp_reset_trans(struct ippp_struct *is,
				     struct isdn_ppp_resetparams *rp)
{
	struct ippp_ccp_reset_state *rs;

	if (rp->valid) {
		/* The decompressor defines parameters by itself */
		if (rp->rsend) {
			/* And he wants us to send a request */
			if (!(rp->idval)) {
				printk(KERN_ERR "ippp_ccp: decompressor must"
				       " specify reset id\n");
				return;
			}
			if (is->reset->rs[rp->id]) {
				/* There is already a transaction in existence
				   for this id. May be still waiting for a
				   Ack or may be wrong. */
				rs = is->reset->rs[rp->id];
				if (rs->state == CCPResetSentReq && rs->ta) {
					printk(KERN_DEBUG "ippp_ccp: reset"
					       " trans still in progress"
					       " for id %d\n", rp->id);
				} else {
					printk(KERN_WARNING "ippp_ccp: reset"
					       " trans in wrong state %d for"
					       " id %d\n", rs->state, rp->id);
				}
			} else {
				/* Ok, this is a new transaction */
				printk(KERN_DEBUG "ippp_ccp: new trans for id"
				       " %d to be started\n", rp->id);
				rs = isdn_ppp_ccp_reset_alloc_state(is, rp->id);
				if (!rs) {
					printk(KERN_ERR "ippp_ccp: out of mem"
					       " allocing ccp trans\n");
					return;
				}
				rs->state = CCPResetSentReq;
				rs->expra = rp->expra;
				if (rp->dtval) {
					rs->dlen = rp->dlen;
					memcpy(rs->data, rp->data, rp->dlen);
				}
				/* HACK TODO - add link comp here */
				isdn_ppp_ccp_xmit_reset(is, PPP_CCP,
							CCP_RESETREQ, rs->id,
							rs->data, rs->dlen);
				/* Start the timer */
				rs->timer.expires = jiffies + 5 * HZ;
				add_timer(&rs->timer);
				rs->ta = 1;
			}
		} else {
			printk(KERN_DEBUG "ippp_ccp: no reset sent\n");
		}
	} else {
		/* The reset params are invalid. The decompressor does not
		   care about them, so we just send the minimal requests
		   and increase ids only when an Ack is received for a
		   given id */
		if (is->reset->rs[is->reset->lastid]) {
			/* There is already a transaction in existence
			   for this id. May be still waiting for a
			   Ack or may be wrong. */
			rs = is->reset->rs[is->reset->lastid];
			if (rs->state == CCPResetSentReq && rs->ta) {
				printk(KERN_DEBUG "ippp_ccp: reset"
				       " trans still in progress"
				       " for id %d\n", rp->id);
			} else {
				printk(KERN_WARNING "ippp_ccp: reset"
				       " trans in wrong state %d for"
				       " id %d\n", rs->state, rp->id);
			}
		} else {
			printk(KERN_DEBUG "ippp_ccp: new trans for id"
			       " %d to be started\n", is->reset->lastid);
			rs = isdn_ppp_ccp_reset_alloc_state(is,
							    is->reset->lastid);
			if (!rs) {
				printk(KERN_ERR "ippp_ccp: out of mem"
				       " allocing ccp trans\n");
				return;
			}
			rs->state = CCPResetSentReq;
			/* We always expect an Ack if the decompressor doesn't
			   know	better */
			rs->expra = 1;
			rs->dlen = 0;
			/* HACK TODO - add link comp here */
			isdn_ppp_ccp_xmit_reset(is, PPP_CCP, CCP_RESETREQ,
						rs->id, NULL, 0);
			/* Start the timer */
			rs->timer.expires = jiffies + 5 * HZ;
			add_timer(&rs->timer);
			rs->ta = 1;
		}
	}
}

/* An Ack was received for this id. This means we stop the timer and clean
   up the state prior to calling the decompressors reset routine. */
static void isdn_ppp_ccp_reset_ack_rcvd(struct ippp_struct *is,
					unsigned char id)
{
	struct ippp_ccp_reset_state *rs = is->reset->rs[id];

	if (rs) {
		if (rs->ta && rs->state == CCPResetSentReq) {
			/* Great, we are correct */
			if (!rs->expra)
				printk(KERN_DEBUG "ippp_ccp: ResetAck received"
				       " for id %d but not expected\n", id);
		} else {
			printk(KERN_INFO "ippp_ccp: ResetAck received out of"
			       "sync for id %d\n", id);
		}
		if (rs->ta) {
			rs->ta = 0;
			del_timer(&rs->timer);
		}
		isdn_ppp_ccp_reset_free_state(is, id);
	} else {
		printk(KERN_INFO "ippp_ccp: ResetAck received for unknown id"
		       " %d\n", id);
	}
	/* Make sure the simple reset stuff uses a new id next time */
	is->reset->lastid++;
}

/*
 * decompress packet
 *
 * if master = 0, we're trying to uncompress an per-link compressed packet,
 * as opposed to an compressed reconstructed-from-MPPP packet.
 * proto is updated to protocol field of uncompressed packet.
 *
 * retval: decompressed packet,
 *         same packet if uncompressed,
 *	   NULL if decompression error
 */

static struct sk_buff *isdn_ppp_decompress(struct sk_buff *skb, struct ippp_struct *is, struct ippp_struct *master,
					   int *proto)
{
	void *stat = NULL;
	struct isdn_ppp_compressor *ipc = NULL;
	struct sk_buff *skb_out;
	int len;
	struct ippp_struct *ri;
	struct isdn_ppp_resetparams rsparm;
	unsigned char rsdata[IPPP_RESET_MAXDATABYTES];

	if (!master) {
		// per-link decompression
		stat = is->link_decomp_stat;
		ipc = is->link_decompressor;
		ri = is;
	} else {
		stat = master->decomp_stat;
		ipc = master->decompressor;
		ri = master;
	}

	if (!ipc) {
		// no decompressor -> we can't decompress.
		printk(KERN_DEBUG "ippp: no decompressor defined!\n");
		return skb;
	}
	BUG_ON(!stat); // if we have a compressor, stat has been set as well

	if ((master && *proto == PPP_COMP) || (!master && *proto == PPP_COMPFRAG)) {
		// compressed packets are compressed by their protocol type

		// Set up reset params for the decompressor
		memset(&rsparm, 0, sizeof(rsparm));
		rsparm.data = rsdata;
		rsparm.maxdlen = IPPP_RESET_MAXDATABYTES;

		skb_out = dev_alloc_skb(is->mru + PPP_HDRLEN);
		if (!skb_out) {
			kfree_skb(skb);
			printk(KERN_ERR "ippp: decomp memory allocation failure\n");
			return NULL;
		}
		len = ipc->decompress(stat, skb, skb_out, &rsparm);
		kfree_skb(skb);
		if (len <= 0) {
			switch (len) {
			case DECOMP_ERROR:
				printk(KERN_INFO "ippp: decomp wants reset %s params\n",
				       rsparm.valid ? "with" : "without");

				isdn_ppp_ccp_reset_trans(ri, &rsparm);
				break;
			case DECOMP_FATALERROR:
				ri->pppcfg |= SC_DC_FERROR;
				/* Kick ipppd to recognize the error */
				isdn_ppp_ccp_kickup(ri);
				break;
			}
			kfree_skb(skb_out);
			return NULL;
		}
		*proto = isdn_ppp_strip_proto(skb_out);
		if (*proto < 0) {
			kfree_skb(skb_out);
			return NULL;
		}
		return skb_out;
	} else {
		// uncompressed packets are fed through the decompressor to
		// update the decompressor state
		ipc->incomp(stat, skb, *proto);
		return skb;
	}
}

/*
 * compress a frame
 *   type=0: normal/bundle compression
 *       =1: link compression
 * returns original skb if we haven't compressed the frame
 * and a new skb pointer if we've done it
 */
static struct sk_buff *isdn_ppp_compress(struct sk_buff *skb_in, int *proto,
					 struct ippp_struct *is, struct ippp_struct *master, int type)
{
	int ret;
	int new_proto;
	struct isdn_ppp_compressor *compressor;
	void *stat;
	struct sk_buff *skb_out;

	/* we do not compress control protocols */
	if (*proto < 0 || *proto > 0x3fff) {
		return skb_in;
	}

	if (type) { /* type=1 => Link compression */
		return skb_in;
	}
	else {
		if (!master) {
			compressor = is->compressor;
			stat = is->comp_stat;
		}
		else {
			compressor = master->compressor;
			stat = master->comp_stat;
		}
		new_proto = PPP_COMP;
	}

	if (!compressor) {
		printk(KERN_ERR "isdn_ppp: No compressor set!\n");
		return skb_in;
	}
	if (!stat) {
		printk(KERN_ERR "isdn_ppp: Compressor not initialized?\n");
		return skb_in;
	}

	/* Allow for at least 150 % expansion (for now) */
	skb_out = alloc_skb(skb_in->len + skb_in->len / 2 + 32 +
			    skb_headroom(skb_in), GFP_ATOMIC);
	if (!skb_out)
		return skb_in;
	skb_reserve(skb_out, skb_headroom(skb_in));

	ret = (compressor->compress)(stat, skb_in, skb_out, *proto);
	if (!ret) {
		dev_kfree_skb(skb_out);
		return skb_in;
	}

	dev_kfree_skb(skb_in);
	*proto = new_proto;
	return skb_out;
}

/*
 * we received a CCP frame ..
 * not a clean solution, but we MUST handle a few cases in the kernel
 */
static void isdn_ppp_receive_ccp(isdn_net_dev *net_dev, isdn_net_local *lp,
				 struct sk_buff *skb, int proto)
{
	struct ippp_struct *is;
	struct ippp_struct *mis;
	int len;
	struct isdn_ppp_resetparams rsparm;
	unsigned char rsdata[IPPP_RESET_MAXDATABYTES];

	printk(KERN_DEBUG "Received CCP frame from peer slot(%d)\n",
	       lp->ppp_slot);
	if (lp->ppp_slot < 0 || lp->ppp_slot >= ISDN_MAX_CHANNELS) {
		printk(KERN_ERR "%s: lp->ppp_slot(%d) out of range\n",
		       __func__, lp->ppp_slot);
		return;
	}
	is = ippp_table[lp->ppp_slot];
	isdn_ppp_frame_log("ccp-rcv", skb->data, skb->len, 32, is->unit, lp->ppp_slot);

	if (lp->master) {
		int slot = ISDN_MASTER_PRIV(lp)->ppp_slot;
		if (slot < 0 || slot >= ISDN_MAX_CHANNELS) {
			printk(KERN_ERR "%s: slot(%d) out of range\n",
			       __func__, slot);
			return;
		}
		mis = ippp_table[slot];
	} else
		mis = is;

	switch (skb->data[0]) {
	case CCP_CONFREQ:
		if (is->debug & 0x10)
			printk(KERN_DEBUG "Disable compression here!\n");
		if (proto == PPP_CCP)
			mis->compflags &= ~SC_COMP_ON;
		else
			is->compflags &= ~SC_LINK_COMP_ON;
		break;
	case CCP_TERMREQ:
	case CCP_TERMACK:
		if (is->debug & 0x10)
			printk(KERN_DEBUG "Disable (de)compression here!\n");
		if (proto == PPP_CCP)
			mis->compflags &= ~(SC_DECOMP_ON | SC_COMP_ON);
		else
			is->compflags &= ~(SC_LINK_DECOMP_ON | SC_LINK_COMP_ON);
		break;
	case CCP_CONFACK:
		/* if we RECEIVE an ackowledge we enable the decompressor */
		if (is->debug & 0x10)
			printk(KERN_DEBUG "Enable decompression here!\n");
		if (proto == PPP_CCP) {
			if (!mis->decompressor)
				break;
			mis->compflags |= SC_DECOMP_ON;
		} else {
			if (!is->decompressor)
				break;
			is->compflags |= SC_LINK_DECOMP_ON;
		}
		break;

	case CCP_RESETACK:
		printk(KERN_DEBUG "Received ResetAck from peer\n");
		len = (skb->data[2] << 8) | skb->data[3];
		len -= 4;

		if (proto == PPP_CCP) {
			/* If a reset Ack was outstanding for this id, then
			   clean up the state engine */
			isdn_ppp_ccp_reset_ack_rcvd(mis, skb->data[1]);
			if (mis->decompressor && mis->decomp_stat)
				mis->decompressor->
					reset(mis->decomp_stat,
					      skb->data[0],
					      skb->data[1],
					      len ? &skb->data[4] : NULL,
					      len, NULL);
			/* TODO: This is not easy to decide here */
			mis->compflags &= ~SC_DECOMP_DISCARD;
		}
		else {
			isdn_ppp_ccp_reset_ack_rcvd(is, skb->data[1]);
			if (is->link_decompressor && is->link_decomp_stat)
				is->link_decompressor->
					reset(is->link_decomp_stat,
					      skb->data[0],
					      skb->data[1],
					      len ? &skb->data[4] : NULL,
					      len, NULL);
			/* TODO: neither here */
			is->compflags &= ~SC_LINK_DECOMP_DISCARD;
		}
		break;

	case CCP_RESETREQ:
		printk(KERN_DEBUG "Received ResetReq from peer\n");
		/* Receiving a ResetReq means we must reset our compressor */
		/* Set up reset params for the reset entry */
		memset(&rsparm, 0, sizeof(rsparm));
		rsparm.data = rsdata;
		rsparm.maxdlen = IPPP_RESET_MAXDATABYTES;
		/* Isolate data length */
		len = (skb->data[2] << 8) | skb->data[3];
		len -= 4;
		if (proto == PPP_CCP) {
			if (mis->compressor && mis->comp_stat)
				mis->compressor->
					reset(mis->comp_stat,
					      skb->data[0],
					      skb->data[1],
					      len ? &skb->data[4] : NULL,
					      len, &rsparm);
		}
		else {
			if (is->link_compressor && is->link_comp_stat)
				is->link_compressor->
					reset(is->link_comp_stat,
					      skb->data[0],
					      skb->data[1],
					      len ? &skb->data[4] : NULL,
					      len, &rsparm);
		}
		/* Ack the Req as specified by rsparm */
		if (rsparm.valid) {
			/* Compressor reset handler decided how to answer */
			if (rsparm.rsend) {
				/* We should send a Frame */
				isdn_ppp_ccp_xmit_reset(is, proto, CCP_RESETACK,
							rsparm.idval ? rsparm.id
							: skb->data[1],
							rsparm.dtval ?
							rsparm.data : NULL,
							rsparm.dtval ?
							rsparm.dlen : 0);
			} else {
				printk(KERN_DEBUG "ResetAck suppressed\n");
			}
		} else {
			/* We answer with a straight reflected Ack */
			isdn_ppp_ccp_xmit_reset(is, proto, CCP_RESETACK,
						skb->data[1],
						len ? &skb->data[4] : NULL,
						len);
		}
		break;
	}
}


/*
 * Daemon sends a CCP frame ...
 */

/* TODO: Clean this up with new Reset semantics */

/* I believe the CCP handling as-is is done wrong. Compressed frames
 * should only be sent/received after CCP reaches UP state, which means
 * both sides have sent CONF_ACK. Currently, we handle both directions
 * independently, which means we may accept compressed frames too early
 * (supposedly not a problem), but may also mean we send compressed frames
 * too early, which may turn out to be a problem.
 * This part of state machine should actually be handled by (i)pppd, but
 * that's too big of a change now. --kai
 */

/* Actually, we might turn this into an advantage: deal with the RFC in
 * the old tradition of beeing generous on what we accept, but beeing
 * strict on what we send. Thus we should just
 * - accept compressed frames as soon as decompression is negotiated
 * - send compressed frames only when decomp *and* comp are negotiated
 * - drop rx compressed frames if we cannot decomp (instead of pushing them
 *   up to ipppd)
 * and I tried to modify this file according to that. --abp
 */

static void isdn_ppp_send_ccp(isdn_net_dev *net_dev, isdn_net_local *lp, struct sk_buff *skb)
{
	struct ippp_struct *mis, *is;
	int proto, slot = lp->ppp_slot;
	unsigned char *data;

	if (!skb || skb->len < 3)
		return;
	if (slot < 0 || slot >= ISDN_MAX_CHANNELS) {
		printk(KERN_ERR "%s: lp->ppp_slot(%d) out of range\n",
		       __func__, slot);
		return;
	}
	is = ippp_table[slot];
	/* Daemon may send with or without address and control field comp */
	data = skb->data;
	if (!(is->pppcfg & SC_COMP_AC) && data[0] == 0xff && data[1] == 0x03) {
		data += 2;
		if (skb->len < 5)
			return;
	}

	proto = ((int)data[0]<<8) + data[1];
	if (proto != PPP_CCP && proto != PPP_CCPFRAG)
		return;

	printk(KERN_DEBUG "Received CCP frame from daemon:\n");
	isdn_ppp_frame_log("ccp-xmit", skb->data, skb->len, 32, is->unit, lp->ppp_slot);

	if (lp->master) {
		slot = ISDN_MASTER_PRIV(lp)->ppp_slot;
		if (slot < 0 || slot >= ISDN_MAX_CHANNELS) {
			printk(KERN_ERR "%s: slot(%d) out of range\n",
			       __func__, slot);
			return;
		}
		mis = ippp_table[slot];
	} else
		mis = is;
	if (mis != is)
		printk(KERN_DEBUG "isdn_ppp: Ouch! Master CCP sends on slave slot!\n");

	switch (data[2]) {
	case CCP_CONFREQ:
		if (is->debug & 0x10)
			printk(KERN_DEBUG "Disable decompression here!\n");
		if (proto == PPP_CCP)
			is->compflags &= ~SC_DECOMP_ON;
		else
			is->compflags &= ~SC_LINK_DECOMP_ON;
		break;
	case CCP_TERMREQ:
	case CCP_TERMACK:
		if (is->debug & 0x10)
			printk(KERN_DEBUG "Disable (de)compression here!\n");
		if (proto == PPP_CCP)
			is->compflags &= ~(SC_DECOMP_ON | SC_COMP_ON);
		else
			is->compflags &= ~(SC_LINK_DECOMP_ON | SC_LINK_COMP_ON);
		break;
	case CCP_CONFACK:
		/* if we SEND an ackowledge we can/must enable the compressor */
		if (is->debug & 0x10)
			printk(KERN_DEBUG "Enable compression here!\n");
		if (proto == PPP_CCP) {
			if (!is->compressor)
				break;
			is->compflags |= SC_COMP_ON;
		} else {
			if (!is->compressor)
				break;
			is->compflags |= SC_LINK_COMP_ON;
		}
		break;
	case CCP_RESETACK:
		/* If we send a ACK we should reset our compressor */
		if (is->debug & 0x10)
			printk(KERN_DEBUG "Reset decompression state here!\n");
		printk(KERN_DEBUG "ResetAck from daemon passed by\n");
		if (proto == PPP_CCP) {
			/* link to master? */
			if (is->compressor && is->comp_stat)
				is->compressor->reset(is->comp_stat, 0, 0,
						      NULL, 0, NULL);
			is->compflags &= ~SC_COMP_DISCARD;
		}
		else {
			if (is->link_compressor && is->link_comp_stat)
				is->link_compressor->reset(is->link_comp_stat,
							   0, 0, NULL, 0, NULL);
			is->compflags &= ~SC_LINK_COMP_DISCARD;
		}
		break;
	case CCP_RESETREQ:
		/* Just let it pass by */
		printk(KERN_DEBUG "ResetReq from daemon passed by\n");
		break;
	}
}

int isdn_ppp_register_compressor(struct isdn_ppp_compressor *ipc)
{
	ipc->next = ipc_head;
	ipc->prev = NULL;
	if (ipc_head) {
		ipc_head->prev = ipc;
	}
	ipc_head = ipc;
	return 0;
}

int isdn_ppp_unregister_compressor(struct isdn_ppp_compressor *ipc)
{
	if (ipc->prev)
		ipc->prev->next = ipc->next;
	else
		ipc_head = ipc->next;
	if (ipc->next)
		ipc->next->prev = ipc->prev;
	ipc->prev = ipc->next = NULL;
	return 0;
}

static int isdn_ppp_set_compressor(struct ippp_struct *is, struct isdn_ppp_comp_data *data)
{
	struct isdn_ppp_compressor *ipc = ipc_head;
	int ret;
	void *stat;
	int num = data->num;

	if (is->debug & 0x10)
		printk(KERN_DEBUG "[%d] Set %s type %d\n", is->unit,
		       (data->flags & IPPP_COMP_FLAG_XMIT) ? "compressor" : "decompressor", num);

	/* If is has no valid reset state vector, we cannot allocate a
	   decompressor. The decompressor would cause reset transactions
	   sooner or later, and they need that vector. */

	if (!(data->flags & IPPP_COMP_FLAG_XMIT) && !is->reset) {
		printk(KERN_ERR "ippp_ccp: no reset data structure - can't"
		       " allow decompression.\n");
		return -ENOMEM;
	}

	while (ipc) {
		if (ipc->num == num) {
			stat = ipc->alloc(data);
			if (stat) {
				ret = ipc->init(stat, data, is->unit, 0);
				if (!ret) {
					printk(KERN_ERR "Can't init (de)compression!\n");
					ipc->free(stat);
					stat = NULL;
					break;
				}
			}
			else {
				printk(KERN_ERR "Can't alloc (de)compression!\n");
				break;
			}

			if (data->flags & IPPP_COMP_FLAG_XMIT) {
				if (data->flags & IPPP_COMP_FLAG_LINK) {
					if (is->link_comp_stat)
						is->link_compressor->free(is->link_comp_stat);
					is->link_comp_stat = stat;
					is->link_compressor = ipc;
				}
				else {
					if (is->comp_stat)
						is->compressor->free(is->comp_stat);
					is->comp_stat = stat;
					is->compressor = ipc;
				}
			}
			else {
				if (data->flags & IPPP_COMP_FLAG_LINK) {
					if (is->link_decomp_stat)
						is->link_decompressor->free(is->link_decomp_stat);
					is->link_decomp_stat = stat;
					is->link_decompressor = ipc;
				}
				else {
					if (is->decomp_stat)
						is->decompressor->free(is->decomp_stat);
					is->decomp_stat = stat;
					is->decompressor = ipc;
				}
			}
			return 0;
		}
		ipc = ipc->next;
	}
	return -EINVAL;
}<|MERGE_RESOLUTION|>--- conflicted
+++ resolved
@@ -639,20 +639,11 @@
 		fprog.filter = code;
 
 		if (is->pass_filter) {
-<<<<<<< HEAD
-			sk_unattached_filter_destroy(is->pass_filter);
-			is->pass_filter = NULL;
-		}
-		if (fprog.filter != NULL)
-			err = sk_unattached_filter_create(&is->pass_filter,
-							  &fprog);
-=======
 			bpf_prog_destroy(is->pass_filter);
 			is->pass_filter = NULL;
 		}
 		if (fprog.filter != NULL)
 			err = bpf_prog_create(&is->pass_filter, &fprog);
->>>>>>> bfe01a5b
 		else
 			err = 0;
 		kfree(code);
@@ -672,20 +663,11 @@
 		fprog.filter = code;
 
 		if (is->active_filter) {
-<<<<<<< HEAD
-			sk_unattached_filter_destroy(is->active_filter);
-			is->active_filter = NULL;
-		}
-		if (fprog.filter != NULL)
-			err = sk_unattached_filter_create(&is->active_filter,
-							  &fprog);
-=======
 			bpf_prog_destroy(is->active_filter);
 			is->active_filter = NULL;
 		}
 		if (fprog.filter != NULL)
 			err = bpf_prog_create(&is->active_filter, &fprog);
->>>>>>> bfe01a5b
 		else
 			err = 0;
 		kfree(code);
