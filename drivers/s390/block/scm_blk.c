--- conflicted
+++ resolved
@@ -307,11 +307,7 @@
 	case EQC_WR_PROHIBIT:
 		spin_lock_irqsave(&bdev->lock, flags);
 		if (bdev->state != SCM_WR_PROHIBIT)
-<<<<<<< HEAD
-			pr_info("%lu: Write access to the SCM increment is suspended\n",
-=======
 			pr_info("%lx: Write access to the SCM increment is suspended\n",
->>>>>>> 775c4f66
 				(unsigned long) bdev->scmdev->address);
 		bdev->state = SCM_WR_PROHIBIT;
 		spin_unlock_irqrestore(&bdev->lock, flags);
@@ -449,11 +445,7 @@
 
 	spin_lock_irqsave(&bdev->lock, flags);
 	if (bdev->state == SCM_WR_PROHIBIT)
-<<<<<<< HEAD
-		pr_info("%lu: Write access to the SCM increment is restored\n",
-=======
 		pr_info("%lx: Write access to the SCM increment is restored\n",
->>>>>>> 775c4f66
 			(unsigned long) bdev->scmdev->address);
 	bdev->state = SCM_OPER;
 	spin_unlock_irqrestore(&bdev->lock, flags);
